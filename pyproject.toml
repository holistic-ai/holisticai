--- conflicted
+++ resolved
@@ -26,11 +26,8 @@
   "scikit-learn>=1.0.2",
   "pandas",
   "numpy>=1.25",
-<<<<<<< HEAD
-=======
   "pybind11>=2.12",
   "pyarrow"
->>>>>>> 6ce7d6d6
   ]
 
 [project.optional-dependencies]
