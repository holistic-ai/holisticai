--- conflicted
+++ resolved
@@ -27,19 +27,11 @@
 
 def copy_folder(src, dst):
     try:
-<<<<<<< HEAD
-        if not os.path.exists(destino):
-            os.makedirs(destino)
-        #run_all_notebooks(origen)
-        shutil.copytree(origen, destino, dirs_exist_ok=True)
-        print(f"Folder copied from {origen} to {destino} sucessfully.")
-=======
         if not os.path.exists(dst):
             os.makedirs(dst)
         #run_all_notebooks(src)
         shutil.copytree(src, dst, dirs_exist_ok=True)
         print(f"Folder copied from {src} to {dst} sucessfully.")
->>>>>>> 26fddd55
     except Exception as e:
         print(f"Error when trying to copy folder: {e}")
 
