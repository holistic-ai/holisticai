{
<<<<<<< HEAD
  "cells": [
    {
      "attachments": {},
      "cell_type": "markdown",
      "metadata": {
        "id": "3OXWn1f2YqX0"
      },
      "source": [
        "# **Bias measuring and mitigation in recommendation systems**\n",
        "\n",
        "The bias problem can appear in models when the predictions systematically deviate from the true values for certain subgroups in the dataset. This phenomenon can occur due to various reasons such as unbalanced groups in the training data, feature selection, or model specification. Because of this, the bias problem can appear in different tasks, being \"recommendation systems\" one of them. A recommender system aims to recommend the best item according to the user preference.\n",
        "\n",
        "There are various techniques to measure bias in recommendation systems. One common approach is to use fairness metrics such as aggregate diversity, exposure entropy, or gini index, which are item based metrics that, in general terms, calculate the distribution to observe the proportions of items are shown to the user.\n",
        "\n",
        "Once bias is detected, we can employ different techniques to mitigate it. These methods can be grouped into three categories: Pre-processing, in-processing and post-processing methods. Pre-processing techniques are used to adjust the training data to remove bias, while in-processing methods are applied to build robust models against bias. Finally, post-processing techniques are used to adjust the model's predictions to remove bias.\n",
        "\n",
        "A recommender system can be biased in multiple ways. For example, we may be concerned that the artists in our database will not get equal representation (item fairness). Alternative, our main concern may be that different groups of users (e.g. male/female users) will get different music recommendations (user fairness). In the following, we will show how to explore the data for fairness, and measure these various types of fairness using the holisticai library.\n",
        "\n",
        "Through this tutorial, we pretend to present you tools which can be easily applied to measure and mitigate the presence of bias in recommender systems, focusing on the task of correctly predicting users' music preference.\n",
        "\n",
        "We will follow the traditional outline for this tutorial:\n",
        "\n",
        "1. Packages loading and installation\n",
        "2. Data exploration\n",
        "3. Model training\n",
        "4. Bias measuring\n",
        "5. Bias mitigation\n",
        "6. Results comparison"
      ]
    },
    {
      "attachments": {},
      "cell_type": "markdown",
      "metadata": {
        "id": "TY3Lc4BBa6rE"
      },
      "source": [
        "## **1. Packages loading and installation**\n",
        "\n",
        "First of all, we need to import the required packages to perform our bias analysis and mitigation. You will need to have the `holisticai` package installed on your system, remember that you can install it by running: \n",
        "```bash\n",
        "!pip install holisticai[all]\n",
        "```"
      ]
    },
    {
      "cell_type": "code",
      "execution_count": 1,
      "metadata": {
        "id": "a4uAy950YwAB"
      },
      "outputs": [],
      "source": [
        "# Base Imports\n",
        "import pandas as pd\n",
        "import numpy as np\n",
        "import matplotlib.pyplot as plt"
      ]
    },
    {
      "cell_type": "code",
      "execution_count": 2,
      "metadata": {},
      "outputs": [],
      "source": [
        "np.random.seed(0)\n",
        "import warnings\n",
        "warnings.filterwarnings(\"ignore\")"
      ]
    },
    {
      "attachments": {},
      "cell_type": "markdown",
      "metadata": {
        "id": "AcG35BN7nnH3"
      },
      "source": [
        "## **2. Data exploration**"
      ]
    },
    {
      "attachments": {},
      "cell_type": "markdown",
      "metadata": {
        "id": "HgRHiQjUY44J"
      },
      "source": [
        "The dataset that we will use is the \"Last FM Dataset\" which is a publicly available dataset that contains a set of artists that were downloaded by users. It includes personal information about the user, specifically sex and country of origin. A user can download more than one artist. We will use the column \"score\", which contains only 1s for counting the interactions.\n",
        "\n",
        "Source: [GroupLens ](https://files.grouplens.org/datasets/hetrec2011/hetrec2011-lastfm-readme.txt)"
      ]
    },
    {
      "cell_type": "code",
      "execution_count": 3,
      "metadata": {
        "colab": {
          "base_uri": "https://localhost:8080/"
        },
        "id": "qmFz5l9ebgCs",
        "outputId": "f53080ce-8202-44e1-c935-115276104d63"
      },
      "outputs": [],
      "source": [
        "from holisticai.datasets import load_dataset"
      ]
    },
    {
      "attachments": {},
      "cell_type": "markdown",
      "metadata": {},
      "source": [
        "To speed up the process, the `load_dataset` function of the *holisticai* package allows to return the raw dataset or the preprocessed dataset by setting the `preprocess` parameter to `True`. This function also allows to return the dataset and the protected as a pandas dataframe or as a numpy array. You will find more information about the target and the protected groups of this function in its documentation.\n",
        "\n",
        "In this tutorial, we will use the preprocessed dataset as a pandas dataframe."
      ]
    },
    {
      "cell_type": "code",
      "execution_count": 4,
      "metadata": {
        "colab": {
          "base_uri": "https://localhost:8080/"
        },
        "id": "ipD0iR52bkK1",
        "outputId": "bcd6261c-e825-4acd-f51f-4162abb531ed"
      },
      "outputs": [],
      "source": [
        "df_pivot, p_attr = load_dataset(dataset='lastfm')"
      ]
    },
    {
      "cell_type": "code",
      "execution_count": 5,
      "metadata": {},
      "outputs": [
        {
          "data": {
            "text/plain": [
              "<Axes: >"
            ]
          },
          "execution_count": 5,
          "metadata": {},
          "output_type": "execute_result"
        },
        {
          "data": {
            "image/png": "iVBORw0KGgoAAAANSUhEUgAAAYUAAAG1CAYAAAAWWejlAAAAOXRFWHRTb2Z0d2FyZQBNYXRwbG90bGliIHZlcnNpb24zLjcuMiwgaHR0cHM6Ly9tYXRwbG90bGliLm9yZy8pXeV/AAAACXBIWXMAAA9hAAAPYQGoP6dpAAA/cElEQVR4nO3deXxU5b0/8M9zzmzZ95AQEiBAWMISFtlEkUVAQKzcVmsVl2sVt2qtW2nvz9t621qt2ipStd5aUWu1XrXuWEVxY0eURXYCIYHsezKZzMx5fn8MORASIMskZ86Zz/v14qXMcuZ7QnI+eZbzPEJKKUFERARAMboAIiIKHQwFIiLSMRSIiEjHUCAiIh1DgYiIdAwFIiLSMRSIiEjHUCAiIh1DgYiIdAwFIpNavnw5hg4dig0bNhhdClmIzegCqLX8/Hy88sor2LhxI4qKitDQ0ICoqCj0798fEyZMwIIFCzBy5Eijy6Re8MYbb2DZsmV48MEHsXjxYqPLoTDBUAgRUkqsWLECK1asgKZpyM3NxUUXXYT4+Hg0NDRgz549ePHFF/Hcc8/h/vvvx5VXXml0yWSwK6+8EvPnz0ffvn2NLoUshKEQIlasWIHly5cjPT0djz76KMaPH9/mNRUVFVi5ciXq6uoMqJBCTWJiIhITE40ug6xGkuEKCgrkiBEjZG5urty7d+9ZX+/1elv9/b777pM5OTmyoKBAvvDCC3LhwoVy1KhR8qqrrtJfk5+fL++55x45bdo0mZubK88991x5zz33yPz8/DbHbznekSNH2jy3fv16mZOTI5944olWj1911VUyJydHejwe+dhjj8kZM2bI3NxcOWvWLLl8+XLp8Xg6+NVofT7PPfecnDt3rhw5cqQ877zz5G9/+1tZV1fX5j0zZsyQM2bMkHV1dfJ3v/udnDFjhhwxYkSrOteuXSv/8z//U55zzjkyNzdXzpkzR/7hD3+QtbW1bY7X1fPp6mcsX75czpkzR+bm5sr77rtPf669Py3/Lk888YTMycmR69evD0odXq9XPvXUU/LCCy+Uubm58vzzz5cPP/xwu+e6adMmuXTpUnneeefJ3NxcOXXqVPmDH/xALl++vN2vC5kHWwoh4PXXX4fP58PChQsxZMiQs77eZmv/n+23v/0tNm/ejOnTp2P69OlQVRUAsG3bNlx33XVoaGjAzJkzMXjwYBw8eBBvv/02Vq9ejb/97W8YPXp0UM7ljjvuwPbt2zFv3jzYbDasXr0ay5cvx44dO/DUU09BCNHhY/3ud7/D5s2bcdFFFyEmJgZffvklVq5cic2bN+Mf//gHnE5nq9c3Nzfj6quvRk1NDc4991xER0ejX79+AIBXXnkFv/rVrxAREYF58+YhKSkJGzduxLPPPotPP/0U//jHPxAbG9ut8+nqZ9x+++3Yvn07zj//fMyePRtJSUmYOHEiYmJisHr1asyaNQvDhw/XX9/eMU7W1TruuusubNmyBeeddx6mT5+Ozz//HP/7v/+LyspKPPjgg/rrPv/8cyxduhTR0dGYOXMm+vTpg+rqahw8eBAvv/wybrvttjPWRyHO6FQiKZcsWSJzcnLkP//5zy69v+U362nTpsmCgoJWz2maJufNmydzcnLkW2+91eq59957T+bk5Mi5c+dKv9/f5nhdaSnMmTNHVldX6483NTXJyy67TObk5Mg333yzU+czceJEWVhYqD/u9/vlbbfdJnNycuSTTz7Z6j0zZsyQOTk58pprrpENDQ2tnissLJS5ubly7Nixcv/+/a2e++///m+Zk5Mj/+u//qtb59Odz1i4cKGsqKho83V4/fXXZU5Ojnz99dfb/Tq111LoTh2XXnqprKqq0h9vaGiQs2fPlsOGDZOlpaX64y3/Brt27WpTU3vnQebCKakhoLy8HADQp0+fNs8VFhZi+fLlrf48//zz7R7nxz/+MTIzM1s99vXXX+PgwYMYO3YsFi1a1Oq5+fPnY/z48cjPz8eWLVuCci4333wz4uLi9L87nU787Gc/AxBoEXXG1VdfjYyMDP3viqLg3nvvhaIopz3Wz3/+c0RGRrZ67O2334bX68VVV12FQYMGtXruzjvvRFRUFN566y00Nzd3+Xy68xl33HFH0MYGulPH3Xffjfj4eP3vkZGRuPjii6FpGnbs2NHm9ae21ABwjMMCGAohrqioCE8++WSrPy+88EK7r22vC+i7774DAEyaNKnd90yePLnV67pr4sSJbR4bP348VFXFrl27un2szMxMpKeno6ioCLW1ta2eczqdGDp0aJv3tJxby7meLC4uDiNGjIDH48HBgwc7VEN759OdzwhW111362hvqnN6ejoAoKamRn/s4osvBgBcdtlluP/++/H++++juLg4KPWT8RgKISA5ORkAUFpa2ua5SZMmYc+ePdizZw927tzZoeOcrGWmUmpqarvvSUlJafW67mqvBpvNhoSEBNTX13fqWElJSWf8jFNrTkpKanfMouV1Led6qpbHTw2Zkz/rZO2dT3c+43Tv6Yru1NHeOEPLuJSmafpjc+bMwTPPPIPhw4fjjTfewJ133onp06dj8eLF+Oqrr7p9DmQshkIIGDduHABg3bp13TpOexfEmJgYAEBZWVm772l5PDo6us1x/H5/m9efLTxausJO5vP5UFVV1eozOqKiouKMn9Fybi1ON4jd8rr2agNOfA1OPd7p3tPe+XTnMzoz+H423amjMy644AK88MIL2LhxI55//nlce+212L9/P5YuXYr9+/d369hkLIZCCFi8eDFsNhs+/PBDHDhwIKjHbpm1snHjxnafb1kiITc3V3+spQ/92LFjbV6/ffv2M35ee5+zZcsW+P3+VjNoOqK9Yx05cgTHjh1DRkbGWWfhtGj53PaWg6itrcWuXbvgdDrb9MGfrob2zqc7n3E6ihL48WwvnE+nJ+o4k8jISEyZMgXLli3D0qVL4fV68fnnnwfl2GQMhkIIyMrKws033wyv14sbbrgBX3/9dbuva6/Jfzbjx4/HwIEDsWXLFqxatarVc6tWrcLmzZsxYMCAVjfLtfRxv/baa61ev2fPntOOZ7R46qmnWvU/ezwePPbYYwCA//iP/+hU7S+88AKKior0v2uahocffhiapnVq2YdFixbBbrfjpZdewuHDh1s99/jjj6O+vh6LFi2Cw+Ho8vl05zNOJyEhAUD74Xw6PVHHqTZt2gSfz9fm8ZaWncvl6vKxyXi8TyFE3HrrrZBS4s9//jOuuOIK5ObmYvTo0YiLi0NdXR2Kioqwdu1aAMCECRM6fFwhBB566CFcd911uPPOO/Huu+8iOzsb+fn5+PjjjxEVFYWHH35Y/60UAGbNmoUBAwbg3XffRXFxMUaPHo1jx47pc+Y/+OCD035ednY2FixY0Gpef0FBAS644AJccsklnfqajBs3Dt/73vda3aewe/du5Obm4oYbbujwcfr164dly5bhgQcewKWXXoqLLroIiYmJ2LRpE7Zu3Yrs7Gzcfffd3Tqf7nzG6eTl5SEiIgIrV65EdXW1Pr6xZMmS03b/9EQdp/rNb36DkpISjBs3DhkZGbDb7di5cyfWr1+PjIwMLFiwoFvHJ2MxFEKEEAI/+clPsGDBArzyyivYsGED3n33XbjdbkRFRSEzMxNXXHEFLrnkklZdPR0xZswY/N///R+eeuoprFu3Dp9++ikSEhKwYMEC3HLLLcjOzm71eqfTieeffx4PPfQQ1q5di+3bt2PIkCF49NFHERcXd8ZQePzxx7FixQq88847KC0tRZ8+ffCTn/wEN954Y6f7zn/xi1/go48+wj//+U8UFRUhPj4eV199Ne644452p0OeyZVXXon+/fvjueeew7///W+43W6kp6fj+uuvx0033XTarqjOnE9XP+N04uLi8MQTT2DFihV488030djYCCDQGjjTmECw6zjV0qVL8fHHH2PHjh1Yt24dhBDo27cvbrrpJlxzzTWtpvCS+QgppTS6CDK/JUuWYOPGjdizZ0+3j/Xzn/8cb775JlavXq3fkdzbgnk+RGbCMQUiItIxFIiISMdQICIiHccUiIhIx5YCERHpGApERKRjKBARkY6hQEREOoYCERHpGApERKRjKBARkY6hQEREOoYCERHpGApERKRjKBARkY6hQEREOoYCERHpGApERKRjKBARkY6hQEREOoYCERHpGApERKRjKBARkY6hQEREOoYCERHpGApERKRjKBARkY6hQEREOoYCERHpGApERKRjKBARkY6hQEREOoYCERHpGApERKRjKBARkY6hQEREOoYCERHpGApERKRjKBARkY6hQEREOoYCERHpGApERKRjKBARkY6hQEREOoYCERHpGApERKRjKBARkY6hQEREOoYCERHpGApERKRjKBARkY6hQEREOoYCERHpGApERKRjKBARkY6hQEREOoYCERHpGApERKRjKBARkY6hQEREOoYCERHpGApERKRjKBARkY6hQEREOoYCERHpGApERKRjKBARkY6hQEREOpvRBRAFm5QS0g9AAIoqgn98TUJqPXd8IiMxFMhUpJTQ/BJCiDYXZE+jH43VXjRUNKOhyofGai+aan3weTT4vRI+b+C//ub2/q5BSsDmUKA6FNgcou3/20/8vyvGhshEO6IS7YhOciAyzgbVrnSoTqJQJqSU0ugiiNoTuKgCQglcVD0NflQVNaH6aBPqK5rRePzCH/jjg+Yz9lvZEakiMsGGqAQ7ohLsiEwIBEZilguxqU4oqtDDQlEFhGBYUOhhKFBI0PwSQgGEEND8ErUlHpTnu1FZ6EZVkQc1x5rQVOc3uswuU2wCcWlOJGa6kNDPhaSsCCRmumB3qQDaBiCRURgKZIiTQ8Bd68PR7+pQeqARlYfdqDrqMfy3/t4SlWhHQj8XEjNdSB0UiT5DoqDalVZfH6LexFCgXqFpEgKB34SbG/04trsex3Y3oHhPPWpLmo0uL2QoNoGUgRFIGxaNviOikdQ/Aooi9C4nop7GUKAe03Ih8zVrKNnboAdBVVETwO+6DrG7FKQOiUL6sCj0HRGN+HQXADAkqMcwFCioWi5WTfU+HNpcg8NbalB6oDEwhZO6zRWjou+IGAyYEIe+I6IhFEBKQOFYBAUJQ4G6rSUIPI1+HNpcg0Oba1C6rwH8zupZjkgFWXmxGDgxHmk5UYAAIDlYTd3DUKAuaQmCZrcfh7fU4NCWWhTvqWeLwCCuGBVZY+OQPTEOKYMiA91zggPV1HkMBeowKSUgAU0DDm+pQf6mahzb1QDNz2+hUBIRb8OAcXHInhyPpKwIjj9QpzAU6KxaLiqN1V7s/rQC+76qgqfevPcMhJPETBdyzk/EoMnxUGyC3Ut0VgwFOq2WMCje24Bdn5SjcFsdu4dMyh6hYNDkeAybkYTYVCdbD3RaDAVqRWoSEIDfK3FgXRV2r6lEzTGP0WVRsAig7/BojLgwGX2HRzMcqA2GAgEIjBcIIVBf0YzvPi7HgXXV8DaxWWBlcelOjJiVhOzJCRBc8ZWOYyiEuZaWQWOVF9+8U4qDG6rZRRRmXLE2jJybjGEXJAFgOIQ7hkKYavlnd9f48O27pTiwrpqziMJcZIIdoy5KwZBzEwAwHMIVQyHMtPxze+r9+PbdUuz7qipsFp+jjolOtmPMwlRkT4wP3C3NcAgrDIUwIjWJ5kY/tn1Qhr2fV8Lv5T89nV5cmhNjLk7FgPFxHJAOIwyFMKD5Jfw+iW3vlWLPmgr4mvlPTh2XkOFC3iWpyBwdC02TXGfJ4hgKFtby293BjdXY/H/FaKr1GV0SmVja0ChMvrIvYpIdvAHOwhgKFiWlRG1JM9a/fBQlexuMLocsQrEJjJidjDELU7j/tEUxFCxG8wf2AP72nVJ8t7qc00upR0Qn2THpir7IGBkDqUm2HCyEoWARLX29h7fWYNM/i9FY5TW6JAoDmXkxmHRFX7hibBxrsAjLhMLQoUPP+poHH3wQixcv7oVqepfUJOorvdjw8lEc/a7e6HIozNicCsYsSMGI2cmcwmoBlgmFb775ptXfL7/8cixZsgQLFy7UH8vKykJiYmIvV9ZzNE1CCGDnR+X45u1S3m9Ahorv68TUa/ohKcvFfRxMzGZ0AcGSl5fX5rH09PR2H2/R1NQEl8vVc0X1IM0v4an34YvnClG8hwPJZLzqox588NABjFmYilEXpXCbUJNSjC6gtyxfvhxjx47Ftm3bcPnll2PUqFH4+9//jg0bNmDo0KHYvn17q9ffcsstWLJkSavHDhw4gJtvvhnjx49HXl4ebrzxRhQUFPTmaeh3JB/ZVou3fr2fgUAhRWrAN2+X4t+P5aOpzselU0wobEIBALxeL+666y4sWrQIzz77LM4999wOv/fIkSP44Q9/iJqaGvz+97/HI488gsrKSlx77bVobm7uwapP0PwSfq/EVysL8dkzR9DcyI1uKDSV7GvE27/ejyPf1gI48csMhT7LdB91hNfrxZ133on58+frj23YsKFD733yyScRFxeHv/3tb3A6nQCAcePGYdasWXjttddw5ZVX9kjNLaSUqCpswuf/ewR1Zb0TQkTd0dzox2d/OYLBU+sx6Yp0CIWD0GYQVqEAANOnT+/S+7766ivMnz8fqqrC5wvcGRwbG4sRI0Zgx44dwSyxFU2TEAC2fVCGbe+V8r4DMp39a6tQeqAB5/84EwkZLt7TEOLCKhQiIiIQFRXVpfdWVVVh5cqVWLlyZZvn7HZ7d0trl+aXaHb7sebpApTub+yRzyDqDbUlzXj/9weRd0kqRs5J0Td1otATVqHQ3jdhS1eQ19v6Zq/a2tpWr4+Li8P06dPxox/9qM0xuho0Z6JpEjXHPFi94jBvRCNL0PwSX79RgopDbky7rh+7k0JUWIVCe9LS0gAEZhaNGzcOAFBZWYmdO3di5MiR+uumTJmCffv2YcSIEVBVtcfrOvJNLb56vpArmpLlHP66FvXlBzHztgFwRqkMhhDDUEhLw5gxY7BixQrExMTAZrPh2WefRUxMTKvX3X777fj+97+P66+/HpdddhmSk5NRXl6OjRs3YsKECa1ukuuqljVkvnmnBNveLwOYB2RRFQVNePd3+zHzlv5I6Ofi/QwhJKympJ7OI488gqysLCxbtgwPPfQQrr766latBADo378/XnvtNcTHx+PXv/41rr/+ejzyyCNwu90dWmLjbFoWslvzlwJse4+BQNbnrvZh1R8OomBrrdGl0Ekss8yFmWl+iaZ6Hz558jAqjzQZXQ5Rrxu9IAV5F/fhAHQIYCgYTGoSFQVufPLnAm6CQ2Gt//jY4wPQgt1JBmIoGEhKiYJvavHFXwu5mB0RgKQsF2bdPgCOCA5AG4WhYKB9X1Vi/UtHwX8BohNiUh2Ye9dAuKJtDAYDMBQMsvOjcmx5vdjoMohCUnSSHXPvHoiIWDuDoZcxFAyw9a0SbP+gzOgyiEJaZIIdc+8aiKgEBkNvYij0sk2vHcOu1RVGl0FkChGxNsz52UDEpDgYDL2EodCLNr56FLs/rTS6DCJTcUarmHPnQMSlORkMvYCh0MNa5l2vf/ko9n7OQCDqCkekigt/OgAJGS4GQw9jKPSCdS8VYd+XVUaXQWRqdpeC2bcPQNKACN7H0IO4zEUP2/J6MQOBKAi8TRo+evwQqgqbuM1nD2Io9BApJb77uBw7Pyo3uhQiy/B5NKxefgiN1V4GQw9hKPQAqUkc2lyDzbwPgSjomur8+PcfD8Hb5IemMRiCjaEQZJomUby3AV89X8SVTol6SH15Mz5+/BA0n4RkMAQVQyGINL9EzVEP1jxdwKYtUQ+rKGjCmqcLIBHorqXgYCgEieaXaKz24qPH8+Ft0owuhygsHP2uHmtXFnG57SBiKASBpkl4m/z46E+H0FTnN7ocorBycEM1vn6T43fBwlDoJiklpF/i48cPoa6s2ehyiMLSjg/LsfvTCnYjBQFDoZuEEPhqZREqCrhjGpGRNv3zGI7tqud4XjcxFLpBahK7PinHoc01RpdCFPakBL74ayGa6nycqtoNDIUu0vwS5Yfd2PJ6idGlENFxngY/Pn26AJCckdRVDIUu0DQJr9uPNc9w6ilRqKk45Mamfx7jjKQuYih0gQCw5i9H4K72GV0KEbVjz2eVOLixmt1IXcBQ6IKv/1WCkr0NRpdBRGew/qUi1JU2szXfSQyFTtD8EgXf1GLnv7nIHVGo8zVLfPrUYWh+LoXRGQyFDtL8Eg1VXnz1fKHRpRBRB9WWNOOr5wshuP9ChzEUOmHN0wVcwoLIZA5/XYvvVpeztdBBDIUOkFJi23ulqCrkDWpEZvT1myWoK+P4QkcwFM5C80tUH/Vg+6oyo0shoi7SfBJfPFcIzlI9O4ZCB3z5t0JI9hoRmVrFYTe2fVDGm9rOgqFwBlJKbHuf3UZEVrH9/TJUH/WwG+kMGAqn0dJttGMVp58SWYXml/iS3UhnxFA4HRHoNuJvFETWUlXUhB0fcjbS6TAU2iE1ie3vl7HbiMiivn2vFPUVnI3UHobCKTS/RHWxB9s/4GwjIqvSfBJfrSyCorIf6VQMhVMoqsDaF4r4GwSRxZXub8TeLyr5s34KhsJJNL/EwY3VqDjkNroUIuoFW98qgd/H+eYnYyicRGoSX7/JTXOIwoWn3o9t7/HehZMxFI6TmsSOf5ejscprdClE1It2fVKBxmofZyMdx1BAIBA8DX4uiU0UhjSfxJbXi7mS6nEMBQBCEdjyRjF8HvYtEoWjQ5trUH64kYPOAGxGF2A0zS9Rc8yDA+urjS4lKN7ZtRzbitec9vmfTP0LYp1JrR5r8jbgqQ23odFbi8W5d2N46hT9uVpPBd7f/TSO1OxCrDMJMwZdhZzkc1q9f3fZenyw5xncPPlJuGxRQT0fot6y6dVjuOjeQUaXYbiwDwVFFdj46lHAIr8gjO07BwMSRp/yqMQHe/6COFdKm0AAgM/yX4FXa273eO/sWo46TyVmDroKhTV78MbOR3HTxCcQH5EKAPD5m7F6/0pMz76CgUCmVnbQjUNbapCVFxvW9y+EdShofonC7XUo2ddodClB0y9uKPrFDW312JHqXfBqHozsc36b15fWF+Drox9i2oAf4PP8V1o95/V7cKhqB5aM/TWy4nMxru9cFNbsxsHKbzAuYw4AYP2Rt+G0RWFs+uyeOymiXvL1m8XIyos1ugxDhfWYghDAljeKjS6jx+0o+QKAQG6f89o899G+5zA0eSKy4oa3ec6neQFIuGzRAAAhBJy2KHg1D4BA19LagjcxZ8h1ECKsv5XIIurLvdi1uhxaGM9ECtufZM0vcWhLDepK2+82sQq/5sOusrXoFzdU7/Jpsat0LQpr92DmoKvbfW+EPRoJEWn46vDrqHaXYEfx5yipP4S+MUMAAJ8ceBGDEsciKz63x8+DqLfs+LAcMowHnMM2FBRVhMVuagcrv4HbW4eRp7QSvH4PPt6/EhP7LWwTFiebP/QmHKz8FivW34K3dj2Oif0WIDN+GAprdmNP2QbMHtx+oBCZlafBjz2fh+/yF2E5pqD5JY7uqkd1kcfoUnrczpIvoAgbhqee2+rxtQVvQpN+nNt/8RnfPyBhFH4y5WmUNRxBjDMRsa5kSKnhw33PYVLmIsS5UrGlaBU2Fb4HKYGJmQsxPmNuT54SUY/77uMKDLug7aSMcBCWLQVFFdj+fqnRZfS4Zp8be8s3ITtxDCLtMfrj1e5SrC94Cxdk/wgOW8RZj+OwRSAjLgexrmQAwLfHPkFDcxWm9r8U+ZXfYvWBFzEj+yrMHLQEq/evxKGq7T12TkS9obHKi/yN1WHZWgi7UND8EqX7G1B20PqL3u0p39jurKPP819BjDMR/eNzUe0uRbW7FPXN1QCARm8Nqt2lkKfZlNrja8Sa/H9gRvZVcKgu7Cz9EsNTJmNoyiQMTZmIYalTjg9sE5nbjn+Xh+XU1LDrPlJUgW3vW38sAQjMOnKorjY3m9V4ylHlLsaK9be0ec+qvc8CAO6a9gJc9rb3HXxx6DXEu1L1oKnzVCEteqD+fIwjAcX1h4J4FkTGqDnmwZFva5ExMiaswiGsQkHTJGqOenD0u3qjS+lxDc01OFS1Dbmp02BXna2eu2DgFWj01rZ6rKzhCD7L/wemZH0PGbE5bd4DABWNR7G56AMsGfs/EMc3uY12xKGisUh/TXljIaId8cE/ISIDbF9Vhswx4XXfQliFgqIIbPvA+mMJAPBd6VfQpL/dexMy49vek9ByN3J6zGAMTZnU7jE/2vc3jEg9FxmxQ/THhqVMwWvbH8KnB/4OANhXvgWXjV4WjFMgMlx5vhul+xuQPDAybFoLYTOmIKVEXXkzCr6uPfuLLWBnyReIssdhYOKpS150zf6KLThS8x1mZF/V6vEhyRNwQfYV2Fa8BtuKP8WM7CsxOGlcUD6TKBRs+6AsbAIBAIQMk90lpJTY+Oox7FlTaXQpRGQyi+4fjLg0Z1gsrx02LQXND+RvrDa6DCIyoT2fVQLWzwMAYRIKml+iYGsNmhu5XwIRdV7+pmpofqOr6B1hEQqKKrDvyyqjyyAik2pu1FCwtSYsbmazfChIKdFQ2YzivQ1Gl0JEJrZ/bVVYDDiHQSgAe7+ssswmOkRkjOLdDWis9hpdRo+zfCgIARxYV210GURkclIC+76ssvxeC5YOBc0vcWxXPRqrrJ/uRNTzDqyrgmLxaamWDgVFFdj7BQeYiSg46iu8KN7bYOkBZ0uHgqfBh8JtdUaXQUQWsu/LSksPOFs2FDS/RP6m8JhCRkS9p2BrLXwe697zZNlQUFSBI9+ylUBEweX3ShRur7PsL5yWDQWfR0PJPt6bQETBd2RbrWW7kCwZCppfonBHHTSfNZOciIx1dGc9pEWnployFAJdR+GxRDYR9T5Pgx9l+Y2w4iLTlgwFqUkU7bD+7mpEZJwj39TBgplgvVCQmkTpgUY0N4bJkoZEZIgj22oteSOb5UIBAAq+YdcREfWs2pJm1Jc3G11G0FkuFITCqahE1DsKvqm13NRUy4VCTYnHkulNRKHnyLY6y01NtVQoaH7JWUdE1GtK9zfA22St8UtLhYKiCpRwMx0i6iVSA4r3NFhqOW1LhYKUgZlHRES9peygta45lgqFmmMeeN3WXaiKiEJP2cFGS01NtUwo+H0a92Emol5XcdjN7qNQpNoUlHIBPCLqZb5mieqjTUaXETSWCQUAKDvoNroEIgpDpfsbLbMAp2VCoanehwbuxUxEBig72AjFZo1xBUuEgqZJlHHWEREZxEozkCwRCpBAWT67jojIGPXlXngafEaXERSWCAVFFag4ZJ2kJiLzKd3faIlZSJYIBQCoLLTO6D8RmU9ZvhswfyZYIxS8TX546q21/ggRmUttsccSi+NZIhRqS7gqKhEZq7bUY3QJQWH6UND81rpxhIjMqa7MGr+cmj4UAKC21Br/GERkXn6vRGO1+e+VMn0oKKpATYk1mm1EZG41xR5Iae7RZtOHAgDUMhSIKATUlnhMvz2n6UNBSok6dh8RUQioLWk2/TLapg8Fd40Pfq+5k5mIrKG21APBUDCOlBI1x9h1REShwQqTXswdCn7JQWYiChn15c0cUzCWgLvWGotQEZH5SQ3w1Jv7mmTqUBAq0NzA5S2IKHQ0mfyaZO5QEAJNJk9lIrKWpjpzX5NMHQoAuBAeEYUUT53f1EtoMxSIiILI0+CD1IyuouvMHwoW2e2IiKzB0+CHmTdWsEAosKVARKHD0+A39Q1spg4Fv1fj3cxEFFI89X5TL3Vh6lBgK4GIQo3Zu7QZCkREQWT265KpQ6G50dxffCKyHoaCgaSJ5wITkTVpJh/nNHcoGF0AEdEpzHzjGmDyUGAqEFGoMXsPhqlDweRboRKRBZn5bmYAsBldAFEouGBpJuyRqtFlkAWY+R4FwOyhwKYCBUnf0bHwSsBj7inmFAKEuTPB3KHATKBgEQL42zY/3txr8rY/GS7aDry52GF0GV1m6jEFDjRTsKiKYCuBgsLsLQVThwJbChQMjsjAj0GTue85ohChMhSMxFSg7nPFBHpRm3z8fqLuc5h8voKpQ8HmMHX5FCKc0YGf4iZ2H1EQRNjM3VQw9VXVGW3qcXIKEc6olpaCwYWQJUTaja6ge8wdClEmb6dRSHAc/z7imAIFQ4TJf1c1dSjYIxgK1H2OiJbuI44pUPdFMhSMY3cqEKY+AwoFjojANxGnpFIwRNg5pmAoB5cmoG5q+R5ys/uIgiDSBmgmni/PUKCwZ3cdv0+BLQUKgigHYOaFUk0fChxspu6yuxT4NGnqH2QKHckR7D4yFEOBusvmVOFh1xEFSWqkMPVdzaYPBXYfUXfZHAoHmSlo+kQBwsQLIJk6FKQmeQMbdZvNIdhSoKBh95GBNE0iOtHktw+S4WwOhfcoUFA4VCDawVAwjKIKxPYx77rlFBpUu4Cb3UcUBMkRRlfQfaYOBSEE4tKcRpdBJqfYFDQyFCgIzN51BJg8FAAgKtFh+k0tyFiKTcDtNboKsoKUSPNfjEwfCooqEMlxBeoGoQo0+TmmQN2XHAH4TH7Di+lDAQBiUzmuQF0nVG7FScGRypaC8aSUiEnhuAJ1gyK4bDYFRXq0uW9cAywQCppfsqVA3aIIrntEwZGTKEx94xpggVBQVIEYhgJ1g1C4lwJ1X3IEEOc0dyAAFggFTkul7mJLgYIhJ9H8gQBYIBQAIDrJAcXkm2WTMRQboAiOKVD3DU1UTD/zCLBIKCiqQGI/l9FlkAk5owJrZ7GlQN01NNH8g8yARUJBahLJ2ZFGl0Em5Irm/swUHMMsMMgMWCUUJJAy0AKLjlCva1lll91H1B1pUUCUyRfCa2GJUFBUgdTBUUaXQSbUskkTu4+oO3ISLXEpBWCRUACAqAQ7XDHccIc6xxHJ/Zmp+3IShCUGmQELhQIAJA/kuAJ1TsvOfRxToO4YlmSNQWbAQqGg+SVSGArUSY6IQChw5zXqKgFr3MncwjKhIBQgZRBDgTrH7uKYAnVPRgwQYaH7pKwTCkIgeUAE91agTrFHBH4E2FKgrrLSIDNgoVAAAnvtxvXlkhfUcXangma/BEcUqKuGJgp4LTLIDFgsFKQm0XdEtNFlkInYXCpbCdQtE9IELNR7ZK1QAIDM0bFGl0AmYnNwgx3qurQoICtWscwgM2CxUBCKQOqgSL2fmOhsVLvCrTipyyb3VaBJa33/WO7qKRSBDHYhUQfZHIIzj6jLzs2w3CXUeqGg+SUy2IVEHaTaFTR6ja6CzCjSDoxKEVAs1HUEWDAUFFUgc1QMp6ZSh6g2ATdbCtQF56QpUBXrXWgsFwpAYOmCZK6aSh1hE3BziQvqgil9rbPe0cksGQqaX6LfKHYh0dkJhWMK1HmKACZnKLCxpWAOQgEy82KMLoNMQCiC9ylQp41MFoiyWy8QAKuGghCIT3chKsFudCkU4thSoK6YkmGN/ZjbY8lQAAJ3N2eNYxcSnZlQuGw2dd60ftbsOgIsHAoQwOApCUZXQSFOEdyKkzpnWKJAWpQ1AwGwcCgIIZDQz4W4dC6QR6enCC6bTZ1z4UDrdh0BFg4FIDALadCkeKPLoBBlcwXWrGEoUEfZFWBWf+t2HQEWDwVFFcieEh/YGonoFK5obsVJnTMp3bqzjlpYOhQAIDLOjvRhUUaXQSHIGW0DwDEF6rg5A1X4Ldx1BIRBKGh+iSHncsCZ2nJGBb792X1EHRHnBCamC0subXEyy4eCogpkjY2DM0o1uhQKMc4othSo42ZmKWGxpprlQwEAhACyJ8cbXQaFGEckxxSo4y4ZEh6/WIZFKABAzvmJRpdAIcYR0RIKBhdCIW9sqkBGjPWWyW6PzegCeoNQBOL6ONEnJwolexuMLodCRMsOfWYNBU/RDjRsfQue/E3wVR+FEhkHZ7/RiJv1E9iTB7R6rdQ01G9+DfWbX4Ov/BCE3QV72lAkXHQvHGlDAQCauxaV7/0W7r1fQImIRdz5NyJ6/OJTPnMnSp+7Fum3vQlbQr/eOlXDLRqiwqdJS09FbREWoQAEBpxHzk1mKJDO4Qq0FMy6IF7tF8/BU7AVkblzEJOWA39dOeo2/gPupy9Dnxv+DkefIfprK//1/9Cw7X1E5V2MmElXQGt2w3tsF/z1Ffprqj58FJ78zYifeSu8FQWofPtXsKdkw5mVBwCQUqLq/QcRM/mqsAqE1EhgakZ4tBKAMAoFRRXIyI1BfIYT1UUeo8uhEGB3KfBLCa9mdCVdEzv1aji+/xCE7cTCj5Gj5uHYisWo/eKvSP7+7wEADTtWoeGbt5H8wz8hcsSs0x7PvfczxM/5GaLzFgEAvCV74d6zRg+Fxm3vwl99DLHn39BzJxWCFg1WISXC5n6nsBlTAI63FuakGF0GhQibS0GzSVsJAODMymsVCABgT+oPe8ogeMsO6o/VrX0RjoxRiBwxC1LToDU3tns86fVAcZ1YRFKJiIPmbQIAaM2NqP7oT4i78A4ozsgeOJvQ5LIBFw+25g5rpxNWoaCoAgPPiUNUIpfUJsDmVOAx6XjC6UgpoTVUQI0M3JujNdWjuWg7HBm5qP7ocRT+bgoKfzMJRX+ch4Ydq1q915GRi7q1L8BbcRjufV+haf9XcGaMBADUfv6/UGP6IGrMxb1+TkaaO1BBRNj0pwSEVSgAgJTAiNlJRpdBIcDmUEw7nnA6jdvehb+2FJGj5gEAfFVHACnRuGMV6re+ifg5P0PS938PNTIRFa/dC/e+L/X3Jlx0L3yVBTj2+EKUvXgTXEPOQ+So+fBVFaJu3YtImH8fRJj0qwOBdY6uGK4i3CYsh1kGBloLOeclYtt7ZfA0WOyKQJ1icyiotdA9Ct6yg6h893dwZI5B1PFxAc0T6CrSGqvR54a/w5k5GgAQMXQGjv5xHmo/+wsihkwDADj65KDvHe+huXQ/FFcM7ElZAICqVY8gYsRsODPHoPG7j1Hz6VPQPA2IHnsJYi+4ybJBceEABYkuWPb8TifsWgoAIFSBoRfwvoVwp9oF3BbpPvLXlaPspVuhuKKRfPljEEpgZpWwuwAAakKGHggAoDgjETF0OjxF2yH9J74Iwu6EMyNXD4SmgxvQdGAt4i/8Kbzl+Sh/7R7ETLkKSd97AHWbXkXD1n/13kn2IlUAV+WGXysBCNNQUBSBEbOSoVp8tUM6M9VmjVDQmupQ+uLN0JrqkLrkadhiU/Xn1JjAxAo1qm2XqRqVCPh9kF53u8eVmh9V7/8esdOuhy22Dxp3fAhnZh6ix10KV/ZERE/4ARq2vdczJ2WwWf0VpESGzzTUk4VlKACBG5cGc6G8sKbYFDR6ja6ie6TXg7K/3wZfxWGkXPkk7KmDWj1vi02FEp0Mf11pm/f66sogbE4IR/urCNdvehVacyNiz70WAOCvK9NDBggEjr+27XHNTjneStBkOLYTwjgUAGD0/FTYHOH3mwAFCJtAk9+8P/hS86P8tbvhObINyZc/ot9PcKqokfPgrymGe/9a/TF/QxXcuz+Fc+BECKXtZcDfWIOaT/6MhDk/g7AHdi9UopLgLT+kv8ZXlg81Ojmo5xQKpmcqSI8Oz1YCEIYDzS2EEHBFqxgxOxnb3i8zuhwygiJMvRhe9apH4N69BhFDL4DmrkHDt++0er5l+mjs+dejceeHKH/1Z4iZcjUUVzTqN70GaD7EX3hHu8eu+WQ57H2GIHLkXP2xyNzZqP3saVS+8z9Q49JRv/k1xM+7p+dO0AA2BbhuVKCVwFAIQ0IRGDkvBfu+rIK71gKdy9QpQjHvukcA0Fy8GwDg3rMG7j1r2jzfEgpqdDL6XL8SVR8+irp1LwKaD45+Y5D0/Qf1dY9aHbdkL+q3vIG0G19u9bijTw4Sv/c/qPn0KcjmBkRPvBzRE74f/BMz0MWDFKRFhd+Mo5MJKcO04+w4zS+xf20V1v/9qNGlUC/74ZO5+L+9Gv62nVOTCYhxAC8utCPSFt6hENZjCkDgvoUh5yYgvq/T6FKolymCeynQCVeOUOFSwzsQAIYCgMBdzuP/I83oMqiXCWHu7iMKnoxo4HtDwmuNo9NhKODECqrpw9ufmkcWpACqIrgVJwEAbsyzheWNau1hKByn+SXO+UF6WOzBSoArkruuUcDoFIGpGUpYbKDTEQyF4xRVIL6vi3s5hwlnDPdnpsAWCbeOU+HX+H3QgqFwEqlJjF+cpm/TSNbljArMxmb3UXibPUBBdjzHEk7Gq99JhCLgiFIxgYPOlueMYvdRuHPZgBvGhO9yFqfDUDiFoggMmZbIQWeLc3BMIezdnKci1omwvXP5dBgK7dA0ialX94PNyS+PVZ1oKfC3xHA0KV1g/iAVKgOhDV712qEoAhFxNoz7Xh+jS6EeYo84HgocUwg7cU7gnkk2dhudBkPhNBRFYNiMJKQODp9NysOJwxX41mf3Ufj56QQbou3sNjodhsIZaH6Jc6/tx814LKhlhpnV9mimM5s9QMG0fpxtdCYMhTNQVIHoRDvGXJx69heTqdidKryaBKenh4+USOD28ZxtdDYMhbMQikDu7GQk9Y8wuhQKIptLQTO7jsKGAHDfJBscCruNzoah0AFSAuf9Zz/u0mYhNofCrqMwcmmOgjGp7DbqCIZCByiqQHSKA5OvyjC6FAoSm0PhzKMw0T9W4MdjVKPLMA2GQgcpikD2xHgMOS/B6FIoCFSHgJv3KFieTQF+MUXlha4T+LXqBCklJv2wLxKzXEaXQt2k2hS4vUZXQT3tqhEqBsQJdht1AkOhE1p2ZJpxUxYckfzSmZlqF3BzoNnShicJXDFC4cByJ/HK1kmKKhARZ8e06/oFpjSQKQkbQ8HKEl3Af59rA2efdh5DoQsUVaDfqFjkXphsdCnURUIVXPfIohwq8JvzbIh3gt1GXcBQ6IZx3+vDZTBMSnArTsu6Z6KKQQkcR+gqhkI3SAAXLM2CK9ZmdCnUSUIRXPfIgq7KVXBBlspxhG5gKHSDogg4IlXM/kl/LrNtMkJwMTyrmZ6p4JqR/AWtu3gl6yZFFYjPcOGCpZkQ/GqahlAAj59jClYxNFHgvklc1ygYeBkLAkURSB8ejSm849k0FLYULCMlIjCwrAiuaxQMDIUgEUJg8NQEjFnIFVVDnWILXDwYCubnUoHfnG9DtIMzjYKFoRBkYxamYsg0LoURylwxgX5nTkk1N0UAv5hiQ/9YARsDIWgYCkEmpcTkH/VFxshoo0uh03BGHw8FTkk1LYHA1NNJfTn1NNgYCkHWshTGBUuzuAdDiHJGHd+fmd1HpnXrOBWz+nMJi57AUOgBQhEQisDs2/sjJsVhdDl0Cj0U2FIwpetGqbhkiKr/AkbBxVDoIYoqYHepmHf3QMSkMhhCiUNvKXBMwWwuH6bgRyO4N0JPYij0IEUVcEbbcNE92YhLcxpdDh3niGD3kRktHKTgx2N4c1pPYyj0MEUN3PU8756BiO/LYAgFjojAtz1DwTwWDlJwxwQGQm9gKPSCE11J2UjM5AY9RrNHcEzBTC4dwkDoTQyFXqKoAjangrk/G4ikAZyVZCS7U4EmJZoZCiHv8mEKbhnHQOhNDIVepKgCqkPB3DsHIiWbwWAUu0uFl4EQ8v5zlMoxBAMwFHqZogoodoELfzoQfYZwLwYj2JwKPAyFkCUA3DZOxRWcZWQIhoIBFEVAsQnMvn0A+o2OMbqcsMNQCF0OFfivqSoWDealySj8yhukJRhm3JyFERcmGV1OWLHZuRVnKIpzAo/OsGFaP4U3phmIoWAgIQSEEJjwH+mYsqQvFJU/CL1BtStwczpqSMmIBp680I4hCaLbS1csX74cQ4cObfNn4cKFHXr/zJkz8cADD3SrBjPjKE6IGDwlAbGpTqx5ugCeBvZt9CTVLhgKISQ3WeA359ngsgVv+WuXy4WVK1e2eYzOjqEQIoQikJIdifnLBmH18kOoLWk2uiTLUmwC7iajqyAAuCBTwX2TVQgEdz8ERVGQl5cXtOOFE3YfhRBFFYhKsGPBskFIHxZldDmWJWwCbm7FaShVAEvzVPxyamDHtN5Y/rqxsREPPPAA5s6dizFjxmDmzJm4//77UVdXd8b37du3DzfccAMmTZqEMWPGYO7cuXj22WdbvWbr1q24+uqrkZeXh/Hjx+Ouu+5CRUVFT55Oj2FLIcQoqoAQCmbfPgAb/nEUe7+oMrokyxGqwoFmAyVFAPdPtWFYUiAIemr5a5+vdR9hU1MT/H4/7rzzTiQmJuLYsWN4+umnccstt+DFF1887XFuuukmJCcn47e//S2io6NRUFCA4uJi/fmtW7diyZIlmD59Ov74xz/C7XbjT3/6E2655Ra8+uqrPXJuPYmhEIKEIgKb9VyZgYRMFzb9sxgaL2JBIxSue2SUvFSB/zfVhkh7z+6n3NjYiNzc3FaPPfzww/j1r3+t/93n86Ffv3740Y9+hPz8fAwcOLDNcSorK1FYWIhf/vKXmDlzJgBg8uTJrV7z6KOPYuTIkXjyySf1WVM5OTlYuHAhPvvsM0yfPj3Yp9ejGAohSv/mmpaIPoOjsOaZAo4zBIlQOCW1twkAPxyu4NpRKqTs+e4il8uFl156qdVjmZmZ+Ne//oXnn38ehw8fRmNjo/7coUOH2g2FhIQEZGRk4LHHHkNNTQ2mTJmCtLQ0/Xm3242vv/4a9957L/z+ExNEBgwYgPT0dGzfvp2hQMElFIHYPk4s/OVgrP/7URzcUG10SaYnBNDEMYVeE+MAfj7Zhonpx4cwe2HmtaIoGDVqVKvHPvroI9x33324/PLLceeddyI+Ph5lZWW49dZb4fF42j2OEAJ//etf8cc//hEPPPCA3gJZtmwZzjnnHNTW1sLv9+PBBx/Egw8+2Ob9x44d65Hz60kMBRNQVAGhANOu64f0YVHY8Mox+Dya0WWZliIAD7uPekVOgsCvptmQGAKzQVetWoXhw4e3ugdh48aNZ33fwIED8cQTT8Dr9WLr1q147LHHcNNNN+Hzzz9HTEwMhBBYunQpZs+e3ea9CQkJQT2H3sBQMImW7qSBk+LRJycKX/z1CMoOug2uypwUwWWze5oAsGiwgpvGBn+6aVc1NTXBbre3euydd97p8PvtdjsmTpyIG2+8ETfffDNKS0sxcOBA5OXl4eDBg21aJmbFUDAZRRGIjLdj3t3Z2PZ+Gba9XwrJRkOHOSIDSyhwoLnn9I8VuGuiiuFJCqSUIbNkxdSpU/HAAw9gxYoVGDt2LD777DOsW7fujO/ZvXs3HnroIcyfPx+ZmZmor6/HM888g4yMDGRlZQEA7r33XlxzzTX46U9/igULFiA2NhbFxcVYu3YtFi9ejEmTJvXG6QUNQ8GEWpbDGL0gBf1GxeDL5wtRc6z9PlFqzRkd+JbnQHPw2RXgRyNUXDFcQctXN1QCAQB++MMforCwEC+99BL++te/Ytq0aXj00Udx2WWXnfY9KSkpSE5OxjPPPIOSkhLExMRgwoQJ+MMf/gBVDaziOm7cOLz88stYvnw5li1bBq/Xi7S0NEyePBn9+/fvrdMLGiGl5E+HiWnHB0x3/rsc294vhd/Lf84zSRkYgYvuG4Sfr/FiSwm/VsEyJlXgrnNs6BPVs1NNqeexpWByLa2GkXOTkT0pDutfPoqiHfUGVxW69JYCxxSCIsYB3JSnYs5AFX5NMhAsgKFgEUIRiIi3Y9ZtA3B4aw02vXoMjdXsOD+VIyIwLZJjCt03q7+CW8epiDx+FQmFwWTqPoaChSjHfygzR8ciIzcGW/9Vgt1rKjgQfRJHVKAfmGMKXZceBfz0HBvG9Qnsdc3WgbUwFCxIUQUUVWDCD9Iw+NwErHuxCOWHOH0VAByRx0OB3Uedpgrg+0MVXDNSRUsOMBCsh6FgYUIIxKU5cdF92TiwrhrfvleKhgqv0WUZyu5i91FXjE0VuHWciszY7m+CQ6GNoWBxLQPR2ZPikT0pHnu/qMT2D8rgrgnPq6I9oqX7yOBCTGJ0isB1o1SMTFE4kBwmGAphoiUccs5LxJBpCdj9SQV2fFgedru8OVwKfJoElz46sxFJAteNVpGXGggDgAPJ4YKhEGYC4SAwfHYyhk5Pws6PyvHdx+XwNoXHaLTNqaA5vHKwU4YlClw7SsX4tEB4AgyDcMNQCFOKIqA4BUbPT8HwmUnYvqoMuz+tsPzNbzanylBox5AEgWtHqpjY90QY2BgGYYmhEOaEImCPUDDu0j7InZOM3Z9UYO8XlWiqs+aV0+bgukcnG5YocMUIFVMzGAYUwFAgfX0aV7QNoxemYvSCVORvqsauTypQWWCtHe5Vu4L6MB9QUAVwXj8F3x+mYGgiw4BaYyhQKy03wA08Jx6DJiegLL8Ruz4ux+GttZa4CU61C7jDdFZujANYMEjBpUNUJEYIfQCZYUAnYyhQu1pmKyVlReD8G7LgrvFi16eV2PdlJTz15u1aUu0KGsNsQdkhCQILBim4cIACm3Ji4zMOIFN7GAp0Ri3h4Iq1YeyiVIxZmIpDm6txcEM1ivc0mK71oNgE3A1GV9HzYhzAzCwFCwcrGBAX6CJii4A6gqFAHSKEAASgKie6ljz1PuRvqkH+pmrT7AInVGHZdY9sCnBOmsCFA1RMyRA4OQMYCNRRDAXqtJbWgzPahpzzEzFsRhIaqrzI31CN/M01qCoM4cFpVaDJQgPNdgXISxWY1k/B+ZkKoh2CrQLqFoYCdUtLQEQl2DHiwmSMnJeC2lIPDq4PBERdabPBFbYmFPMvceFSgQnpAuf1UzAlQ0GErXUQMBCoOxgKFDQtARGT4sDohanIW9QHDZXNKNpRj2O761G8p8HwZTUC+zObr6WQEQ2M7aNgQpqCc9IFHCqDgHoGQ4GCTgihL60clejA4KkJyDk/EVJKVBU24ejOehzdVY/SA43QevkCrQhz7KWQGhkIgTGpAhPSFCS4BKSU0OSJWUMMAuoJDAXqcYotcPESQiChnwvxfV0YOS8Ffp+G0n2NOLqrHmUHGlFZ2ASfp2enMylKaO6lkOAC8lIV5B0PgdSoQAj45YmLvxACKnOAehhDgXqVEAIisHo1VJuCtKFR6DM0CooSuAg2VHhRftiNygI3Ko80ofKIO2hLbihKYFMYj4FjCg4VyIwRyIo98WdwgkDf6MDV/uQuISEEbAwB6mUMBTKUUIR+M5UQAtHJDkQm2JGVF6uPUTTV+VBx2I2KAjeqippQX+FFQ6UXTXU+oBM9QY7owLd7bww0R9nR6sLfP1YgO14gOeLEsiI+TUKg9U1k7BIiozEUKOQop/SRuGJs6DsiGunDo1s9p/klGmu8aKjwor68GQ2VXjRUefX/umt88Db59RvsXNEtW3F2fUzBZQNi7EC0QyDGAUQ7gJjj/58WJTAgLvAnzhmoU0oJnwysN3TqBjUMAApFQkoZ+qNuRGeh+SWklFBUof8m3sLv1eD1aNB8GiLjHThUo6HCDXj8gO94YCiBe/OgiBN/VAFEOYBYh0C0A4iwnf5C7tckJALvOfXzicyEoUBhS0qp9z6d3IVFFM4YCkREpFOMLoCIiEIHQ4GIiHQMBSIi0jEUiIhIx1AgIiIdQ4GIiHQMBSIi0jEUiIhIx1AgIiIdQ4GIiHQMBSIi0jEUiIhIx1AgIiIdQ4GIiHQMBSIi0jEUiIhIx1AgIiIdQ4GIiHQMBSIi0jEUiIhIx1AgIiIdQ4GIiHQMBSIi0jEUiIhIx1AgIiIdQ4GIiHQMBSIi0jEUiIhIx1AgIiIdQ4GIiHQMBSIi0jEUiIhIx1AgIiIdQ4GIiHQMBSIi0jEUiIhIx1AgIiIdQ4GIiHQMBSIi0jEUiIhIx1AgIiIdQ4GIiHQMBSIi0jEUiIhIx1AgIiLd/wdXENcnpqPjrQAAAABJRU5ErkJggg==",
            "text/plain": [
              "<Figure size 640x480 with 1 Axes>"
            ]
          },
          "metadata": {},
          "output_type": "display_data"
        }
      ],
      "source": [
        "from holisticai.plots.bias import group_pie_plot\n",
        "\n",
        "group_pie_plot(p_attr)"
      ]
    },
    {
      "attachments": {},
      "cell_type": "markdown",
      "metadata": {
        "id": "H4CQyqQRn-aZ"
      },
      "source": [
        "This graph show us that the proportion of non protected examples is very high compared to the protected group."
      ]
    },
    {
      "cell_type": "code",
      "execution_count": 6,
      "metadata": {
        "colab": {
          "base_uri": "https://localhost:8080/",
          "height": 318
        },
        "id": "ph1Yx2aEOy_Y",
        "outputId": "d0774fd3-2a49-444d-f16b-eb43b490effd"
      },
      "outputs": [
        {
          "name": "stdout",
          "output_type": "stream",
          "text": [
            "Number of Unique Users : 15000\n",
            "Number of Unique Artists : 1004\n"
          ]
        }
      ],
      "source": [
        "print ('Number of Unique Users : ' + str(df_pivot.shape[0]))\n",
        "print ('Number of Unique Artists : ' + str(df_pivot.shape[1]))"
      ]
    },
    {
      "attachments": {},
      "cell_type": "markdown",
      "metadata": {
        "id": "NZTW9YJWomvC"
      },
      "source": [
        "## **3. Model training**\n",
        "\n",
        "### **Training the baseline**\n",
        "There are many ways to recommend artists to users. We will use item based collaborative filtering since it is the simplest and most intuitive approach. For each artist, we work out a list of most similar artists. Then we recommend artists to users by looking at which artists they like, and choosing the most similar ones.\n",
        "\n",
        "To do that, first we will define some util functions that will help us to sort these recommendations:"
      ]
    },
    {
      "cell_type": "code",
      "execution_count": 7,
      "metadata": {
        "id": "bMdrrxwjZWaS"
      },
      "outputs": [],
      "source": [
        "def items_liked_by_user(data_matrix, u):\n",
        "    return np.nonzero(data_matrix[u])[0]\n",
        "\n",
        "def recommended_items(data_matrix, similarity_matrix, u, k):\n",
        "    liked = items_liked_by_user(data_matrix, u)\n",
        "    arr = np.sum(similarity_matrix[liked,:], axis=0)\n",
        "    arr[liked] = 0\n",
        "    return np.argsort(arr)[-k:]\n",
        "\n",
        "def explode(arr, num_items):\n",
        "    out = np.zeros(num_items)\n",
        "    out[arr] = 1\n",
        "    return out"
      ]
    },
    {
      "attachments": {},
      "cell_type": "markdown",
      "metadata": {},
      "source": [
        "Now, we have to prepare our pivoted table to calculate the correlations and perform the filtering to create a new pivoted table where we can extract the recommendations for the users"
      ]
    },
    {
      "cell_type": "code",
      "execution_count": 8,
      "metadata": {
        "colab": {
          "base_uri": "https://localhost:8080/",
          "height": 346
        },
        "id": "-cy7YITbbwxJ",
        "outputId": "550deb9a-809d-4051-9820-a33f4ca2afbb"
      },
      "outputs": [
        {
          "data": {
            "text/html": [
              "<div>\n",
              "<style scoped>\n",
              "    .dataframe tbody tr th:only-of-type {\n",
              "        vertical-align: middle;\n",
              "    }\n",
              "\n",
              "    .dataframe tbody tr th {\n",
              "        vertical-align: top;\n",
              "    }\n",
              "\n",
              "    .dataframe thead th {\n",
              "        text-align: right;\n",
              "    }\n",
              "</style>\n",
              "<table border=\"1\" class=\"dataframe\">\n",
              "  <thead>\n",
              "    <tr style=\"text-align: right;\">\n",
              "      <th>artist</th>\n",
              "      <th>...and you will know us by the trail of dead</th>\n",
              "      <th>2pac</th>\n",
              "      <th>3 doors down</th>\n",
              "      <th>30 seconds to mars</th>\n",
              "      <th>311</th>\n",
              "      <th>36 crazyfists</th>\n",
              "      <th>44</th>\n",
              "      <th>50 cent</th>\n",
              "      <th>65daysofstatic</th>\n",
              "      <th>Edith piaf</th>\n",
              "      <th>...</th>\n",
              "      <th>weezer</th>\n",
              "      <th>wilco</th>\n",
              "      <th>within temptation</th>\n",
              "      <th>wolfgang amadeus mozart</th>\n",
              "      <th>wu-tang clan</th>\n",
              "      <th>yann tiersen</th>\n",
              "      <th>yeah yeah yeahs</th>\n",
              "      <th>yellowcard</th>\n",
              "      <th>yo la tengo</th>\n",
              "      <th>zero 7</th>\n",
              "    </tr>\n",
              "  </thead>\n",
              "  <tbody>\n",
              "    <tr>\n",
              "      <th>0</th>\n",
              "      <td>0.0</td>\n",
              "      <td>0.0</td>\n",
              "      <td>0.0</td>\n",
              "      <td>0.0</td>\n",
              "      <td>0.0</td>\n",
              "      <td>0.0</td>\n",
              "      <td>0.0</td>\n",
              "      <td>0.0</td>\n",
              "      <td>0.0</td>\n",
              "      <td>0.0</td>\n",
              "      <td>...</td>\n",
              "      <td>0.0</td>\n",
              "      <td>0.0</td>\n",
              "      <td>0.0</td>\n",
              "      <td>0.0</td>\n",
              "      <td>0.0</td>\n",
              "      <td>0.0</td>\n",
              "      <td>0.0</td>\n",
              "      <td>0.0</td>\n",
              "      <td>0.0</td>\n",
              "      <td>0.0</td>\n",
              "    </tr>\n",
              "    <tr>\n",
              "      <th>1</th>\n",
              "      <td>0.0</td>\n",
              "      <td>0.0</td>\n",
              "      <td>0.0</td>\n",
              "      <td>0.0</td>\n",
              "      <td>0.0</td>\n",
              "      <td>0.0</td>\n",
              "      <td>0.0</td>\n",
              "      <td>0.0</td>\n",
              "      <td>0.0</td>\n",
              "      <td>0.0</td>\n",
              "      <td>...</td>\n",
              "      <td>0.0</td>\n",
              "      <td>0.0</td>\n",
              "      <td>0.0</td>\n",
              "      <td>0.0</td>\n",
              "      <td>0.0</td>\n",
              "      <td>0.0</td>\n",
              "      <td>0.0</td>\n",
              "      <td>0.0</td>\n",
              "      <td>0.0</td>\n",
              "      <td>0.0</td>\n",
              "    </tr>\n",
              "    <tr>\n",
              "      <th>2</th>\n",
              "      <td>0.0</td>\n",
              "      <td>0.0</td>\n",
              "      <td>0.0</td>\n",
              "      <td>0.0</td>\n",
              "      <td>0.0</td>\n",
              "      <td>0.0</td>\n",
              "      <td>0.0</td>\n",
              "      <td>0.0</td>\n",
              "      <td>0.0</td>\n",
              "      <td>0.0</td>\n",
              "      <td>...</td>\n",
              "      <td>0.0</td>\n",
              "      <td>0.0</td>\n",
              "      <td>0.0</td>\n",
              "      <td>0.0</td>\n",
              "      <td>0.0</td>\n",
              "      <td>0.0</td>\n",
              "      <td>0.0</td>\n",
              "      <td>0.0</td>\n",
              "      <td>0.0</td>\n",
              "      <td>0.0</td>\n",
              "    </tr>\n",
              "    <tr>\n",
              "      <th>3</th>\n",
              "      <td>0.0</td>\n",
              "      <td>0.0</td>\n",
              "      <td>0.0</td>\n",
              "      <td>0.0</td>\n",
              "      <td>0.0</td>\n",
              "      <td>0.0</td>\n",
              "      <td>0.0</td>\n",
              "      <td>0.0</td>\n",
              "      <td>0.0</td>\n",
              "      <td>0.0</td>\n",
              "      <td>...</td>\n",
              "      <td>0.0</td>\n",
              "      <td>0.0</td>\n",
              "      <td>0.0</td>\n",
              "      <td>0.0</td>\n",
              "      <td>0.0</td>\n",
              "      <td>0.0</td>\n",
              "      <td>0.0</td>\n",
              "      <td>0.0</td>\n",
              "      <td>0.0</td>\n",
              "      <td>0.0</td>\n",
              "    </tr>\n",
              "    <tr>\n",
              "      <th>4</th>\n",
              "      <td>0.0</td>\n",
              "      <td>0.0</td>\n",
              "      <td>0.0</td>\n",
              "      <td>0.0</td>\n",
              "      <td>0.0</td>\n",
              "      <td>0.0</td>\n",
              "      <td>0.0</td>\n",
              "      <td>0.0</td>\n",
              "      <td>0.0</td>\n",
              "      <td>0.0</td>\n",
              "      <td>...</td>\n",
              "      <td>0.0</td>\n",
              "      <td>0.0</td>\n",
              "      <td>0.0</td>\n",
              "      <td>0.0</td>\n",
              "      <td>0.0</td>\n",
              "      <td>0.0</td>\n",
              "      <td>0.0</td>\n",
              "      <td>0.0</td>\n",
              "      <td>0.0</td>\n",
              "      <td>0.0</td>\n",
              "    </tr>\n",
              "  </tbody>\n",
              "</table>\n",
              "<p>5 rows × 1004 columns</p>\n",
              "</div>"
            ],
            "text/plain": [
              "artist  ...and you will know us by the trail of dead  2pac  3 doors down  \\\n",
              "0                                                0.0   0.0           0.0   \n",
              "1                                                0.0   0.0           0.0   \n",
              "2                                                0.0   0.0           0.0   \n",
              "3                                                0.0   0.0           0.0   \n",
              "4                                                0.0   0.0           0.0   \n",
              "\n",
              "artist  30 seconds to mars  311  36 crazyfists   44  50 cent  65daysofstatic  \\\n",
              "0                      0.0  0.0            0.0  0.0      0.0             0.0   \n",
              "1                      0.0  0.0            0.0  0.0      0.0             0.0   \n",
              "2                      0.0  0.0            0.0  0.0      0.0             0.0   \n",
              "3                      0.0  0.0            0.0  0.0      0.0             0.0   \n",
              "4                      0.0  0.0            0.0  0.0      0.0             0.0   \n",
              "\n",
              "artist  Edith piaf  ...  weezer  wilco  within temptation  \\\n",
              "0              0.0  ...     0.0    0.0                0.0   \n",
              "1              0.0  ...     0.0    0.0                0.0   \n",
              "2              0.0  ...     0.0    0.0                0.0   \n",
              "3              0.0  ...     0.0    0.0                0.0   \n",
              "4              0.0  ...     0.0    0.0                0.0   \n",
              "\n",
              "artist  wolfgang amadeus mozart  wu-tang clan  yann tiersen  yeah yeah yeahs  \\\n",
              "0                           0.0           0.0           0.0              0.0   \n",
              "1                           0.0           0.0           0.0              0.0   \n",
              "2                           0.0           0.0           0.0              0.0   \n",
              "3                           0.0           0.0           0.0              0.0   \n",
              "4                           0.0           0.0           0.0              0.0   \n",
              "\n",
              "artist  yellowcard  yo la tengo  zero 7  \n",
              "0              0.0          0.0     0.0  \n",
              "1              0.0          0.0     0.0  \n",
              "2              0.0          0.0     0.0  \n",
              "3              0.0          0.0     0.0  \n",
              "4              0.0          0.0     0.0  \n",
              "\n",
              "[5 rows x 1004 columns]"
            ]
          },
          "execution_count": 8,
          "metadata": {},
          "output_type": "execute_result"
        }
      ],
      "source": [
        "from sklearn.metrics.pairwise import linear_kernel\n",
        "\n",
        "data_matrix = df_pivot.fillna(0).to_numpy()\n",
        "cosine_sim = linear_kernel(data_matrix.T, data_matrix.T)\n",
        "\n",
        "new_recs = [explode(recommended_items(data_matrix, cosine_sim, u, 10), len(df_pivot.columns)) for u in range(df_pivot.shape[0])]\n",
        "new_df_pivot = pd.DataFrame(new_recs, columns = df_pivot.columns)\n",
        "new_df_pivot.head()"
      ]
    },
    {
      "attachments": {},
      "cell_type": "markdown",
      "metadata": {
        "id": "rx5Y9OmOqY09"
      },
      "source": [
        "## **3. Model training**\n",
        "\n",
        "### **Training the baseline**\n",
        "There are many ways to recommend artists to users. We will use item based collaborative filtering since it is the simplest and most intuitive approach. For each artist, we work out a list of most similar artists. Then we recommend artists to users by looking at which artists they like, and choosing the most similar ones.\n",
        "\n",
        "To do that, first we will define some util functions that will help us to sort these recommendations:"
      ]
    },
    {
      "cell_type": "code",
      "execution_count": 9,
      "metadata": {
        "id": "u6Cv018XgFEc"
      },
      "outputs": [],
      "source": [
        "def items_liked_by_user(data_matrix, u):\n",
        "    return np.nonzero(data_matrix[u])[0]\n",
        "\n",
        "def recommended_items(data_matrix, similarity_matrix, u, k):\n",
        "    liked = items_liked_by_user(data_matrix, u)\n",
        "    arr = np.sum(similarity_matrix[liked,:], axis=0)\n",
        "    arr[liked] = 0\n",
        "    return np.argsort(arr)[-k:]\n",
        "\n",
        "def explode(arr, num_items):\n",
        "    out = np.zeros(num_items)\n",
        "    out[arr] = 1\n",
        "    return out"
      ]
    },
    {
      "attachments": {},
      "cell_type": "markdown",
      "metadata": {
        "id": "qnG-8NdwtTzf"
      },
      "source": [
        "Now, we have to prepare our pivoted table to calculate the correlations and perform the filtering to create a new pivoted table where we can extract the recommendations for the users"
      ]
    },
    {
      "cell_type": "code",
      "execution_count": 10,
      "metadata": {
        "colab": {
          "base_uri": "https://localhost:8080/"
        },
        "id": "y99qdOhgf8B9",
        "outputId": "f41673ee-cfe2-4716-cd00-6e6a30f82575"
      },
      "outputs": [
        {
          "data": {
            "text/html": [
              "<div>\n",
              "<style scoped>\n",
              "    .dataframe tbody tr th:only-of-type {\n",
              "        vertical-align: middle;\n",
              "    }\n",
              "\n",
              "    .dataframe tbody tr th {\n",
              "        vertical-align: top;\n",
              "    }\n",
              "\n",
              "    .dataframe thead th {\n",
              "        text-align: right;\n",
              "    }\n",
              "</style>\n",
              "<table border=\"1\" class=\"dataframe\">\n",
              "  <thead>\n",
              "    <tr style=\"text-align: right;\">\n",
              "      <th>artist</th>\n",
              "      <th>...and you will know us by the trail of dead</th>\n",
              "      <th>2pac</th>\n",
              "      <th>3 doors down</th>\n",
              "      <th>30 seconds to mars</th>\n",
              "      <th>311</th>\n",
              "      <th>36 crazyfists</th>\n",
              "      <th>44</th>\n",
              "      <th>50 cent</th>\n",
              "      <th>65daysofstatic</th>\n",
              "      <th>Edith piaf</th>\n",
              "      <th>...</th>\n",
              "      <th>weezer</th>\n",
              "      <th>wilco</th>\n",
              "      <th>within temptation</th>\n",
              "      <th>wolfgang amadeus mozart</th>\n",
              "      <th>wu-tang clan</th>\n",
              "      <th>yann tiersen</th>\n",
              "      <th>yeah yeah yeahs</th>\n",
              "      <th>yellowcard</th>\n",
              "      <th>yo la tengo</th>\n",
              "      <th>zero 7</th>\n",
              "    </tr>\n",
              "  </thead>\n",
              "  <tbody>\n",
              "    <tr>\n",
              "      <th>0</th>\n",
              "      <td>0.0</td>\n",
              "      <td>0.0</td>\n",
              "      <td>0.0</td>\n",
              "      <td>0.0</td>\n",
              "      <td>0.0</td>\n",
              "      <td>0.0</td>\n",
              "      <td>0.0</td>\n",
              "      <td>0.0</td>\n",
              "      <td>0.0</td>\n",
              "      <td>0.0</td>\n",
              "      <td>...</td>\n",
              "      <td>0.0</td>\n",
              "      <td>0.0</td>\n",
              "      <td>0.0</td>\n",
              "      <td>0.0</td>\n",
              "      <td>0.0</td>\n",
              "      <td>0.0</td>\n",
              "      <td>0.0</td>\n",
              "      <td>0.0</td>\n",
              "      <td>0.0</td>\n",
              "      <td>0.0</td>\n",
              "    </tr>\n",
              "    <tr>\n",
              "      <th>1</th>\n",
              "      <td>0.0</td>\n",
              "      <td>0.0</td>\n",
              "      <td>0.0</td>\n",
              "      <td>0.0</td>\n",
              "      <td>0.0</td>\n",
              "      <td>0.0</td>\n",
              "      <td>0.0</td>\n",
              "      <td>0.0</td>\n",
              "      <td>0.0</td>\n",
              "      <td>0.0</td>\n",
              "      <td>...</td>\n",
              "      <td>0.0</td>\n",
              "      <td>0.0</td>\n",
              "      <td>0.0</td>\n",
              "      <td>0.0</td>\n",
              "      <td>0.0</td>\n",
              "      <td>0.0</td>\n",
              "      <td>0.0</td>\n",
              "      <td>0.0</td>\n",
              "      <td>0.0</td>\n",
              "      <td>0.0</td>\n",
              "    </tr>\n",
              "    <tr>\n",
              "      <th>2</th>\n",
              "      <td>0.0</td>\n",
              "      <td>0.0</td>\n",
              "      <td>0.0</td>\n",
              "      <td>0.0</td>\n",
              "      <td>0.0</td>\n",
              "      <td>0.0</td>\n",
              "      <td>0.0</td>\n",
              "      <td>0.0</td>\n",
              "      <td>0.0</td>\n",
              "      <td>0.0</td>\n",
              "      <td>...</td>\n",
              "      <td>0.0</td>\n",
              "      <td>0.0</td>\n",
              "      <td>0.0</td>\n",
              "      <td>0.0</td>\n",
              "      <td>0.0</td>\n",
              "      <td>0.0</td>\n",
              "      <td>0.0</td>\n",
              "      <td>0.0</td>\n",
              "      <td>0.0</td>\n",
              "      <td>0.0</td>\n",
              "    </tr>\n",
              "    <tr>\n",
              "      <th>3</th>\n",
              "      <td>0.0</td>\n",
              "      <td>0.0</td>\n",
              "      <td>0.0</td>\n",
              "      <td>0.0</td>\n",
              "      <td>0.0</td>\n",
              "      <td>0.0</td>\n",
              "      <td>0.0</td>\n",
              "      <td>0.0</td>\n",
              "      <td>0.0</td>\n",
              "      <td>0.0</td>\n",
              "      <td>...</td>\n",
              "      <td>0.0</td>\n",
              "      <td>0.0</td>\n",
              "      <td>0.0</td>\n",
              "      <td>0.0</td>\n",
              "      <td>0.0</td>\n",
              "      <td>0.0</td>\n",
              "      <td>0.0</td>\n",
              "      <td>0.0</td>\n",
              "      <td>0.0</td>\n",
              "      <td>0.0</td>\n",
              "    </tr>\n",
              "    <tr>\n",
              "      <th>4</th>\n",
              "      <td>0.0</td>\n",
              "      <td>0.0</td>\n",
              "      <td>0.0</td>\n",
              "      <td>0.0</td>\n",
              "      <td>0.0</td>\n",
              "      <td>0.0</td>\n",
              "      <td>0.0</td>\n",
              "      <td>0.0</td>\n",
              "      <td>0.0</td>\n",
              "      <td>0.0</td>\n",
              "      <td>...</td>\n",
              "      <td>0.0</td>\n",
              "      <td>0.0</td>\n",
              "      <td>0.0</td>\n",
              "      <td>0.0</td>\n",
              "      <td>0.0</td>\n",
              "      <td>0.0</td>\n",
              "      <td>0.0</td>\n",
              "      <td>0.0</td>\n",
              "      <td>0.0</td>\n",
              "      <td>0.0</td>\n",
              "    </tr>\n",
              "  </tbody>\n",
              "</table>\n",
              "<p>5 rows × 1004 columns</p>\n",
              "</div>"
            ],
            "text/plain": [
              "artist  ...and you will know us by the trail of dead  2pac  3 doors down  \\\n",
              "0                                                0.0   0.0           0.0   \n",
              "1                                                0.0   0.0           0.0   \n",
              "2                                                0.0   0.0           0.0   \n",
              "3                                                0.0   0.0           0.0   \n",
              "4                                                0.0   0.0           0.0   \n",
              "\n",
              "artist  30 seconds to mars  311  36 crazyfists   44  50 cent  65daysofstatic  \\\n",
              "0                      0.0  0.0            0.0  0.0      0.0             0.0   \n",
              "1                      0.0  0.0            0.0  0.0      0.0             0.0   \n",
              "2                      0.0  0.0            0.0  0.0      0.0             0.0   \n",
              "3                      0.0  0.0            0.0  0.0      0.0             0.0   \n",
              "4                      0.0  0.0            0.0  0.0      0.0             0.0   \n",
              "\n",
              "artist  Edith piaf  ...  weezer  wilco  within temptation  \\\n",
              "0              0.0  ...     0.0    0.0                0.0   \n",
              "1              0.0  ...     0.0    0.0                0.0   \n",
              "2              0.0  ...     0.0    0.0                0.0   \n",
              "3              0.0  ...     0.0    0.0                0.0   \n",
              "4              0.0  ...     0.0    0.0                0.0   \n",
              "\n",
              "artist  wolfgang amadeus mozart  wu-tang clan  yann tiersen  yeah yeah yeahs  \\\n",
              "0                           0.0           0.0           0.0              0.0   \n",
              "1                           0.0           0.0           0.0              0.0   \n",
              "2                           0.0           0.0           0.0              0.0   \n",
              "3                           0.0           0.0           0.0              0.0   \n",
              "4                           0.0           0.0           0.0              0.0   \n",
              "\n",
              "artist  yellowcard  yo la tengo  zero 7  \n",
              "0              0.0          0.0     0.0  \n",
              "1              0.0          0.0     0.0  \n",
              "2              0.0          0.0     0.0  \n",
              "3              0.0          0.0     0.0  \n",
              "4              0.0          0.0     0.0  \n",
              "\n",
              "[5 rows x 1004 columns]"
            ]
          },
          "execution_count": 10,
          "metadata": {},
          "output_type": "execute_result"
        }
      ],
      "source": [
        "from sklearn.metrics.pairwise import linear_kernel\n",
        "\n",
        "data_matrix = df_pivot.fillna(0).to_numpy()\n",
        "cosine_sim = linear_kernel(data_matrix.T, data_matrix.T)\n",
        "\n",
        "new_recs = [explode(recommended_items(data_matrix, cosine_sim, u, 10), len(df_pivot.columns)) for u in range(df_pivot.shape[0])]\n",
        "new_df_pivot = pd.DataFrame(new_recs, columns = df_pivot.columns)\n",
        "new_df_pivot.head()"
      ]
    },
    {
      "attachments": {},
      "cell_type": "markdown",
      "metadata": {
        "id": "aO9VlS1ouHJk"
      },
      "source": [
        "Finally, we obtain our recommendation matrix:"
      ]
=======
 "cells": [
  {
   "attachments": {},
   "cell_type": "markdown",
   "metadata": {
    "id": "3OXWn1f2YqX0"
   },
   "source": [
    "# **Bias measuring and mitigation in recommendation systems**\n",
    "\n",
    "The bias problem can appear in models when the predictions systematically deviate from the true values for certain subgroups in the dataset. This phenomenon can occur due to various reasons such as unbalanced groups in the training data, feature selection, or model specification. Because of this, the bias problem can appear in different tasks, being \"recommendation systems\" one of them. A recommender system aims to recommend the best item according to the user preference.\n",
    "\n",
    "There are various techniques to measure bias in recommendation systems. One common approach is to use fairness metrics such as aggregate diversity, exposure entropy, or gini index, which are item based metrics that, in general terms, calculate the distribution to observe the proportions of items are shown to the user.\n",
    "\n",
    "Once bias is detected, we can employ different techniques to mitigate it. These methods can be grouped into three categories: Pre-processing, in-processing and post-processing methods. Pre-processing techniques are used to adjust the training data to remove bias, while in-processing methods are applied to build robust models against bias. Finally, post-processing techniques are used to adjust the model's predictions to remove bias.\n",
    "\n",
    "A recommender system can be biased in multiple ways. For example, we may be concerned that the artists in our database will not get equal representation (item fairness). Alternative, our main concern may be that different groups of users (e.g. male/female users) will get different music recommendations (user fairness). In the following, we will show how to explore the data for fairness, and measure these various types of fairness using the holisticai library.\n",
    "\n",
    "Through this tutorial, we pretend to present you tools which can be easily applied to measure and mitigate the presence of bias in recommender systems, focusing on the task of correctly predicting users' music preference.\n",
    "\n",
    "We will follow the traditional outline for this tutorial:\n",
    "\n",
    "1. Packages loading and installation\n",
    "2. Data exploration\n",
    "3. Model training\n",
    "4. Bias measuring\n",
    "5. Bias mitigation\n",
    "6. Results comparison"
   ]
  },
  {
   "attachments": {},
   "cell_type": "markdown",
   "metadata": {
    "id": "TY3Lc4BBa6rE"
   },
   "source": [
    "## **1. Packages loading and installation**\n",
    "\n",
    "First of all, we need to import the required packages to perform our bias analysis and mitigation. You will need to have the `holisticai` package installed on your system, remember that you can install it by running: \n",
    "```bash\n",
    "!pip install holisticai[all]\n",
    "```"
   ]
  },
  {
   "cell_type": "code",
   "execution_count": 1,
   "metadata": {
    "id": "a4uAy950YwAB"
   },
   "outputs": [],
   "source": [
    "# Base Imports\n",
    "import pandas as pd\n",
    "import numpy as np\n",
    "import matplotlib.pyplot as plt"
   ]
  },
  {
   "cell_type": "code",
   "execution_count": 2,
   "metadata": {},
   "outputs": [],
   "source": [
    "np.random.seed(0)\n",
    "import warnings\n",
    "warnings.filterwarnings(\"ignore\")"
   ]
  },
  {
   "attachments": {},
   "cell_type": "markdown",
   "metadata": {
    "id": "AcG35BN7nnH3"
   },
   "source": [
    "## **2. Data exploration**"
   ]
  },
  {
   "attachments": {},
   "cell_type": "markdown",
   "metadata": {
    "id": "HgRHiQjUY44J"
   },
   "source": [
    "The dataset that we will use is the \"Last FM Dataset\" which is a publicly available dataset that contains a set of artists that were downloaded by users. It includes personal information about the user, specifically sex and country of origin. A user can download more than one artist. We will use the column \"score\", which contains only 1s for counting the interactions.\n",
    "\n",
    "Source: [GroupLens ](https://files.grouplens.org/datasets/hetrec2011/hetrec2011-lastfm-readme.txt)"
   ]
  },
  {
   "cell_type": "code",
   "execution_count": 3,
   "metadata": {
    "colab": {
     "base_uri": "https://localhost:8080/"
>>>>>>> 182b7e6b
    },
    "id": "qmFz5l9ebgCs",
    "outputId": "f53080ce-8202-44e1-c935-115276104d63"
   },
   "outputs": [],
   "source": [
    "from holisticai.datasets import load_dataset"
   ]
  },
  {
   "attachments": {},
   "cell_type": "markdown",
   "metadata": {},
   "source": [
    "To speed up the process, the `load_dataset` function of the *holisticai* package allows to return the raw dataset or the preprocessed dataset by setting the `preprocess` parameter to `True`. This function also allows to return the dataset and the protected as a pandas dataframe or as a numpy array. You will find more information about the target and the protected groups of this function in its documentation.\n",
    "\n",
    "In this tutorial, we will use the preprocessed dataset as a pandas dataframe."
   ]
  },
  {
   "cell_type": "code",
   "execution_count": 4,
   "metadata": {
    "colab": {
     "base_uri": "https://localhost:8080/"
    },
    "id": "ipD0iR52bkK1",
    "outputId": "bcd6261c-e825-4acd-f51f-4162abb531ed"
   },
   "outputs": [],
   "source": [
    "df_pivot, p_attr = load_dataset(dataset='lastfm')"
   ]
  },
  {
   "cell_type": "code",
   "execution_count": 5,
   "metadata": {},
   "outputs": [
    {
     "data": {
      "text/plain": [
       "<Axes: >"
      ]
     },
     "execution_count": 5,
     "metadata": {},
     "output_type": "execute_result"
    },
    {
     "data": {
      "image/png": "iVBORw0KGgoAAAANSUhEUgAAAYUAAAG1CAYAAAAWWejlAAAAOXRFWHRTb2Z0d2FyZQBNYXRwbG90bGliIHZlcnNpb24zLjcuMiwgaHR0cHM6Ly9tYXRwbG90bGliLm9yZy8pXeV/AAAACXBIWXMAAA9hAAAPYQGoP6dpAAA/cElEQVR4nO3deXxU5b0/8M9zzmzZ95AQEiBAWMISFtlEkUVAQKzcVmsVl2sVt2qtW2nvz9t621qt2ipStd5aUWu1XrXuWEVxY0eURXYCIYHsezKZzMx5fn8MORASIMskZ86Zz/v14qXMcuZ7QnI+eZbzPEJKKUFERARAMboAIiIKHQwFIiLSMRSIiEjHUCAiIh1DgYiIdAwFIiLSMRSIiEjHUCAiIh1DgYiIdAwFIpNavnw5hg4dig0bNhhdClmIzegCqLX8/Hy88sor2LhxI4qKitDQ0ICoqCj0798fEyZMwIIFCzBy5Eijy6Re8MYbb2DZsmV48MEHsXjxYqPLoTDBUAgRUkqsWLECK1asgKZpyM3NxUUXXYT4+Hg0NDRgz549ePHFF/Hcc8/h/vvvx5VXXml0yWSwK6+8EvPnz0ffvn2NLoUshKEQIlasWIHly5cjPT0djz76KMaPH9/mNRUVFVi5ciXq6uoMqJBCTWJiIhITE40ug6xGkuEKCgrkiBEjZG5urty7d+9ZX+/1elv9/b777pM5OTmyoKBAvvDCC3LhwoVy1KhR8qqrrtJfk5+fL++55x45bdo0mZubK88991x5zz33yPz8/DbHbznekSNH2jy3fv16mZOTI5944olWj1911VUyJydHejwe+dhjj8kZM2bI3NxcOWvWLLl8+XLp8Xg6+NVofT7PPfecnDt3rhw5cqQ877zz5G9/+1tZV1fX5j0zZsyQM2bMkHV1dfJ3v/udnDFjhhwxYkSrOteuXSv/8z//U55zzjkyNzdXzpkzR/7hD3+QtbW1bY7X1fPp6mcsX75czpkzR+bm5sr77rtPf669Py3/Lk888YTMycmR69evD0odXq9XPvXUU/LCCy+Uubm58vzzz5cPP/xwu+e6adMmuXTpUnneeefJ3NxcOXXqVPmDH/xALl++vN2vC5kHWwoh4PXXX4fP58PChQsxZMiQs77eZmv/n+23v/0tNm/ejOnTp2P69OlQVRUAsG3bNlx33XVoaGjAzJkzMXjwYBw8eBBvv/02Vq9ejb/97W8YPXp0UM7ljjvuwPbt2zFv3jzYbDasXr0ay5cvx44dO/DUU09BCNHhY/3ud7/D5s2bcdFFFyEmJgZffvklVq5cic2bN+Mf//gHnE5nq9c3Nzfj6quvRk1NDc4991xER0ejX79+AIBXXnkFv/rVrxAREYF58+YhKSkJGzduxLPPPotPP/0U//jHPxAbG9ut8+nqZ9x+++3Yvn07zj//fMyePRtJSUmYOHEiYmJisHr1asyaNQvDhw/XX9/eMU7W1TruuusubNmyBeeddx6mT5+Ozz//HP/7v/+LyspKPPjgg/rrPv/8cyxduhTR0dGYOXMm+vTpg+rqahw8eBAvv/wybrvttjPWRyHO6FQiKZcsWSJzcnLkP//5zy69v+U362nTpsmCgoJWz2maJufNmydzcnLkW2+91eq59957T+bk5Mi5c+dKv9/f5nhdaSnMmTNHVldX6483NTXJyy67TObk5Mg333yzU+czceJEWVhYqD/u9/vlbbfdJnNycuSTTz7Z6j0zZsyQOTk58pprrpENDQ2tnissLJS5ubly7Nixcv/+/a2e++///m+Zk5Mj/+u//qtb59Odz1i4cKGsqKho83V4/fXXZU5Ojnz99dfb/Tq111LoTh2XXnqprKqq0h9vaGiQs2fPlsOGDZOlpaX64y3/Brt27WpTU3vnQebCKakhoLy8HADQp0+fNs8VFhZi+fLlrf48//zz7R7nxz/+MTIzM1s99vXXX+PgwYMYO3YsFi1a1Oq5+fPnY/z48cjPz8eWLVuCci4333wz4uLi9L87nU787Gc/AxBoEXXG1VdfjYyMDP3viqLg3nvvhaIopz3Wz3/+c0RGRrZ67O2334bX68VVV12FQYMGtXruzjvvRFRUFN566y00Nzd3+Xy68xl33HFH0MYGulPH3Xffjfj4eP3vkZGRuPjii6FpGnbs2NHm9ae21ABwjMMCGAohrqioCE8++WSrPy+88EK7r22vC+i7774DAEyaNKnd90yePLnV67pr4sSJbR4bP348VFXFrl27un2szMxMpKeno6ioCLW1ta2eczqdGDp0aJv3tJxby7meLC4uDiNGjIDH48HBgwc7VEN759OdzwhW111362hvqnN6ejoAoKamRn/s4osvBgBcdtlluP/++/H++++juLg4KPWT8RgKISA5ORkAUFpa2ua5SZMmYc+ePdizZw927tzZoeOcrGWmUmpqarvvSUlJafW67mqvBpvNhoSEBNTX13fqWElJSWf8jFNrTkpKanfMouV1Led6qpbHTw2Zkz/rZO2dT3c+43Tv6Yru1NHeOEPLuJSmafpjc+bMwTPPPIPhw4fjjTfewJ133onp06dj8eLF+Oqrr7p9DmQshkIIGDduHABg3bp13TpOexfEmJgYAEBZWVm772l5PDo6us1x/H5/m9efLTxausJO5vP5UFVV1eozOqKiouKMn9Fybi1ON4jd8rr2agNOfA1OPd7p3tPe+XTnMzoz+H423amjMy644AK88MIL2LhxI55//nlce+212L9/P5YuXYr9+/d369hkLIZCCFi8eDFsNhs+/PBDHDhwIKjHbpm1snHjxnafb1kiITc3V3+spQ/92LFjbV6/ffv2M35ee5+zZcsW+P3+VjNoOqK9Yx05cgTHjh1DRkbGWWfhtGj53PaWg6itrcWuXbvgdDrb9MGfrob2zqc7n3E6ihL48WwvnE+nJ+o4k8jISEyZMgXLli3D0qVL4fV68fnnnwfl2GQMhkIIyMrKws033wyv14sbbrgBX3/9dbuva6/Jfzbjx4/HwIEDsWXLFqxatarVc6tWrcLmzZsxYMCAVjfLtfRxv/baa61ev2fPntOOZ7R46qmnWvU/ezwePPbYYwCA//iP/+hU7S+88AKKior0v2uahocffhiapnVq2YdFixbBbrfjpZdewuHDh1s99/jjj6O+vh6LFi2Cw+Ho8vl05zNOJyEhAUD74Xw6PVHHqTZt2gSfz9fm8ZaWncvl6vKxyXi8TyFE3HrrrZBS4s9//jOuuOIK5ObmYvTo0YiLi0NdXR2Kioqwdu1aAMCECRM6fFwhBB566CFcd911uPPOO/Huu+8iOzsb+fn5+PjjjxEVFYWHH35Y/60UAGbNmoUBAwbg3XffRXFxMUaPHo1jx47pc+Y/+OCD035ednY2FixY0Gpef0FBAS644AJccsklnfqajBs3Dt/73vda3aewe/du5Obm4oYbbujwcfr164dly5bhgQcewKWXXoqLLroIiYmJ2LRpE7Zu3Yrs7Gzcfffd3Tqf7nzG6eTl5SEiIgIrV65EdXW1Pr6xZMmS03b/9EQdp/rNb36DkpISjBs3DhkZGbDb7di5cyfWr1+PjIwMLFiwoFvHJ2MxFEKEEAI/+clPsGDBArzyyivYsGED3n33XbjdbkRFRSEzMxNXXHEFLrnkklZdPR0xZswY/N///R+eeuoprFu3Dp9++ikSEhKwYMEC3HLLLcjOzm71eqfTieeffx4PPfQQ1q5di+3bt2PIkCF49NFHERcXd8ZQePzxx7FixQq88847KC0tRZ8+ffCTn/wEN954Y6f7zn/xi1/go48+wj//+U8UFRUhPj4eV199Ne644452p0OeyZVXXon+/fvjueeew7///W+43W6kp6fj+uuvx0033XTarqjOnE9XP+N04uLi8MQTT2DFihV488030djYCCDQGjjTmECw6zjV0qVL8fHHH2PHjh1Yt24dhBDo27cvbrrpJlxzzTWtpvCS+QgppTS6CDK/JUuWYOPGjdizZ0+3j/Xzn/8cb775JlavXq3fkdzbgnk+RGbCMQUiItIxFIiISMdQICIiHccUiIhIx5YCERHpGApERKRjKBARkY6hQEREOoYCERHpGApERKRjKBARkY6hQEREOoYCERHpGApERKRjKBARkY6hQEREOoYCERHpGApERKRjKBARkY6hQEREOoYCERHpGApERKRjKBARkY6hQEREOoYCERHpGApERKRjKBARkY6hQEREOoYCERHpGApERKRjKBARkY6hQEREOoYCERHpGApERKRjKBARkY6hQEREOoYCERHpGApERKRjKBARkY6hQEREOoYCERHpGApERKRjKBARkY6hQEREOoYCERHpGApERKRjKBARkY6hQEREOoYCERHpGApERKRjKBARkY6hQEREOoYCERHpGApERKRjKBARkY6hQEREOoYCERHpGApERKRjKBARkY6hQEREOoYCERHpGApERKRjKBARkY6hQEREOoYCERHpGApERKRjKBARkY6hQEREOpvRBRAFm5QS0g9AAIoqgn98TUJqPXd8IiMxFMhUpJTQ/BJCiDYXZE+jH43VXjRUNKOhyofGai+aan3weTT4vRI+b+C//ub2/q5BSsDmUKA6FNgcou3/20/8vyvGhshEO6IS7YhOciAyzgbVrnSoTqJQJqSU0ugiiNoTuKgCQglcVD0NflQVNaH6aBPqK5rRePzCH/jjg+Yz9lvZEakiMsGGqAQ7ohLsiEwIBEZilguxqU4oqtDDQlEFhGBYUOhhKFBI0PwSQgGEEND8ErUlHpTnu1FZ6EZVkQc1x5rQVOc3uswuU2wCcWlOJGa6kNDPhaSsCCRmumB3qQDaBiCRURgKZIiTQ8Bd68PR7+pQeqARlYfdqDrqMfy3/t4SlWhHQj8XEjNdSB0UiT5DoqDalVZfH6LexFCgXqFpEgKB34SbG/04trsex3Y3oHhPPWpLmo0uL2QoNoGUgRFIGxaNviOikdQ/Aooi9C4nop7GUKAe03Ih8zVrKNnboAdBVVETwO+6DrG7FKQOiUL6sCj0HRGN+HQXADAkqMcwFCioWi5WTfU+HNpcg8NbalB6oDEwhZO6zRWjou+IGAyYEIe+I6IhFEBKQOFYBAUJQ4G6rSUIPI1+HNpcg0Oba1C6rwH8zupZjkgFWXmxGDgxHmk5UYAAIDlYTd3DUKAuaQmCZrcfh7fU4NCWWhTvqWeLwCCuGBVZY+OQPTEOKYMiA91zggPV1HkMBeowKSUgAU0DDm+pQf6mahzb1QDNz2+hUBIRb8OAcXHInhyPpKwIjj9QpzAU6KxaLiqN1V7s/rQC+76qgqfevPcMhJPETBdyzk/EoMnxUGyC3Ut0VgwFOq2WMCje24Bdn5SjcFsdu4dMyh6hYNDkeAybkYTYVCdbD3RaDAVqRWoSEIDfK3FgXRV2r6lEzTGP0WVRsAig7/BojLgwGX2HRzMcqA2GAgEIjBcIIVBf0YzvPi7HgXXV8DaxWWBlcelOjJiVhOzJCRBc8ZWOYyiEuZaWQWOVF9+8U4qDG6rZRRRmXLE2jJybjGEXJAFgOIQ7hkKYavlnd9f48O27pTiwrpqziMJcZIIdoy5KwZBzEwAwHMIVQyHMtPxze+r9+PbdUuz7qipsFp+jjolOtmPMwlRkT4wP3C3NcAgrDIUwIjWJ5kY/tn1Qhr2fV8Lv5T89nV5cmhNjLk7FgPFxHJAOIwyFMKD5Jfw+iW3vlWLPmgr4mvlPTh2XkOFC3iWpyBwdC02TXGfJ4hgKFtby293BjdXY/H/FaKr1GV0SmVja0ChMvrIvYpIdvAHOwhgKFiWlRG1JM9a/fBQlexuMLocsQrEJjJidjDELU7j/tEUxFCxG8wf2AP72nVJ8t7qc00upR0Qn2THpir7IGBkDqUm2HCyEoWARLX29h7fWYNM/i9FY5TW6JAoDmXkxmHRFX7hibBxrsAjLhMLQoUPP+poHH3wQixcv7oVqepfUJOorvdjw8lEc/a7e6HIozNicCsYsSMGI2cmcwmoBlgmFb775ptXfL7/8cixZsgQLFy7UH8vKykJiYmIvV9ZzNE1CCGDnR+X45u1S3m9Ahorv68TUa/ohKcvFfRxMzGZ0AcGSl5fX5rH09PR2H2/R1NQEl8vVc0X1IM0v4an34YvnClG8hwPJZLzqox588NABjFmYilEXpXCbUJNSjC6gtyxfvhxjx47Ftm3bcPnll2PUqFH4+9//jg0bNmDo0KHYvn17q9ffcsstWLJkSavHDhw4gJtvvhnjx49HXl4ebrzxRhQUFPTmaeh3JB/ZVou3fr2fgUAhRWrAN2+X4t+P5aOpzselU0wobEIBALxeL+666y4sWrQIzz77LM4999wOv/fIkSP44Q9/iJqaGvz+97/HI488gsrKSlx77bVobm7uwapP0PwSfq/EVysL8dkzR9DcyI1uKDSV7GvE27/ejyPf1gI48csMhT7LdB91hNfrxZ133on58+frj23YsKFD733yyScRFxeHv/3tb3A6nQCAcePGYdasWXjttddw5ZVX9kjNLaSUqCpswuf/ewR1Zb0TQkTd0dzox2d/OYLBU+sx6Yp0CIWD0GYQVqEAANOnT+/S+7766ivMnz8fqqrC5wvcGRwbG4sRI0Zgx44dwSyxFU2TEAC2fVCGbe+V8r4DMp39a6tQeqAB5/84EwkZLt7TEOLCKhQiIiIQFRXVpfdWVVVh5cqVWLlyZZvn7HZ7d0trl+aXaHb7sebpApTub+yRzyDqDbUlzXj/9weRd0kqRs5J0Td1otATVqHQ3jdhS1eQ19v6Zq/a2tpWr4+Li8P06dPxox/9qM0xuho0Z6JpEjXHPFi94jBvRCNL0PwSX79RgopDbky7rh+7k0JUWIVCe9LS0gAEZhaNGzcOAFBZWYmdO3di5MiR+uumTJmCffv2YcSIEVBVtcfrOvJNLb56vpArmpLlHP66FvXlBzHztgFwRqkMhhDDUEhLw5gxY7BixQrExMTAZrPh2WefRUxMTKvX3X777fj+97+P66+/HpdddhmSk5NRXl6OjRs3YsKECa1ukuuqljVkvnmnBNveLwOYB2RRFQVNePd3+zHzlv5I6Ofi/QwhJKympJ7OI488gqysLCxbtgwPPfQQrr766latBADo378/XnvtNcTHx+PXv/41rr/+ejzyyCNwu90dWmLjbFoWslvzlwJse4+BQNbnrvZh1R8OomBrrdGl0Ekss8yFmWl+iaZ6Hz558jAqjzQZXQ5Rrxu9IAV5F/fhAHQIYCgYTGoSFQVufPLnAm6CQ2Gt//jY4wPQgt1JBmIoGEhKiYJvavHFXwu5mB0RgKQsF2bdPgCOCA5AG4WhYKB9X1Vi/UtHwX8BohNiUh2Ye9dAuKJtDAYDMBQMsvOjcmx5vdjoMohCUnSSHXPvHoiIWDuDoZcxFAyw9a0SbP+gzOgyiEJaZIIdc+8aiKgEBkNvYij0sk2vHcOu1RVGl0FkChGxNsz52UDEpDgYDL2EodCLNr56FLs/rTS6DCJTcUarmHPnQMSlORkMvYCh0MNa5l2vf/ko9n7OQCDqCkekigt/OgAJGS4GQw9jKPSCdS8VYd+XVUaXQWRqdpeC2bcPQNKACN7H0IO4zEUP2/J6MQOBKAi8TRo+evwQqgqbuM1nD2Io9BApJb77uBw7Pyo3uhQiy/B5NKxefgiN1V4GQw9hKPQAqUkc2lyDzbwPgSjomur8+PcfD8Hb5IemMRiCjaEQZJomUby3AV89X8SVTol6SH15Mz5+/BA0n4RkMAQVQyGINL9EzVEP1jxdwKYtUQ+rKGjCmqcLIBHorqXgYCgEieaXaKz24qPH8+Ft0owuhygsHP2uHmtXFnG57SBiKASBpkl4m/z46E+H0FTnN7ocorBycEM1vn6T43fBwlDoJiklpF/i48cPoa6s2ehyiMLSjg/LsfvTCnYjBQFDoZuEEPhqZREqCrhjGpGRNv3zGI7tqud4XjcxFLpBahK7PinHoc01RpdCFPakBL74ayGa6nycqtoNDIUu0vwS5Yfd2PJ6idGlENFxngY/Pn26AJCckdRVDIUu0DQJr9uPNc9w6ilRqKk45Mamfx7jjKQuYih0gQCw5i9H4K72GV0KEbVjz2eVOLixmt1IXcBQ6IKv/1WCkr0NRpdBRGew/qUi1JU2szXfSQyFTtD8EgXf1GLnv7nIHVGo8zVLfPrUYWh+LoXRGQyFDtL8Eg1VXnz1fKHRpRBRB9WWNOOr5wshuP9ChzEUOmHN0wVcwoLIZA5/XYvvVpeztdBBDIUOkFJi23ulqCrkDWpEZvT1myWoK+P4QkcwFM5C80tUH/Vg+6oyo0shoi7SfBJfPFcIzlI9O4ZCB3z5t0JI9hoRmVrFYTe2fVDGm9rOgqFwBlJKbHuf3UZEVrH9/TJUH/WwG+kMGAqn0dJttGMVp58SWYXml/iS3UhnxFA4HRHoNuJvFETWUlXUhB0fcjbS6TAU2iE1ie3vl7HbiMiivn2vFPUVnI3UHobCKTS/RHWxB9s/4GwjIqvSfBJfrSyCorIf6VQMhVMoqsDaF4r4GwSRxZXub8TeLyr5s34KhsJJNL/EwY3VqDjkNroUIuoFW98qgd/H+eYnYyicRGoSX7/JTXOIwoWn3o9t7/HehZMxFI6TmsSOf5ejscprdClE1It2fVKBxmofZyMdx1BAIBA8DX4uiU0UhjSfxJbXi7mS6nEMBQBCEdjyRjF8HvYtEoWjQ5trUH64kYPOAGxGF2A0zS9Rc8yDA+urjS4lKN7ZtRzbitec9vmfTP0LYp1JrR5r8jbgqQ23odFbi8W5d2N46hT9uVpPBd7f/TSO1OxCrDMJMwZdhZzkc1q9f3fZenyw5xncPPlJuGxRQT0fot6y6dVjuOjeQUaXYbiwDwVFFdj46lHAIr8gjO07BwMSRp/yqMQHe/6COFdKm0AAgM/yX4FXa273eO/sWo46TyVmDroKhTV78MbOR3HTxCcQH5EKAPD5m7F6/0pMz76CgUCmVnbQjUNbapCVFxvW9y+EdShofonC7XUo2ddodClB0y9uKPrFDW312JHqXfBqHozsc36b15fWF+Drox9i2oAf4PP8V1o95/V7cKhqB5aM/TWy4nMxru9cFNbsxsHKbzAuYw4AYP2Rt+G0RWFs+uyeOymiXvL1m8XIyos1ugxDhfWYghDAljeKjS6jx+0o+QKAQG6f89o899G+5zA0eSKy4oa3ec6neQFIuGzRAAAhBJy2KHg1D4BA19LagjcxZ8h1ECKsv5XIIurLvdi1uhxaGM9ECtufZM0vcWhLDepK2+82sQq/5sOusrXoFzdU7/Jpsat0LQpr92DmoKvbfW+EPRoJEWn46vDrqHaXYEfx5yipP4S+MUMAAJ8ceBGDEsciKz63x8+DqLfs+LAcMowHnMM2FBRVhMVuagcrv4HbW4eRp7QSvH4PPt6/EhP7LWwTFiebP/QmHKz8FivW34K3dj2Oif0WIDN+GAprdmNP2QbMHtx+oBCZlafBjz2fh+/yF2E5pqD5JY7uqkd1kcfoUnrczpIvoAgbhqee2+rxtQVvQpN+nNt/8RnfPyBhFH4y5WmUNRxBjDMRsa5kSKnhw33PYVLmIsS5UrGlaBU2Fb4HKYGJmQsxPmNuT54SUY/77uMKDLug7aSMcBCWLQVFFdj+fqnRZfS4Zp8be8s3ITtxDCLtMfrj1e5SrC94Cxdk/wgOW8RZj+OwRSAjLgexrmQAwLfHPkFDcxWm9r8U+ZXfYvWBFzEj+yrMHLQEq/evxKGq7T12TkS9obHKi/yN1WHZWgi7UND8EqX7G1B20PqL3u0p39jurKPP819BjDMR/eNzUe0uRbW7FPXN1QCARm8Nqt2lkKfZlNrja8Sa/H9gRvZVcKgu7Cz9EsNTJmNoyiQMTZmIYalTjg9sE5nbjn+Xh+XU1LDrPlJUgW3vW38sAQjMOnKorjY3m9V4ylHlLsaK9be0ec+qvc8CAO6a9gJc9rb3HXxx6DXEu1L1oKnzVCEteqD+fIwjAcX1h4J4FkTGqDnmwZFva5ExMiaswiGsQkHTJGqOenD0u3qjS+lxDc01OFS1Dbmp02BXna2eu2DgFWj01rZ6rKzhCD7L/wemZH0PGbE5bd4DABWNR7G56AMsGfs/EMc3uY12xKGisUh/TXljIaId8cE/ISIDbF9Vhswx4XXfQliFgqIIbPvA+mMJAPBd6VfQpL/dexMy49vek9ByN3J6zGAMTZnU7jE/2vc3jEg9FxmxQ/THhqVMwWvbH8KnB/4OANhXvgWXjV4WjFMgMlx5vhul+xuQPDAybFoLYTOmIKVEXXkzCr6uPfuLLWBnyReIssdhYOKpS150zf6KLThS8x1mZF/V6vEhyRNwQfYV2Fa8BtuKP8WM7CsxOGlcUD6TKBRs+6AsbAIBAIQMk90lpJTY+Oox7FlTaXQpRGQyi+4fjLg0Z1gsrx02LQXND+RvrDa6DCIyoT2fVQLWzwMAYRIKml+iYGsNmhu5XwIRdV7+pmpofqOr6B1hEQqKKrDvyyqjyyAik2pu1FCwtSYsbmazfChIKdFQ2YzivQ1Gl0JEJrZ/bVVYDDiHQSgAe7+ssswmOkRkjOLdDWis9hpdRo+zfCgIARxYV210GURkclIC+76ssvxeC5YOBc0vcWxXPRqrrJ/uRNTzDqyrgmLxaamWDgVFFdj7BQeYiSg46iu8KN7bYOkBZ0uHgqfBh8JtdUaXQUQWsu/LSksPOFs2FDS/RP6m8JhCRkS9p2BrLXwe697zZNlQUFSBI9+ylUBEweX3ShRur7PsL5yWDQWfR0PJPt6bQETBd2RbrWW7kCwZCppfonBHHTSfNZOciIx1dGc9pEWnployFAJdR+GxRDYR9T5Pgx9l+Y2w4iLTlgwFqUkU7bD+7mpEZJwj39TBgplgvVCQmkTpgUY0N4bJkoZEZIgj22oteSOb5UIBAAq+YdcREfWs2pJm1Jc3G11G0FkuFITCqahE1DsKvqm13NRUy4VCTYnHkulNRKHnyLY6y01NtVQoaH7JWUdE1GtK9zfA22St8UtLhYKiCpRwMx0i6iVSA4r3NFhqOW1LhYKUgZlHRES9peygta45lgqFmmMeeN3WXaiKiEJP2cFGS01NtUwo+H0a92Emol5XcdjN7qNQpNoUlHIBPCLqZb5mieqjTUaXETSWCQUAKDvoNroEIgpDpfsbLbMAp2VCoanehwbuxUxEBig72AjFZo1xBUuEgqZJlHHWEREZxEozkCwRCpBAWT67jojIGPXlXngafEaXERSWCAVFFag4ZJ2kJiLzKd3faIlZSJYIBQCoLLTO6D8RmU9ZvhswfyZYIxS8TX546q21/ggRmUttsccSi+NZIhRqS7gqKhEZq7bUY3QJQWH6UND81rpxhIjMqa7MGr+cmj4UAKC21Br/GERkXn6vRGO1+e+VMn0oKKpATYk1mm1EZG41xR5Iae7RZtOHAgDUMhSIKATUlnhMvz2n6UNBSok6dh8RUQioLWk2/TLapg8Fd40Pfq+5k5mIrKG21APBUDCOlBI1x9h1REShwQqTXswdCn7JQWYiChn15c0cUzCWgLvWGotQEZH5SQ3w1Jv7mmTqUBAq0NzA5S2IKHQ0mfyaZO5QEAJNJk9lIrKWpjpzX5NMHQoAuBAeEYUUT53f1EtoMxSIiILI0+CD1IyuouvMHwoW2e2IiKzB0+CHmTdWsEAosKVARKHD0+A39Q1spg4Fv1fj3cxEFFI89X5TL3Vh6lBgK4GIQo3Zu7QZCkREQWT265KpQ6G50dxffCKyHoaCgaSJ5wITkTVpJh/nNHcoGF0AEdEpzHzjGmDyUGAqEFGoMXsPhqlDweRboRKRBZn5bmYAsBldAFEouGBpJuyRqtFlkAWY+R4FwOyhwKYCBUnf0bHwSsBj7inmFAKEuTPB3KHATKBgEQL42zY/3txr8rY/GS7aDry52GF0GV1m6jEFDjRTsKiKYCuBgsLsLQVThwJbChQMjsjAj0GTue85ohChMhSMxFSg7nPFBHpRm3z8fqLuc5h8voKpQ8HmMHX5FCKc0YGf4iZ2H1EQRNjM3VQw9VXVGW3qcXIKEc6olpaCwYWQJUTaja6ge8wdClEmb6dRSHAc/z7imAIFQ4TJf1c1dSjYIxgK1H2OiJbuI44pUPdFMhSMY3cqEKY+AwoFjojANxGnpFIwRNg5pmAoB5cmoG5q+R5ys/uIgiDSBmgmni/PUKCwZ3cdv0+BLQUKgigHYOaFUk0fChxspu6yuxT4NGnqH2QKHckR7D4yFEOBusvmVOFh1xEFSWqkMPVdzaYPBXYfUXfZHAoHmSlo+kQBwsQLIJk6FKQmeQMbdZvNIdhSoKBh95GBNE0iOtHktw+S4WwOhfcoUFA4VCDawVAwjKIKxPYx77rlFBpUu4Cb3UcUBMkRRlfQfaYOBSEE4tKcRpdBJqfYFDQyFCgIzN51BJg8FAAgKtFh+k0tyFiKTcDtNboKsoKUSPNfjEwfCooqEMlxBeoGoQo0+TmmQN2XHAH4TH7Di+lDAQBiUzmuQF0nVG7FScGRypaC8aSUiEnhuAJ1gyK4bDYFRXq0uW9cAywQCppfsqVA3aIIrntEwZGTKEx94xpggVBQVIEYhgJ1g1C4lwJ1X3IEEOc0dyAAFggFTkul7mJLgYIhJ9H8gQBYIBQAIDrJAcXkm2WTMRQboAiOKVD3DU1UTD/zCLBIKCiqQGI/l9FlkAk5owJrZ7GlQN01NNH8g8yARUJBahLJ2ZFGl0Em5Irm/swUHMMsMMgMWCUUJJAy0AKLjlCva1lll91H1B1pUUCUyRfCa2GJUFBUgdTBUUaXQSbUskkTu4+oO3ISLXEpBWCRUACAqAQ7XDHccIc6xxHJ/Zmp+3IShCUGmQELhQIAJA/kuAJ1TsvOfRxToO4YlmSNQWbAQqGg+SVSGArUSY6IQChw5zXqKgFr3MncwjKhIBQgZRBDgTrH7uKYAnVPRgwQYaH7pKwTCkIgeUAE91agTrFHBH4E2FKgrrLSIDNgoVAAAnvtxvXlkhfUcXangma/BEcUqKuGJgp4LTLIDFgsFKQm0XdEtNFlkInYXCpbCdQtE9IELNR7ZK1QAIDM0bFGl0AmYnNwgx3qurQoICtWscwgM2CxUBCKQOqgSL2fmOhsVLvCrTipyyb3VaBJa33/WO7qKRSBDHYhUQfZHIIzj6jLzs2w3CXUeqGg+SUy2IVEHaTaFTR6ja6CzCjSDoxKEVAs1HUEWDAUFFUgc1QMp6ZSh6g2ATdbCtQF56QpUBXrXWgsFwpAYOmCZK6aSh1hE3BziQvqgil9rbPe0cksGQqaX6LfKHYh0dkJhWMK1HmKACZnKLCxpWAOQgEy82KMLoNMQCiC9ylQp41MFoiyWy8QAKuGghCIT3chKsFudCkU4thSoK6YkmGN/ZjbY8lQAAJ3N2eNYxcSnZlQuGw2dd60ftbsOgIsHAoQwOApCUZXQSFOEdyKkzpnWKJAWpQ1AwGwcCgIIZDQz4W4dC6QR6enCC6bTZ1z4UDrdh0BFg4FIDALadCkeKPLoBBlcwXWrGEoUEfZFWBWf+t2HQEWDwVFFcieEh/YGonoFK5obsVJnTMp3bqzjlpYOhQAIDLOjvRhUUaXQSHIGW0DwDEF6rg5A1X4Ldx1BIRBKGh+iSHncsCZ2nJGBb792X1EHRHnBCamC0subXEyy4eCogpkjY2DM0o1uhQKMc4othSo42ZmKWGxpprlQwEAhACyJ8cbXQaFGEckxxSo4y4ZEh6/WIZFKABAzvmJRpdAIcYR0RIKBhdCIW9sqkBGjPWWyW6PzegCeoNQBOL6ONEnJwolexuMLodCRMsOfWYNBU/RDjRsfQue/E3wVR+FEhkHZ7/RiJv1E9iTB7R6rdQ01G9+DfWbX4Ov/BCE3QV72lAkXHQvHGlDAQCauxaV7/0W7r1fQImIRdz5NyJ6/OJTPnMnSp+7Fum3vQlbQr/eOlXDLRqiwqdJS09FbREWoQAEBpxHzk1mKJDO4Qq0FMy6IF7tF8/BU7AVkblzEJOWA39dOeo2/gPupy9Dnxv+DkefIfprK//1/9Cw7X1E5V2MmElXQGt2w3tsF/z1Ffprqj58FJ78zYifeSu8FQWofPtXsKdkw5mVBwCQUqLq/QcRM/mqsAqE1EhgakZ4tBKAMAoFRRXIyI1BfIYT1UUeo8uhEGB3KfBLCa9mdCVdEzv1aji+/xCE7cTCj5Gj5uHYisWo/eKvSP7+7wEADTtWoeGbt5H8wz8hcsSs0x7PvfczxM/5GaLzFgEAvCV74d6zRg+Fxm3vwl99DLHn39BzJxWCFg1WISXC5n6nsBlTAI63FuakGF0GhQibS0GzSVsJAODMymsVCABgT+oPe8ogeMsO6o/VrX0RjoxRiBwxC1LToDU3tns86fVAcZ1YRFKJiIPmbQIAaM2NqP7oT4i78A4ozsgeOJvQ5LIBFw+25g5rpxNWoaCoAgPPiUNUIpfUJsDmVOAx6XjC6UgpoTVUQI0M3JujNdWjuWg7HBm5qP7ocRT+bgoKfzMJRX+ch4Ydq1q915GRi7q1L8BbcRjufV+haf9XcGaMBADUfv6/UGP6IGrMxb1+TkaaO1BBRNj0pwSEVSgAgJTAiNlJRpdBIcDmUEw7nnA6jdvehb+2FJGj5gEAfFVHACnRuGMV6re+ifg5P0PS938PNTIRFa/dC/e+L/X3Jlx0L3yVBTj2+EKUvXgTXEPOQ+So+fBVFaJu3YtImH8fRJj0qwOBdY6uGK4i3CYsh1kGBloLOeclYtt7ZfA0WOyKQJ1icyiotdA9Ct6yg6h893dwZI5B1PFxAc0T6CrSGqvR54a/w5k5GgAQMXQGjv5xHmo/+wsihkwDADj65KDvHe+huXQ/FFcM7ElZAICqVY8gYsRsODPHoPG7j1Hz6VPQPA2IHnsJYi+4ybJBceEABYkuWPb8TifsWgoAIFSBoRfwvoVwp9oF3BbpPvLXlaPspVuhuKKRfPljEEpgZpWwuwAAakKGHggAoDgjETF0OjxF2yH9J74Iwu6EMyNXD4SmgxvQdGAt4i/8Kbzl+Sh/7R7ETLkKSd97AHWbXkXD1n/13kn2IlUAV+WGXysBCNNQUBSBEbOSoVp8tUM6M9VmjVDQmupQ+uLN0JrqkLrkadhiU/Xn1JjAxAo1qm2XqRqVCPh9kF53u8eVmh9V7/8esdOuhy22Dxp3fAhnZh6ix10KV/ZERE/4ARq2vdczJ2WwWf0VpESGzzTUk4VlKACBG5cGc6G8sKbYFDR6ja6ie6TXg7K/3wZfxWGkXPkk7KmDWj1vi02FEp0Mf11pm/f66sogbE4IR/urCNdvehVacyNiz70WAOCvK9NDBggEjr+27XHNTjneStBkOLYTwjgUAGD0/FTYHOH3mwAFCJtAk9+8P/hS86P8tbvhObINyZc/ot9PcKqokfPgrymGe/9a/TF/QxXcuz+Fc+BECKXtZcDfWIOaT/6MhDk/g7AHdi9UopLgLT+kv8ZXlg81Ojmo5xQKpmcqSI8Oz1YCEIYDzS2EEHBFqxgxOxnb3i8zuhwygiJMvRhe9apH4N69BhFDL4DmrkHDt++0er5l+mjs+dejceeHKH/1Z4iZcjUUVzTqN70GaD7EX3hHu8eu+WQ57H2GIHLkXP2xyNzZqP3saVS+8z9Q49JRv/k1xM+7p+dO0AA2BbhuVKCVwFAIQ0IRGDkvBfu+rIK71gKdy9QpQjHvukcA0Fy8GwDg3rMG7j1r2jzfEgpqdDL6XL8SVR8+irp1LwKaD45+Y5D0/Qf1dY9aHbdkL+q3vIG0G19u9bijTw4Sv/c/qPn0KcjmBkRPvBzRE74f/BMz0MWDFKRFhd+Mo5MJKcO04+w4zS+xf20V1v/9qNGlUC/74ZO5+L+9Gv62nVOTCYhxAC8utCPSFt6hENZjCkDgvoUh5yYgvq/T6FKolymCeynQCVeOUOFSwzsQAIYCgMBdzuP/I83oMqiXCWHu7iMKnoxo4HtDwmuNo9NhKODECqrpw9ufmkcWpACqIrgVJwEAbsyzheWNau1hKByn+SXO+UF6WOzBSoArkruuUcDoFIGpGUpYbKDTEQyF4xRVIL6vi3s5hwlnDPdnpsAWCbeOU+HX+H3QgqFwEqlJjF+cpm/TSNbljArMxmb3UXibPUBBdjzHEk7Gq99JhCLgiFIxgYPOlueMYvdRuHPZgBvGhO9yFqfDUDiFoggMmZbIQWeLc3BMIezdnKci1omwvXP5dBgK7dA0ialX94PNyS+PVZ1oKfC3xHA0KV1g/iAVKgOhDV712qEoAhFxNoz7Xh+jS6EeYo84HgocUwg7cU7gnkk2dhudBkPhNBRFYNiMJKQODp9NysOJwxX41mf3Ufj56QQbou3sNjodhsIZaH6Jc6/tx814LKhlhpnV9mimM5s9QMG0fpxtdCYMhTNQVIHoRDvGXJx69heTqdidKryaBKenh4+USOD28ZxtdDYMhbMQikDu7GQk9Y8wuhQKIptLQTO7jsKGAHDfJBscCruNzoah0AFSAuf9Zz/u0mYhNofCrqMwcmmOgjGp7DbqCIZCByiqQHSKA5OvyjC6FAoSm0PhzKMw0T9W4MdjVKPLMA2GQgcpikD2xHgMOS/B6FIoCFSHgJv3KFieTQF+MUXlha4T+LXqBCklJv2wLxKzXEaXQt2k2hS4vUZXQT3tqhEqBsQJdht1AkOhE1p2ZJpxUxYckfzSmZlqF3BzoNnShicJXDFC4cByJ/HK1kmKKhARZ8e06/oFpjSQKQkbQ8HKEl3Af59rA2efdh5DoQsUVaDfqFjkXphsdCnURUIVXPfIohwq8JvzbIh3gt1GXcBQ6IZx3+vDZTBMSnArTsu6Z6KKQQkcR+gqhkI3SAAXLM2CK9ZmdCnUSUIRXPfIgq7KVXBBlspxhG5gKHSDogg4IlXM/kl/LrNtMkJwMTyrmZ6p4JqR/AWtu3gl6yZFFYjPcOGCpZkQ/GqahlAAj59jClYxNFHgvklc1ygYeBkLAkURSB8ejSm849k0FLYULCMlIjCwrAiuaxQMDIUgEUJg8NQEjFnIFVVDnWILXDwYCubnUoHfnG9DtIMzjYKFoRBkYxamYsg0LoURylwxgX5nTkk1N0UAv5hiQ/9YARsDIWgYCkEmpcTkH/VFxshoo0uh03BGHw8FTkk1LYHA1NNJfTn1NNgYCkHWshTGBUuzuAdDiHJGHd+fmd1HpnXrOBWz+nMJi57AUOgBQhEQisDs2/sjJsVhdDl0Cj0U2FIwpetGqbhkiKr/AkbBxVDoIYoqYHepmHf3QMSkMhhCiUNvKXBMwWwuH6bgRyO4N0JPYij0IEUVcEbbcNE92YhLcxpdDh3niGD3kRktHKTgx2N4c1pPYyj0MEUN3PU8756BiO/LYAgFjojAtz1DwTwWDlJwxwQGQm9gKPSCE11J2UjM5AY9RrNHcEzBTC4dwkDoTQyFXqKoAjangrk/G4ikAZyVZCS7U4EmJZoZCiHv8mEKbhnHQOhNDIVepKgCqkPB3DsHIiWbwWAUu0uFl4EQ8v5zlMoxBAMwFHqZogoodoELfzoQfYZwLwYj2JwKPAyFkCUA3DZOxRWcZWQIhoIBFEVAsQnMvn0A+o2OMbqcsMNQCF0OFfivqSoWDealySj8yhukJRhm3JyFERcmGV1OWLHZuRVnKIpzAo/OsGFaP4U3phmIoWAgIQSEEJjwH+mYsqQvFJU/CL1BtStwczpqSMmIBp680I4hCaLbS1csX74cQ4cObfNn4cKFHXr/zJkz8cADD3SrBjPjKE6IGDwlAbGpTqx5ugCeBvZt9CTVLhgKISQ3WeA359ngsgVv+WuXy4WVK1e2eYzOjqEQIoQikJIdifnLBmH18kOoLWk2uiTLUmwC7iajqyAAuCBTwX2TVQgEdz8ERVGQl5cXtOOFE3YfhRBFFYhKsGPBskFIHxZldDmWJWwCbm7FaShVAEvzVPxyamDHtN5Y/rqxsREPPPAA5s6dizFjxmDmzJm4//77UVdXd8b37du3DzfccAMmTZqEMWPGYO7cuXj22WdbvWbr1q24+uqrkZeXh/Hjx+Ouu+5CRUVFT55Oj2FLIcQoqoAQCmbfPgAb/nEUe7+oMrokyxGqwoFmAyVFAPdPtWFYUiAIemr5a5+vdR9hU1MT/H4/7rzzTiQmJuLYsWN4+umnccstt+DFF1887XFuuukmJCcn47e//S2io6NRUFCA4uJi/fmtW7diyZIlmD59Ov74xz/C7XbjT3/6E2655Ra8+uqrPXJuPYmhEIKEIgKb9VyZgYRMFzb9sxgaL2JBIxSue2SUvFSB/zfVhkh7z+6n3NjYiNzc3FaPPfzww/j1r3+t/93n86Ffv3740Y9+hPz8fAwcOLDNcSorK1FYWIhf/vKXmDlzJgBg8uTJrV7z6KOPYuTIkXjyySf1WVM5OTlYuHAhPvvsM0yfPj3Yp9ejGAohSv/mmpaIPoOjsOaZAo4zBIlQOCW1twkAPxyu4NpRKqTs+e4il8uFl156qdVjmZmZ+Ne//oXnn38ehw8fRmNjo/7coUOH2g2FhIQEZGRk4LHHHkNNTQ2mTJmCtLQ0/Xm3242vv/4a9957L/z+ExNEBgwYgPT0dGzfvp2hQMElFIHYPk4s/OVgrP/7URzcUG10SaYnBNDEMYVeE+MAfj7Zhonpx4cwe2HmtaIoGDVqVKvHPvroI9x33324/PLLceeddyI+Ph5lZWW49dZb4fF42j2OEAJ//etf8cc//hEPPPCA3gJZtmwZzjnnHNTW1sLv9+PBBx/Egw8+2Ob9x44d65Hz60kMBRNQVAGhANOu64f0YVHY8Mox+Dya0WWZliIAD7uPekVOgsCvptmQGAKzQVetWoXhw4e3ugdh48aNZ33fwIED8cQTT8Dr9WLr1q147LHHcNNNN+Hzzz9HTEwMhBBYunQpZs+e3ea9CQkJQT2H3sBQMImW7qSBk+LRJycKX/z1CMoOug2uypwUwWWze5oAsGiwgpvGBn+6aVc1NTXBbre3euydd97p8PvtdjsmTpyIG2+8ETfffDNKS0sxcOBA5OXl4eDBg21aJmbFUDAZRRGIjLdj3t3Z2PZ+Gba9XwrJRkOHOSIDSyhwoLnn9I8VuGuiiuFJCqSUIbNkxdSpU/HAAw9gxYoVGDt2LD777DOsW7fujO/ZvXs3HnroIcyfPx+ZmZmor6/HM888g4yMDGRlZQEA7r33XlxzzTX46U9/igULFiA2NhbFxcVYu3YtFi9ejEmTJvXG6QUNQ8GEWpbDGL0gBf1GxeDL5wtRc6z9PlFqzRkd+JbnQHPw2RXgRyNUXDFcQctXN1QCAQB++MMforCwEC+99BL++te/Ytq0aXj00Udx2WWXnfY9KSkpSE5OxjPPPIOSkhLExMRgwoQJ+MMf/gBVDaziOm7cOLz88stYvnw5li1bBq/Xi7S0NEyePBn9+/fvrdMLGiGl5E+HiWnHB0x3/rsc294vhd/Lf84zSRkYgYvuG4Sfr/FiSwm/VsEyJlXgrnNs6BPVs1NNqeexpWByLa2GkXOTkT0pDutfPoqiHfUGVxW69JYCxxSCIsYB3JSnYs5AFX5NMhAsgKFgEUIRiIi3Y9ZtA3B4aw02vXoMjdXsOD+VIyIwLZJjCt03q7+CW8epiDx+FQmFwWTqPoaChSjHfygzR8ciIzcGW/9Vgt1rKjgQfRJHVKAfmGMKXZceBfz0HBvG9Qnsdc3WgbUwFCxIUQUUVWDCD9Iw+NwErHuxCOWHOH0VAByRx0OB3Uedpgrg+0MVXDNSRUsOMBCsh6FgYUIIxKU5cdF92TiwrhrfvleKhgqv0WUZyu5i91FXjE0VuHWciszY7m+CQ6GNoWBxLQPR2ZPikT0pHnu/qMT2D8rgrgnPq6I9oqX7yOBCTGJ0isB1o1SMTFE4kBwmGAphoiUccs5LxJBpCdj9SQV2fFgedru8OVwKfJoElz46sxFJAteNVpGXGggDgAPJ4YKhEGYC4SAwfHYyhk5Pws6PyvHdx+XwNoXHaLTNqaA5vHKwU4YlClw7SsX4tEB4AgyDcMNQCFOKIqA4BUbPT8HwmUnYvqoMuz+tsPzNbzanylBox5AEgWtHqpjY90QY2BgGYYmhEOaEImCPUDDu0j7InZOM3Z9UYO8XlWiqs+aV0+bgukcnG5YocMUIFVMzGAYUwFAgfX0aV7QNoxemYvSCVORvqsauTypQWWCtHe5Vu4L6MB9QUAVwXj8F3x+mYGgiw4BaYyhQKy03wA08Jx6DJiegLL8Ruz4ux+GttZa4CU61C7jDdFZujANYMEjBpUNUJEYIfQCZYUAnYyhQu1pmKyVlReD8G7LgrvFi16eV2PdlJTz15u1aUu0KGsNsQdkhCQILBim4cIACm3Ji4zMOIFN7GAp0Ri3h4Iq1YeyiVIxZmIpDm6txcEM1ivc0mK71oNgE3A1GV9HzYhzAzCwFCwcrGBAX6CJii4A6gqFAHSKEAASgKie6ljz1PuRvqkH+pmrT7AInVGHZdY9sCnBOmsCFA1RMyRA4OQMYCNRRDAXqtJbWgzPahpzzEzFsRhIaqrzI31CN/M01qCoM4cFpVaDJQgPNdgXISxWY1k/B+ZkKoh2CrQLqFoYCdUtLQEQl2DHiwmSMnJeC2lIPDq4PBERdabPBFbYmFPMvceFSgQnpAuf1UzAlQ0GErXUQMBCoOxgKFDQtARGT4sDohanIW9QHDZXNKNpRj2O761G8p8HwZTUC+zObr6WQEQ2M7aNgQpqCc9IFHCqDgHoGQ4GCTgihL60clejA4KkJyDk/EVJKVBU24ejOehzdVY/SA43QevkCrQhz7KWQGhkIgTGpAhPSFCS4BKSU0OSJWUMMAuoJDAXqcYotcPESQiChnwvxfV0YOS8Ffp+G0n2NOLqrHmUHGlFZ2ASfp2enMylKaO6lkOAC8lIV5B0PgdSoQAj45YmLvxACKnOAehhDgXqVEAIisHo1VJuCtKFR6DM0CooSuAg2VHhRftiNygI3Ko80ofKIO2hLbihKYFMYj4FjCg4VyIwRyIo98WdwgkDf6MDV/uQuISEEbAwB6mUMBTKUUIR+M5UQAtHJDkQm2JGVF6uPUTTV+VBx2I2KAjeqippQX+FFQ6UXTXU+oBM9QY7owLd7bww0R9nR6sLfP1YgO14gOeLEsiI+TUKg9U1k7BIiozEUKOQop/SRuGJs6DsiGunDo1s9p/klGmu8aKjwor68GQ2VXjRUefX/umt88Db59RvsXNEtW3F2fUzBZQNi7EC0QyDGAUQ7gJjj/58WJTAgLvAnzhmoU0oJnwysN3TqBjUMAApFQkoZ+qNuRGeh+SWklFBUof8m3sLv1eD1aNB8GiLjHThUo6HCDXj8gO94YCiBe/OgiBN/VAFEOYBYh0C0A4iwnf5C7tckJALvOfXzicyEoUBhS0qp9z6d3IVFFM4YCkREpFOMLoCIiEIHQ4GIiHQMBSIi0jEUiIhIx1AgIiIdQ4GIiHQMBSIi0jEUiIhIx1AgIiIdQ4GIiHQMBSIi0jEUiIhIx1AgIiIdQ4GIiHQMBSIi0jEUiIhIx1AgIiIdQ4GIiHQMBSIi0jEUiIhIx1AgIiIdQ4GIiHQMBSIi0jEUiIhIx1AgIiIdQ4GIiHQMBSIi0jEUiIhIx1AgIiIdQ4GIiHQMBSIi0jEUiIhIx1AgIiIdQ4GIiHQMBSIi0jEUiIhIx1AgIiIdQ4GIiHQMBSIi0jEUiIhIx1AgIiIdQ4GIiHQMBSIi0jEUiIhIx1AgIiLd/wdXENcnpqPjrQAAAABJRU5ErkJggg==",
      "text/plain": [
       "<Figure size 640x480 with 1 Axes>"
      ]
     },
     "metadata": {},
     "output_type": "display_data"
    }
   ],
   "source": [
    "from holisticai.bias.plots import group_pie_plot\n",
    "\n",
    "group_pie_plot(p_attr)"
   ]
  },
  {
   "attachments": {},
   "cell_type": "markdown",
   "metadata": {
    "id": "H4CQyqQRn-aZ"
   },
   "source": [
    "This graph show us that the proportion of non protected examples is very high compared to the protected group."
   ]
  },
  {
   "cell_type": "code",
   "execution_count": 6,
   "metadata": {
    "colab": {
     "base_uri": "https://localhost:8080/",
     "height": 318
    },
    "id": "ph1Yx2aEOy_Y",
    "outputId": "d0774fd3-2a49-444d-f16b-eb43b490effd"
   },
   "outputs": [
    {
<<<<<<< HEAD
      "cell_type": "code",
      "execution_count": 12,
      "metadata": {
        "id": "RHqbHr1HZ_LS"
      },
      "outputs": [],
      "source": [
        "from holisticai.metrics.bias import recommender_bias_metrics"
      ]
=======
     "name": "stdout",
     "output_type": "stream",
     "text": [
      "Number of Unique Users : 15000\n",
      "Number of Unique Artists : 1004\n"
     ]
    }
   ],
   "source": [
    "print ('Number of Unique Users : ' + str(df_pivot.shape[0]))\n",
    "print ('Number of Unique Artists : ' + str(df_pivot.shape[1]))"
   ]
  },
  {
   "attachments": {},
   "cell_type": "markdown",
   "metadata": {
    "id": "NZTW9YJWomvC"
   },
   "source": [
    "## **3. Model training**\n",
    "\n",
    "### **Training the baseline**\n",
    "There are many ways to recommend artists to users. We will use item based collaborative filtering since it is the simplest and most intuitive approach. For each artist, we work out a list of most similar artists. Then we recommend artists to users by looking at which artists they like, and choosing the most similar ones.\n",
    "\n",
    "To do that, first we will define some util functions that will help us to sort these recommendations:"
   ]
  },
  {
   "cell_type": "code",
   "execution_count": 7,
   "metadata": {
    "id": "bMdrrxwjZWaS"
   },
   "outputs": [],
   "source": [
    "def items_liked_by_user(data_matrix, u):\n",
    "    return np.nonzero(data_matrix[u])[0]\n",
    "\n",
    "def recommended_items(data_matrix, similarity_matrix, u, k):\n",
    "    liked = items_liked_by_user(data_matrix, u)\n",
    "    arr = np.sum(similarity_matrix[liked,:], axis=0)\n",
    "    arr[liked] = 0\n",
    "    return np.argsort(arr)[-k:]\n",
    "\n",
    "def explode(arr, num_items):\n",
    "    out = np.zeros(num_items)\n",
    "    out[arr] = 1\n",
    "    return out"
   ]
  },
  {
   "attachments": {},
   "cell_type": "markdown",
   "metadata": {},
   "source": [
    "Now, we have to prepare our pivoted table to calculate the correlations and perform the filtering to create a new pivoted table where we can extract the recommendations for the users"
   ]
  },
  {
   "cell_type": "code",
   "execution_count": 8,
   "metadata": {
    "colab": {
     "base_uri": "https://localhost:8080/",
     "height": 346
>>>>>>> 182b7e6b
    },
    "id": "-cy7YITbbwxJ",
    "outputId": "550deb9a-809d-4051-9820-a33f4ca2afbb"
   },
   "outputs": [
    {
     "data": {
      "text/html": [
       "<div>\n",
       "<style scoped>\n",
       "    .dataframe tbody tr th:only-of-type {\n",
       "        vertical-align: middle;\n",
       "    }\n",
       "\n",
       "    .dataframe tbody tr th {\n",
       "        vertical-align: top;\n",
       "    }\n",
       "\n",
       "    .dataframe thead th {\n",
       "        text-align: right;\n",
       "    }\n",
       "</style>\n",
       "<table border=\"1\" class=\"dataframe\">\n",
       "  <thead>\n",
       "    <tr style=\"text-align: right;\">\n",
       "      <th>artist</th>\n",
       "      <th>...and you will know us by the trail of dead</th>\n",
       "      <th>2pac</th>\n",
       "      <th>3 doors down</th>\n",
       "      <th>30 seconds to mars</th>\n",
       "      <th>311</th>\n",
       "      <th>36 crazyfists</th>\n",
       "      <th>44</th>\n",
       "      <th>50 cent</th>\n",
       "      <th>65daysofstatic</th>\n",
       "      <th>Edith piaf</th>\n",
       "      <th>...</th>\n",
       "      <th>weezer</th>\n",
       "      <th>wilco</th>\n",
       "      <th>within temptation</th>\n",
       "      <th>wolfgang amadeus mozart</th>\n",
       "      <th>wu-tang clan</th>\n",
       "      <th>yann tiersen</th>\n",
       "      <th>yeah yeah yeahs</th>\n",
       "      <th>yellowcard</th>\n",
       "      <th>yo la tengo</th>\n",
       "      <th>zero 7</th>\n",
       "    </tr>\n",
       "  </thead>\n",
       "  <tbody>\n",
       "    <tr>\n",
       "      <th>0</th>\n",
       "      <td>0.0</td>\n",
       "      <td>0.0</td>\n",
       "      <td>0.0</td>\n",
       "      <td>0.0</td>\n",
       "      <td>0.0</td>\n",
       "      <td>0.0</td>\n",
       "      <td>0.0</td>\n",
       "      <td>0.0</td>\n",
       "      <td>0.0</td>\n",
       "      <td>0.0</td>\n",
       "      <td>...</td>\n",
       "      <td>0.0</td>\n",
       "      <td>0.0</td>\n",
       "      <td>0.0</td>\n",
       "      <td>0.0</td>\n",
       "      <td>0.0</td>\n",
       "      <td>0.0</td>\n",
       "      <td>0.0</td>\n",
       "      <td>0.0</td>\n",
       "      <td>0.0</td>\n",
       "      <td>0.0</td>\n",
       "    </tr>\n",
       "    <tr>\n",
       "      <th>1</th>\n",
       "      <td>0.0</td>\n",
       "      <td>0.0</td>\n",
       "      <td>0.0</td>\n",
       "      <td>0.0</td>\n",
       "      <td>0.0</td>\n",
       "      <td>0.0</td>\n",
       "      <td>0.0</td>\n",
       "      <td>0.0</td>\n",
       "      <td>0.0</td>\n",
       "      <td>0.0</td>\n",
       "      <td>...</td>\n",
       "      <td>0.0</td>\n",
       "      <td>0.0</td>\n",
       "      <td>0.0</td>\n",
       "      <td>0.0</td>\n",
       "      <td>0.0</td>\n",
       "      <td>0.0</td>\n",
       "      <td>0.0</td>\n",
       "      <td>0.0</td>\n",
       "      <td>0.0</td>\n",
       "      <td>0.0</td>\n",
       "    </tr>\n",
       "    <tr>\n",
       "      <th>2</th>\n",
       "      <td>0.0</td>\n",
       "      <td>0.0</td>\n",
       "      <td>0.0</td>\n",
       "      <td>0.0</td>\n",
       "      <td>0.0</td>\n",
       "      <td>0.0</td>\n",
       "      <td>0.0</td>\n",
       "      <td>0.0</td>\n",
       "      <td>0.0</td>\n",
       "      <td>0.0</td>\n",
       "      <td>...</td>\n",
       "      <td>0.0</td>\n",
       "      <td>0.0</td>\n",
       "      <td>0.0</td>\n",
       "      <td>0.0</td>\n",
       "      <td>0.0</td>\n",
       "      <td>0.0</td>\n",
       "      <td>0.0</td>\n",
       "      <td>0.0</td>\n",
       "      <td>0.0</td>\n",
       "      <td>0.0</td>\n",
       "    </tr>\n",
       "    <tr>\n",
       "      <th>3</th>\n",
       "      <td>0.0</td>\n",
       "      <td>0.0</td>\n",
       "      <td>0.0</td>\n",
       "      <td>0.0</td>\n",
       "      <td>0.0</td>\n",
       "      <td>0.0</td>\n",
       "      <td>0.0</td>\n",
       "      <td>0.0</td>\n",
       "      <td>0.0</td>\n",
       "      <td>0.0</td>\n",
       "      <td>...</td>\n",
       "      <td>0.0</td>\n",
       "      <td>0.0</td>\n",
       "      <td>0.0</td>\n",
       "      <td>0.0</td>\n",
       "      <td>0.0</td>\n",
       "      <td>0.0</td>\n",
       "      <td>0.0</td>\n",
       "      <td>0.0</td>\n",
       "      <td>0.0</td>\n",
       "      <td>0.0</td>\n",
       "    </tr>\n",
       "    <tr>\n",
       "      <th>4</th>\n",
       "      <td>0.0</td>\n",
       "      <td>0.0</td>\n",
       "      <td>0.0</td>\n",
       "      <td>0.0</td>\n",
       "      <td>0.0</td>\n",
       "      <td>0.0</td>\n",
       "      <td>0.0</td>\n",
       "      <td>0.0</td>\n",
       "      <td>0.0</td>\n",
       "      <td>0.0</td>\n",
       "      <td>...</td>\n",
       "      <td>0.0</td>\n",
       "      <td>0.0</td>\n",
       "      <td>0.0</td>\n",
       "      <td>0.0</td>\n",
       "      <td>0.0</td>\n",
       "      <td>0.0</td>\n",
       "      <td>0.0</td>\n",
       "      <td>0.0</td>\n",
       "      <td>0.0</td>\n",
       "      <td>0.0</td>\n",
       "    </tr>\n",
       "  </tbody>\n",
       "</table>\n",
       "<p>5 rows × 1004 columns</p>\n",
       "</div>"
      ],
<<<<<<< HEAD
      "source": [
        "df = recommender_bias_metrics(mat_pred=mat, metric_type='item_based')\n",
        "df_baseline=df.copy()\n",
        "df_baseline"
      ]
    },
    {
      "attachments": {},
      "cell_type": "markdown",
      "metadata": {
        "id": "fljfCEvdvq72"
      },
      "source": [
        "Above we have batch plotted all `item_based` metrics for recommender bias task. For instance observe the Average Recommendation Popularity is 5738, meaning that on average a user will be recommended an artist that has 5738 total interactions.\n",
        "\n",
        "An interesting feature of this function is that not only returns the calculated metrics from the predictions but also returns the reference to compare the values with an ideal fair model. This feature helps us to analyse the fairness of the predictions for the protected groups in terms of different metrics.\n",
        "\n",
        "For example:\n",
        "\n",
        "*   **Aggregate Diversity:** Given a matrix of scores, this function computes the recommended items for each user and returning the proportion of recommended items out of all possible items. A value of 1 is desired. We wish for a high proportion of items to be shown to avoid the \"rich get richer effect\".\n",
        "*   **GINI index:** Measures the inequality across the frequency distribution of the recommended items. An algorithm that recommends each item the same number of times (uniform distribution) will have a Gini index of 0 and the one with extreme inequality will have a Gini of 1.\n",
        "\n",
        "Besides these metrics, we can calculate another ones, you will find them in the documentation of the library [here](https://holisticai.readthedocs.io/en/latest/metrics.html#recommender)."
      ]
    },
    {
      "attachments": {},
      "cell_type": "markdown",
      "metadata": {
        "id": "E6nr3AEdwGXF"
      },
      "source": [
        "## **5. Bias mitigation**\n",
        "\n",
        "### **Inprocessing: Two sided fairness method**"
      ]
    },
    {
      "attachments": {},
      "cell_type": "markdown",
      "metadata": {
        "id": "WK7-IXhtwDJF"
      },
      "source": [
        "Now that we could observe that the model metrics are far away from the desired values, we need to apply some kind of strategy to mitigate the bias present in the model.\n",
        "\n",
        "Exists different kinds of strategies, and the literature has divided them into three categories: \"Pre-processing\", \"in-processing\" and \"post-processing\" methods. The `holisticai` library possesses different algorithms from these categories for bias mitigation. An interesting feature is that all of them are compatible with the `Scikit-learn` package, so that, if you are familiar with this package, you will not have problems using the library.\n",
        "\n",
        "For this opportunity, we will implement the \"Two sided fairness\" method which is a inprocessing algorithm that maps the fair recommendation problem to a fair allocation problem; moreover, it is agnostic to the specifics of the data-driven model (that estimates the product-customer relevance scores) which makes it more scalable and easy to adapt."
      ]
    },
    {
      "cell_type": "code",
      "execution_count": 14,
      "metadata": {
        "id": "3fCA4ygOxaBP"
      },
      "outputs": [],
      "source": [
        "from holisticai.mitigation.bias import FairRec"
      ]
    },
    {
      "attachments": {},
      "cell_type": "markdown",
      "metadata": {
        "id": "9lNet1nTyDGD"
      },
      "source": [
        "To perform the mitigation with this method we will use the data matrix calculated before with the protected groups"
=======
      "text/plain": [
       "artist  ...and you will know us by the trail of dead  2pac  3 doors down  \\\n",
       "0                                                0.0   0.0           0.0   \n",
       "1                                                0.0   0.0           0.0   \n",
       "2                                                0.0   0.0           0.0   \n",
       "3                                                0.0   0.0           0.0   \n",
       "4                                                0.0   0.0           0.0   \n",
       "\n",
       "artist  30 seconds to mars  311  36 crazyfists   44  50 cent  65daysofstatic  \\\n",
       "0                      0.0  0.0            0.0  0.0      0.0             0.0   \n",
       "1                      0.0  0.0            0.0  0.0      0.0             0.0   \n",
       "2                      0.0  0.0            0.0  0.0      0.0             0.0   \n",
       "3                      0.0  0.0            0.0  0.0      0.0             0.0   \n",
       "4                      0.0  0.0            0.0  0.0      0.0             0.0   \n",
       "\n",
       "artist  Edith piaf  ...  weezer  wilco  within temptation  \\\n",
       "0              0.0  ...     0.0    0.0                0.0   \n",
       "1              0.0  ...     0.0    0.0                0.0   \n",
       "2              0.0  ...     0.0    0.0                0.0   \n",
       "3              0.0  ...     0.0    0.0                0.0   \n",
       "4              0.0  ...     0.0    0.0                0.0   \n",
       "\n",
       "artist  wolfgang amadeus mozart  wu-tang clan  yann tiersen  yeah yeah yeahs  \\\n",
       "0                           0.0           0.0           0.0              0.0   \n",
       "1                           0.0           0.0           0.0              0.0   \n",
       "2                           0.0           0.0           0.0              0.0   \n",
       "3                           0.0           0.0           0.0              0.0   \n",
       "4                           0.0           0.0           0.0              0.0   \n",
       "\n",
       "artist  yellowcard  yo la tengo  zero 7  \n",
       "0              0.0          0.0     0.0  \n",
       "1              0.0          0.0     0.0  \n",
       "2              0.0          0.0     0.0  \n",
       "3              0.0          0.0     0.0  \n",
       "4              0.0          0.0     0.0  \n",
       "\n",
       "[5 rows x 1004 columns]"
>>>>>>> 182b7e6b
      ]
     },
     "execution_count": 8,
     "metadata": {},
     "output_type": "execute_result"
    }
   ],
   "source": [
    "from sklearn.metrics.pairwise import linear_kernel\n",
    "\n",
    "data_matrix = df_pivot.fillna(0).to_numpy()\n",
    "cosine_sim = linear_kernel(data_matrix.T, data_matrix.T)\n",
    "\n",
    "new_recs = [explode(recommended_items(data_matrix, cosine_sim, u, 10), len(df_pivot.columns)) for u in range(df_pivot.shape[0])]\n",
    "new_df_pivot = pd.DataFrame(new_recs, columns = df_pivot.columns)\n",
    "new_df_pivot.head()"
   ]
  },
  {
   "attachments": {},
   "cell_type": "markdown",
   "metadata": {
    "id": "rx5Y9OmOqY09"
   },
   "source": [
    "## **3. Model training**\n",
    "\n",
    "### **Training the baseline**\n",
    "There are many ways to recommend artists to users. We will use item based collaborative filtering since it is the simplest and most intuitive approach. For each artist, we work out a list of most similar artists. Then we recommend artists to users by looking at which artists they like, and choosing the most similar ones.\n",
    "\n",
    "To do that, first we will define some util functions that will help us to sort these recommendations:"
   ]
  },
  {
   "cell_type": "code",
   "execution_count": 9,
   "metadata": {
    "id": "u6Cv018XgFEc"
   },
   "outputs": [],
   "source": [
    "def items_liked_by_user(data_matrix, u):\n",
    "    return np.nonzero(data_matrix[u])[0]\n",
    "\n",
    "def recommended_items(data_matrix, similarity_matrix, u, k):\n",
    "    liked = items_liked_by_user(data_matrix, u)\n",
    "    arr = np.sum(similarity_matrix[liked,:], axis=0)\n",
    "    arr[liked] = 0\n",
    "    return np.argsort(arr)[-k:]\n",
    "\n",
    "def explode(arr, num_items):\n",
    "    out = np.zeros(num_items)\n",
    "    out[arr] = 1\n",
    "    return out"
   ]
  },
  {
   "attachments": {},
   "cell_type": "markdown",
   "metadata": {
    "id": "qnG-8NdwtTzf"
   },
   "source": [
    "Now, we have to prepare our pivoted table to calculate the correlations and perform the filtering to create a new pivoted table where we can extract the recommendations for the users"
   ]
  },
  {
   "cell_type": "code",
   "execution_count": 10,
   "metadata": {
    "colab": {
     "base_uri": "https://localhost:8080/"
    },
    "id": "y99qdOhgf8B9",
    "outputId": "f41673ee-cfe2-4716-cd00-6e6a30f82575"
   },
   "outputs": [
    {
<<<<<<< HEAD
      "cell_type": "code",
      "execution_count": 15,
      "metadata": {
        "colab": {
          "base_uri": "https://localhost:8080/"
        },
        "id": "HYec2907ZqMt",
        "outputId": "5e6cf8fc-aef0-42d4-a868-d3e3237b8a5a"
      },
      "outputs": [
        {
          "data": {
            "text/plain": [
              "<holisticai.mitigation.bias.inprocessing.two_sided_fairness.transformer.FairRec at 0x7f6d14261b20>"
            ]
          },
          "execution_count": 15,
          "metadata": {},
          "output_type": "execute_result"
        }
=======
     "data": {
      "text/html": [
       "<div>\n",
       "<style scoped>\n",
       "    .dataframe tbody tr th:only-of-type {\n",
       "        vertical-align: middle;\n",
       "    }\n",
       "\n",
       "    .dataframe tbody tr th {\n",
       "        vertical-align: top;\n",
       "    }\n",
       "\n",
       "    .dataframe thead th {\n",
       "        text-align: right;\n",
       "    }\n",
       "</style>\n",
       "<table border=\"1\" class=\"dataframe\">\n",
       "  <thead>\n",
       "    <tr style=\"text-align: right;\">\n",
       "      <th>artist</th>\n",
       "      <th>...and you will know us by the trail of dead</th>\n",
       "      <th>2pac</th>\n",
       "      <th>3 doors down</th>\n",
       "      <th>30 seconds to mars</th>\n",
       "      <th>311</th>\n",
       "      <th>36 crazyfists</th>\n",
       "      <th>44</th>\n",
       "      <th>50 cent</th>\n",
       "      <th>65daysofstatic</th>\n",
       "      <th>Edith piaf</th>\n",
       "      <th>...</th>\n",
       "      <th>weezer</th>\n",
       "      <th>wilco</th>\n",
       "      <th>within temptation</th>\n",
       "      <th>wolfgang amadeus mozart</th>\n",
       "      <th>wu-tang clan</th>\n",
       "      <th>yann tiersen</th>\n",
       "      <th>yeah yeah yeahs</th>\n",
       "      <th>yellowcard</th>\n",
       "      <th>yo la tengo</th>\n",
       "      <th>zero 7</th>\n",
       "    </tr>\n",
       "  </thead>\n",
       "  <tbody>\n",
       "    <tr>\n",
       "      <th>0</th>\n",
       "      <td>0.0</td>\n",
       "      <td>0.0</td>\n",
       "      <td>0.0</td>\n",
       "      <td>0.0</td>\n",
       "      <td>0.0</td>\n",
       "      <td>0.0</td>\n",
       "      <td>0.0</td>\n",
       "      <td>0.0</td>\n",
       "      <td>0.0</td>\n",
       "      <td>0.0</td>\n",
       "      <td>...</td>\n",
       "      <td>0.0</td>\n",
       "      <td>0.0</td>\n",
       "      <td>0.0</td>\n",
       "      <td>0.0</td>\n",
       "      <td>0.0</td>\n",
       "      <td>0.0</td>\n",
       "      <td>0.0</td>\n",
       "      <td>0.0</td>\n",
       "      <td>0.0</td>\n",
       "      <td>0.0</td>\n",
       "    </tr>\n",
       "    <tr>\n",
       "      <th>1</th>\n",
       "      <td>0.0</td>\n",
       "      <td>0.0</td>\n",
       "      <td>0.0</td>\n",
       "      <td>0.0</td>\n",
       "      <td>0.0</td>\n",
       "      <td>0.0</td>\n",
       "      <td>0.0</td>\n",
       "      <td>0.0</td>\n",
       "      <td>0.0</td>\n",
       "      <td>0.0</td>\n",
       "      <td>...</td>\n",
       "      <td>0.0</td>\n",
       "      <td>0.0</td>\n",
       "      <td>0.0</td>\n",
       "      <td>0.0</td>\n",
       "      <td>0.0</td>\n",
       "      <td>0.0</td>\n",
       "      <td>0.0</td>\n",
       "      <td>0.0</td>\n",
       "      <td>0.0</td>\n",
       "      <td>0.0</td>\n",
       "    </tr>\n",
       "    <tr>\n",
       "      <th>2</th>\n",
       "      <td>0.0</td>\n",
       "      <td>0.0</td>\n",
       "      <td>0.0</td>\n",
       "      <td>0.0</td>\n",
       "      <td>0.0</td>\n",
       "      <td>0.0</td>\n",
       "      <td>0.0</td>\n",
       "      <td>0.0</td>\n",
       "      <td>0.0</td>\n",
       "      <td>0.0</td>\n",
       "      <td>...</td>\n",
       "      <td>0.0</td>\n",
       "      <td>0.0</td>\n",
       "      <td>0.0</td>\n",
       "      <td>0.0</td>\n",
       "      <td>0.0</td>\n",
       "      <td>0.0</td>\n",
       "      <td>0.0</td>\n",
       "      <td>0.0</td>\n",
       "      <td>0.0</td>\n",
       "      <td>0.0</td>\n",
       "    </tr>\n",
       "    <tr>\n",
       "      <th>3</th>\n",
       "      <td>0.0</td>\n",
       "      <td>0.0</td>\n",
       "      <td>0.0</td>\n",
       "      <td>0.0</td>\n",
       "      <td>0.0</td>\n",
       "      <td>0.0</td>\n",
       "      <td>0.0</td>\n",
       "      <td>0.0</td>\n",
       "      <td>0.0</td>\n",
       "      <td>0.0</td>\n",
       "      <td>...</td>\n",
       "      <td>0.0</td>\n",
       "      <td>0.0</td>\n",
       "      <td>0.0</td>\n",
       "      <td>0.0</td>\n",
       "      <td>0.0</td>\n",
       "      <td>0.0</td>\n",
       "      <td>0.0</td>\n",
       "      <td>0.0</td>\n",
       "      <td>0.0</td>\n",
       "      <td>0.0</td>\n",
       "    </tr>\n",
       "    <tr>\n",
       "      <th>4</th>\n",
       "      <td>0.0</td>\n",
       "      <td>0.0</td>\n",
       "      <td>0.0</td>\n",
       "      <td>0.0</td>\n",
       "      <td>0.0</td>\n",
       "      <td>0.0</td>\n",
       "      <td>0.0</td>\n",
       "      <td>0.0</td>\n",
       "      <td>0.0</td>\n",
       "      <td>0.0</td>\n",
       "      <td>...</td>\n",
       "      <td>0.0</td>\n",
       "      <td>0.0</td>\n",
       "      <td>0.0</td>\n",
       "      <td>0.0</td>\n",
       "      <td>0.0</td>\n",
       "      <td>0.0</td>\n",
       "      <td>0.0</td>\n",
       "      <td>0.0</td>\n",
       "      <td>0.0</td>\n",
       "      <td>0.0</td>\n",
       "    </tr>\n",
       "  </tbody>\n",
       "</table>\n",
       "<p>5 rows × 1004 columns</p>\n",
       "</div>"
>>>>>>> 182b7e6b
      ],
      "text/plain": [
       "artist  ...and you will know us by the trail of dead  2pac  3 doors down  \\\n",
       "0                                                0.0   0.0           0.0   \n",
       "1                                                0.0   0.0           0.0   \n",
       "2                                                0.0   0.0           0.0   \n",
       "3                                                0.0   0.0           0.0   \n",
       "4                                                0.0   0.0           0.0   \n",
       "\n",
       "artist  30 seconds to mars  311  36 crazyfists   44  50 cent  65daysofstatic  \\\n",
       "0                      0.0  0.0            0.0  0.0      0.0             0.0   \n",
       "1                      0.0  0.0            0.0  0.0      0.0             0.0   \n",
       "2                      0.0  0.0            0.0  0.0      0.0             0.0   \n",
       "3                      0.0  0.0            0.0  0.0      0.0             0.0   \n",
       "4                      0.0  0.0            0.0  0.0      0.0             0.0   \n",
       "\n",
       "artist  Edith piaf  ...  weezer  wilco  within temptation  \\\n",
       "0              0.0  ...     0.0    0.0                0.0   \n",
       "1              0.0  ...     0.0    0.0                0.0   \n",
       "2              0.0  ...     0.0    0.0                0.0   \n",
       "3              0.0  ...     0.0    0.0                0.0   \n",
       "4              0.0  ...     0.0    0.0                0.0   \n",
       "\n",
       "artist  wolfgang amadeus mozart  wu-tang clan  yann tiersen  yeah yeah yeahs  \\\n",
       "0                           0.0           0.0           0.0              0.0   \n",
       "1                           0.0           0.0           0.0              0.0   \n",
       "2                           0.0           0.0           0.0              0.0   \n",
       "3                           0.0           0.0           0.0              0.0   \n",
       "4                           0.0           0.0           0.0              0.0   \n",
       "\n",
       "artist  yellowcard  yo la tengo  zero 7  \n",
       "0              0.0          0.0     0.0  \n",
       "1              0.0          0.0     0.0  \n",
       "2              0.0          0.0     0.0  \n",
       "3              0.0          0.0     0.0  \n",
       "4              0.0          0.0     0.0  \n",
       "\n",
       "[5 rows x 1004 columns]"
      ]
     },
     "execution_count": 10,
     "metadata": {},
     "output_type": "execute_result"
    }
   ],
   "source": [
    "from sklearn.metrics.pairwise import linear_kernel\n",
    "\n",
    "data_matrix = df_pivot.fillna(0).to_numpy()\n",
    "cosine_sim = linear_kernel(data_matrix.T, data_matrix.T)\n",
    "\n",
    "new_recs = [explode(recommended_items(data_matrix, cosine_sim, u, 10), len(df_pivot.columns)) for u in range(df_pivot.shape[0])]\n",
    "new_df_pivot = pd.DataFrame(new_recs, columns = df_pivot.columns)\n",
    "new_df_pivot.head()"
   ]
  },
  {
   "attachments": {},
   "cell_type": "markdown",
   "metadata": {
    "id": "aO9VlS1ouHJk"
   },
   "source": [
    "Finally, we obtain our recommendation matrix:"
   ]
  },
  {
   "cell_type": "code",
   "execution_count": 11,
   "metadata": {
    "id": "YfhoMQW8gVtw"
   },
   "outputs": [],
   "source": [
    "mat = new_df_pivot.replace(0,np.nan)"
   ]
  },
  {
   "attachments": {},
   "cell_type": "markdown",
   "metadata": {
    "id": "Y576jCVEuN7s"
   },
   "source": [
    "## **4. Bias measuring**"
   ]
  },
  {
   "attachments": {},
   "cell_type": "markdown",
   "metadata": {
    "id": "VSwwN8QvudyU"
   },
   "source": [
    "With the new recommendation matrix at hand we will now show how we can calculate various metrics of fairness for recommender systems. In this example, we will cover item based metrics by using the `recommender_bias_metrics` function:\n"
   ]
  },
  {
   "cell_type": "code",
   "execution_count": 12,
   "metadata": {
    "id": "RHqbHr1HZ_LS"
   },
   "outputs": [],
   "source": [
    "from holisticai.bias.metrics import recommender_bias_metrics"
   ]
  },
  {
   "cell_type": "code",
   "execution_count": 13,
   "metadata": {
    "colab": {
     "base_uri": "https://localhost:8080/",
     "height": 276
    },
    "id": "cPnH2crRgfMu",
    "outputId": "4a5b0e2f-c2da-4b52-c335-eae4f45535d6"
   },
   "outputs": [
    {
     "data": {
      "text/html": [
       "<div>\n",
       "<style scoped>\n",
       "    .dataframe tbody tr th:only-of-type {\n",
       "        vertical-align: middle;\n",
       "    }\n",
       "\n",
       "    .dataframe tbody tr th {\n",
       "        vertical-align: top;\n",
       "    }\n",
       "\n",
       "    .dataframe thead th {\n",
       "        text-align: right;\n",
       "    }\n",
       "</style>\n",
       "<table border=\"1\" class=\"dataframe\">\n",
       "  <thead>\n",
       "    <tr style=\"text-align: right;\">\n",
       "      <th></th>\n",
       "      <th>Value</th>\n",
       "      <th>Reference</th>\n",
       "    </tr>\n",
       "    <tr>\n",
       "      <th>Metric</th>\n",
       "      <th></th>\n",
       "      <th></th>\n",
       "    </tr>\n",
       "  </thead>\n",
       "  <tbody>\n",
       "    <tr>\n",
       "      <th>Aggregate Diversity</th>\n",
       "      <td>0.416335</td>\n",
       "      <td>1</td>\n",
       "    </tr>\n",
       "    <tr>\n",
       "      <th>GINI index</th>\n",
       "      <td>0.963811</td>\n",
       "      <td>0</td>\n",
       "    </tr>\n",
       "    <tr>\n",
       "      <th>Exposure Distribution Entropy</th>\n",
       "      <td>3.830850</td>\n",
       "      <td>-</td>\n",
       "    </tr>\n",
       "    <tr>\n",
       "      <th>Average Recommendation Popularity</th>\n",
       "      <td>5609.423227</td>\n",
       "      <td>-</td>\n",
       "    </tr>\n",
       "  </tbody>\n",
       "</table>\n",
       "</div>"
      ],
      "text/plain": [
       "                                         Value Reference\n",
       "Metric                                                  \n",
       "Aggregate Diversity                   0.416335         1\n",
       "GINI index                            0.963811         0\n",
       "Exposure Distribution Entropy         3.830850         -\n",
       "Average Recommendation Popularity  5609.423227         -"
      ]
     },
     "execution_count": 13,
     "metadata": {},
     "output_type": "execute_result"
    }
   ],
   "source": [
    "df = recommender_bias_metrics(mat_pred=mat, metric_type='item_based')\n",
    "df_baseline=df.copy()\n",
    "df_baseline"
   ]
  },
  {
   "attachments": {},
   "cell_type": "markdown",
   "metadata": {
    "id": "fljfCEvdvq72"
   },
   "source": [
    "Above we have batch plotted all `item_based` metrics for recommender bias task. For instance observe the Average Recommendation Popularity is 5738, meaning that on average a user will be recommended an artist that has 5738 total interactions.\n",
    "\n",
    "An interesting feature of this function is that not only returns the calculated metrics from the predictions but also returns the reference to compare the values with an ideal fair model. This feature helps us to analyse the fairness of the predictions for the protected groups in terms of different metrics.\n",
    "\n",
    "For example:\n",
    "\n",
    "*   **Aggregate Diversity:** Given a matrix of scores, this function computes the recommended items for each user and returning the proportion of recommended items out of all possible items. A value of 1 is desired. We wish for a high proportion of items to be shown to avoid the \"rich get richer effect\".\n",
    "*   **GINI index:** Measures the inequality across the frequency distribution of the recommended items. An algorithm that recommends each item the same number of times (uniform distribution) will have a Gini index of 0 and the one with extreme inequality will have a Gini of 1.\n",
    "\n",
    "Besides these metrics, we can calculate another ones, you will find them in the documentation of the library [here](https://holisticai.readthedocs.io/en/latest/metrics.html#recommender)."
   ]
  },
  {
   "attachments": {},
   "cell_type": "markdown",
   "metadata": {
    "id": "E6nr3AEdwGXF"
   },
   "source": [
    "## **5. Bias mitigation**\n",
    "\n",
    "### **Inprocessing: Two sided fairness method**"
   ]
  },
  {
   "attachments": {},
   "cell_type": "markdown",
   "metadata": {
    "id": "WK7-IXhtwDJF"
   },
   "source": [
    "Now that we could observe that the model metrics are far away from the desired values, we need to apply some kind of strategy to mitigate the bias present in the model.\n",
    "\n",
    "Exists different kinds of strategies, and the literature has divided them into three categories: \"Pre-processing\", \"in-processing\" and \"post-processing\" methods. The `holisticai` library possesses different algorithms from these categories for bias mitigation. An interesting feature is that all of them are compatible with the `Scikit-learn` package, so that, if you are familiar with this package, you will not have problems using the library.\n",
    "\n",
    "For this opportunity, we will implement the \"Two sided fairness\" method which is a inprocessing algorithm that maps the fair recommendation problem to a fair allocation problem; moreover, it is agnostic to the specifics of the data-driven model (that estimates the product-customer relevance scores) which makes it more scalable and easy to adapt."
   ]
  },
  {
   "cell_type": "code",
   "execution_count": 14,
   "metadata": {
    "id": "3fCA4ygOxaBP"
   },
   "outputs": [],
   "source": [
    "from holisticai.bias.mitigation import FairRec"
   ]
  },
  {
   "attachments": {},
   "cell_type": "markdown",
   "metadata": {
    "id": "9lNet1nTyDGD"
   },
   "source": [
    "To perform the mitigation with this method we will use the data matrix calculated before with the protected groups"
   ]
  },
  {
   "cell_type": "code",
   "execution_count": 15,
   "metadata": {
    "colab": {
     "base_uri": "https://localhost:8080/"
    },
    "id": "HYec2907ZqMt",
    "outputId": "5e6cf8fc-aef0-42d4-a868-d3e3237b8a5a"
   },
   "outputs": [
    {
     "data": {
      "text/plain": [
       "<holisticai.bias.mitigation.inprocessing.two_sided_fairness.transformer.FairRec at 0x7f6d14261b20>"
      ]
     },
     "execution_count": 15,
     "metadata": {},
     "output_type": "execute_result"
    }
   ],
   "source": [
    "fr = FairRec(rec_size=10, MMS_fraction=0.5)\n",
    "fr.fit(data_matrix)"
   ]
  },
  {
   "cell_type": "code",
   "execution_count": 16,
   "metadata": {
    "colab": {
     "base_uri": "https://localhost:8080/",
     "height": 206
    },
    "id": "GQHrTCiIZt-Z",
    "outputId": "bbe237aa-24fc-436e-faca-0f02e6c70f8d"
   },
   "outputs": [
    {
     "data": {
      "text/html": [
       "<div>\n",
       "<style scoped>\n",
       "    .dataframe tbody tr th:only-of-type {\n",
       "        vertical-align: middle;\n",
       "    }\n",
       "\n",
       "    .dataframe tbody tr th {\n",
       "        vertical-align: top;\n",
       "    }\n",
       "\n",
       "    .dataframe thead th {\n",
       "        text-align: right;\n",
       "    }\n",
       "</style>\n",
       "<table border=\"1\" class=\"dataframe\">\n",
       "  <thead>\n",
       "    <tr style=\"text-align: right;\">\n",
       "      <th></th>\n",
       "      <th>Value</th>\n",
       "      <th>Reference</th>\n",
       "    </tr>\n",
       "    <tr>\n",
       "      <th>Metric</th>\n",
       "      <th></th>\n",
       "      <th></th>\n",
       "    </tr>\n",
       "  </thead>\n",
       "  <tbody>\n",
       "    <tr>\n",
       "      <th>Aggregate Diversity</th>\n",
       "      <td>1.000000</td>\n",
       "      <td>1</td>\n",
       "    </tr>\n",
       "    <tr>\n",
       "      <th>GINI index</th>\n",
       "      <td>0.422307</td>\n",
       "      <td>0</td>\n",
       "    </tr>\n",
       "    <tr>\n",
       "      <th>Exposure Distribution Entropy</th>\n",
       "      <td>6.567074</td>\n",
       "      <td>-</td>\n",
       "    </tr>\n",
       "    <tr>\n",
       "      <th>Average Recommendation Popularity</th>\n",
       "      <td>317.234600</td>\n",
       "      <td>-</td>\n",
       "    </tr>\n",
       "  </tbody>\n",
       "</table>\n",
       "</div>"
      ],
      "text/plain": [
       "                                        Value Reference\n",
       "Metric                                                 \n",
       "Aggregate Diversity                  1.000000         1\n",
       "GINI index                           0.422307         0\n",
       "Exposure Distribution Entropy        6.567074         -\n",
       "Average Recommendation Popularity  317.234600         -"
      ]
     },
     "execution_count": 16,
     "metadata": {},
     "output_type": "execute_result"
    }
   ],
   "source": [
    "recommendations = fr.recommendation\n",
    "new_recs = [explode(recommendations[key], len(df_pivot.columns)) for key in recommendations.keys()]\n",
    "\n",
    "new_df_pivot_db = pd.DataFrame(new_recs, columns = df_pivot.columns)\n",
    "\n",
    "mat = new_df_pivot_db.replace(0,np.nan).to_numpy()\n",
    "\n",
    "df = recommender_bias_metrics(mat_pred=mat, metric_type='item_based')\n",
    "df_tsf =df.copy()\n",
    "df_tsf"
   ]
  },
  {
   "attachments": {},
   "cell_type": "markdown",
   "metadata": {},
   "source": [
    "### **Pipeline implementation**\n",
    "\n",
    "Now that we could see how this method is implemented traditionally, let's try implementing it by using the Scikit-learn Pipeline. Notice that we shouldn't have highly variations in the metrics for the previous implementation."
   ]
  },
  {
   "cell_type": "code",
   "execution_count": 18,
   "metadata": {
    "colab": {
     "base_uri": "https://localhost:8080/",
     "height": 206
    },
    "id": "Y2bZQIEex3A_",
    "outputId": "13035b1b-61e3-411e-8975-40486e1c31da"
   },
   "outputs": [
    {
     "data": {
      "text/html": [
       "<div>\n",
       "<style scoped>\n",
       "    .dataframe tbody tr th:only-of-type {\n",
       "        vertical-align: middle;\n",
       "    }\n",
       "\n",
       "    .dataframe tbody tr th {\n",
       "        vertical-align: top;\n",
       "    }\n",
       "\n",
       "    .dataframe thead th {\n",
       "        text-align: right;\n",
       "    }\n",
       "</style>\n",
       "<table border=\"1\" class=\"dataframe\">\n",
       "  <thead>\n",
       "    <tr style=\"text-align: right;\">\n",
       "      <th></th>\n",
       "      <th>Value</th>\n",
       "      <th>Reference</th>\n",
       "    </tr>\n",
       "    <tr>\n",
       "      <th>Metric</th>\n",
       "      <th></th>\n",
       "      <th></th>\n",
       "    </tr>\n",
       "  </thead>\n",
       "  <tbody>\n",
       "    <tr>\n",
       "      <th>Aggregate Diversity</th>\n",
       "      <td>1.000000</td>\n",
       "      <td>1</td>\n",
       "    </tr>\n",
       "    <tr>\n",
       "      <th>GINI index</th>\n",
       "      <td>0.422307</td>\n",
       "      <td>0</td>\n",
       "    </tr>\n",
       "    <tr>\n",
       "      <th>Exposure Distribution Entropy</th>\n",
       "      <td>6.567074</td>\n",
       "      <td>-</td>\n",
       "    </tr>\n",
       "    <tr>\n",
       "      <th>Average Recommendation Popularity</th>\n",
       "      <td>317.234600</td>\n",
       "      <td>-</td>\n",
       "    </tr>\n",
       "  </tbody>\n",
       "</table>\n",
       "</div>"
      ],
      "text/plain": [
       "                                        Value Reference\n",
       "Metric                                                 \n",
       "Aggregate Diversity                  1.000000         1\n",
       "GINI index                           0.422307         0\n",
       "Exposure Distribution Entropy        6.567074         -\n",
       "Average Recommendation Popularity  317.234600         -"
      ]
     },
     "execution_count": 18,
     "metadata": {},
     "output_type": "execute_result"
    }
   ],
   "source": [
    "from holisticai.pipeline import Pipeline\n",
    "\n",
    "inprocessing_model = FairRec(rec_size=10, MMS_fraction=0.5)\n",
    "\n",
    "pipeline = Pipeline(\n",
    "    steps=[\n",
    "        (\"bm_inprocessing\", inprocessing_model),\n",
    "    ]\n",
    ")\n",
    "\n",
    "pipeline.fit(data_matrix)\n",
    "\n",
    "rankings  = pipeline.predict(data_matrix, top_n=10)\n",
    "mat = rankings.pivot(columns='Y',index='X',values='score').replace(np.nan,0).to_numpy()\n",
    "df = recommender_bias_metrics(mat_pred=mat>0, metric_type='item_based')\n",
    "df_two_sided =df.copy()\n",
    "df_two_sided"
   ]
  },
  {
   "attachments": {},
   "cell_type": "markdown",
   "metadata": {
    "id": "cj5Ix7lh1I8-"
   },
   "source": [
    "We can observe that the use of the mitigator improves the \"Aggregate diversity\", reaching the reference value, as well as the remain values showing a clearly improvement. Let's compare them with our baseline."
   ]
  },
  {
   "attachments": {},
   "cell_type": "markdown",
   "metadata": {
    "id": "qScvgKTXx4Go"
   },
   "source": [
    "## **7. Results comparison**\n",
    "\n",
    "Now that we could observe how is the implementation of the mitigator in the model, we will compare the results between the baseline and the implementations with the mitigator to analyse how the metrics have changed."
   ]
  },
  {
   "cell_type": "code",
   "execution_count": 19,
   "metadata": {
    "colab": {
     "base_uri": "https://localhost:8080/",
     "height": 206
    },
    "id": "1WsWATY3aUTF",
    "outputId": "335147f1-8bd9-4a18-d073-a8db65cce4ee"
   },
   "outputs": [
    {
     "data": {
      "text/html": [
       "<div>\n",
       "<style scoped>\n",
       "    .dataframe tbody tr th:only-of-type {\n",
       "        vertical-align: middle;\n",
       "    }\n",
       "\n",
       "    .dataframe tbody tr th {\n",
       "        vertical-align: top;\n",
       "    }\n",
       "\n",
       "    .dataframe thead th {\n",
       "        text-align: right;\n",
       "    }\n",
       "</style>\n",
       "<table border=\"1\" class=\"dataframe\">\n",
       "  <thead>\n",
       "    <tr style=\"text-align: right;\">\n",
       "      <th></th>\n",
       "      <th>Baseline</th>\n",
       "      <th>Mitigator</th>\n",
       "      <th>Mitigator with pipeline</th>\n",
       "      <th>Reference</th>\n",
       "    </tr>\n",
       "    <tr>\n",
       "      <th>Metric</th>\n",
       "      <th></th>\n",
       "      <th></th>\n",
       "      <th></th>\n",
       "      <th></th>\n",
       "    </tr>\n",
       "  </thead>\n",
       "  <tbody>\n",
       "    <tr>\n",
       "      <th>Aggregate Diversity</th>\n",
       "      <td>0.416335</td>\n",
       "      <td>1.000000</td>\n",
       "      <td>1.000000</td>\n",
       "      <td>1</td>\n",
       "    </tr>\n",
       "    <tr>\n",
       "      <th>GINI index</th>\n",
       "      <td>0.963811</td>\n",
       "      <td>0.422307</td>\n",
       "      <td>0.422307</td>\n",
       "      <td>0</td>\n",
       "    </tr>\n",
       "    <tr>\n",
       "      <th>Exposure Distribution Entropy</th>\n",
       "      <td>3.830850</td>\n",
       "      <td>6.567074</td>\n",
       "      <td>6.567074</td>\n",
       "      <td>-</td>\n",
       "    </tr>\n",
       "    <tr>\n",
       "      <th>Average Recommendation Popularity</th>\n",
       "      <td>5609.423227</td>\n",
       "      <td>317.234600</td>\n",
       "      <td>317.234600</td>\n",
       "      <td>-</td>\n",
       "    </tr>\n",
       "  </tbody>\n",
       "</table>\n",
       "</div>"
      ],
      "text/plain": [
       "                                      Baseline   Mitigator  \\\n",
       "Metric                                                       \n",
       "Aggregate Diversity                   0.416335    1.000000   \n",
       "GINI index                            0.963811    0.422307   \n",
       "Exposure Distribution Entropy         3.830850    6.567074   \n",
       "Average Recommendation Popularity  5609.423227  317.234600   \n",
       "\n",
       "                                   Mitigator with pipeline Reference  \n",
       "Metric                                                                \n",
       "Aggregate Diversity                               1.000000         1  \n",
       "GINI index                                        0.422307         0  \n",
       "Exposure Distribution Entropy                     6.567074         -  \n",
       "Average Recommendation Popularity               317.234600         -  "
      ]
     },
     "execution_count": 19,
     "metadata": {},
     "output_type": "execute_result"
    }
   ],
   "source": [
    "result = pd.concat([df_baseline, df_tsf, df_two_sided], axis=1).iloc[:, [0,2,4,1]]\n",
    "result.columns = ['Baseline','Mitigator', 'Mitigator with pipeline', 'Reference']\n",
    "result"
   ]
  },
  {
   "attachments": {},
   "cell_type": "markdown",
   "metadata": {
    "id": "QEKnD3ze0aGs"
   },
   "source": [
    "From the previous chart, we can see that although some of the actual metrics are still far from the ideal values, an improvement is obtained by applying this method in the data, compared with our baseline. \n",
    "\n",
    "Notice that we can analyse how these values are affected by varying the hyperparameters of the method.\n",
    "\n",
    "For example, this method allows us to set a recommendation size and the maximin share (MMS) threshold of producers exposure.\n",
    "\n",
    "Let's try by varying the recommendation size of the method to observe how the metrics are affected:"
   ]
  },
  {
   "cell_type": "code",
   "execution_count": null,
   "metadata": {
    "id": "MvspP6tb0XTm"
   },
   "outputs": [],
   "source": [
    "def calculate_metrics(data_matrix, p_attr, rec_size, metrics_cols):\n",
    "  fr = FairRec(rec_size=rec_size, MMS_fraction=0.5)\n",
    "  fr.fit(data_matrix)\n",
    "\n",
    "  recommendations = fr.recommendation\n",
    "  new_recs = [explode(recommendations[key], len(df_pivot.columns)) for key in recommendations.keys()]\n",
    "\n",
    "  new_df_pivot_db = pd.DataFrame(new_recs, columns = df_pivot.columns)\n",
    "\n",
    "  mat = new_df_pivot_db.replace(0,np.nan).to_numpy()\n",
    "\n",
    "  df = recommender_bias_metrics(mat_pred=mat, metric_type='item_based')\n",
    "\n",
    "  # Calculate metrics\n",
    "  metrics = [\n",
    "      rec_size, \n",
    "  ]\n",
    "  metrics.extend([df['Value'].loc[col] for col in metrics_cols])\n",
    "  return metrics"
   ]
  },
  {
   "cell_type": "code",
   "execution_count": null,
   "metadata": {
    "colab": {
     "base_uri": "https://localhost:8080/",
     "height": 269
    },
    "id": "5Q0gTVGG2fq3",
    "outputId": "50543de9-3d1a-424f-8162-e19e8245e7d1"
   },
   "outputs": [
    {
     "data": {
      "text/html": [
       "\n",
       "  <div id=\"df-5be14366-0379-4dbd-99ce-4ce9a6cc6d7f\">\n",
       "    <div class=\"colab-df-container\">\n",
       "      <div>\n",
       "<style scoped>\n",
       "    .dataframe tbody tr th:only-of-type {\n",
       "        vertical-align: middle;\n",
       "    }\n",
       "\n",
       "    .dataframe tbody tr th {\n",
       "        vertical-align: top;\n",
       "    }\n",
       "\n",
       "    .dataframe thead th {\n",
       "        text-align: right;\n",
       "    }\n",
       "</style>\n",
       "<table border=\"1\" class=\"dataframe\">\n",
       "  <thead>\n",
       "    <tr style=\"text-align: right;\">\n",
       "      <th></th>\n",
       "      <th>rec_size</th>\n",
       "      <th>Aggregate Diversity</th>\n",
       "      <th>GINI index</th>\n",
       "      <th>Exposure Distribution Entropy</th>\n",
       "      <th>Average Recommendation Popularity</th>\n",
       "    </tr>\n",
       "  </thead>\n",
       "  <tbody>\n",
       "    <tr>\n",
       "      <th>0</th>\n",
       "      <td>10</td>\n",
       "      <td>1.0</td>\n",
       "      <td>0.421226</td>\n",
       "      <td>6.568801</td>\n",
       "      <td>316.370947</td>\n",
       "    </tr>\n",
       "    <tr>\n",
       "      <th>1</th>\n",
       "      <td>25</td>\n",
       "      <td>1.0</td>\n",
       "      <td>0.555358</td>\n",
       "      <td>6.125569</td>\n",
       "      <td>2143.451179</td>\n",
       "    </tr>\n",
       "    <tr>\n",
       "      <th>2</th>\n",
       "      <td>40</td>\n",
       "      <td>1.0</td>\n",
       "      <td>0.670121</td>\n",
       "      <td>5.709306</td>\n",
       "      <td>5243.618577</td>\n",
       "    </tr>\n",
       "    <tr>\n",
       "      <th>3</th>\n",
       "      <td>55</td>\n",
       "      <td>1.0</td>\n",
       "      <td>0.739000</td>\n",
       "      <td>5.487440</td>\n",
       "      <td>7566.700536</td>\n",
       "    </tr>\n",
       "    <tr>\n",
       "      <th>4</th>\n",
       "      <td>70</td>\n",
       "      <td>1.0</td>\n",
       "      <td>0.773306</td>\n",
       "      <td>5.375965</td>\n",
       "      <td>9440.254255</td>\n",
       "    </tr>\n",
       "    <tr>\n",
       "      <th>5</th>\n",
       "      <td>85</td>\n",
       "      <td>1.0</td>\n",
       "      <td>0.788547</td>\n",
       "      <td>5.391514</td>\n",
       "      <td>10188.803349</td>\n",
       "    </tr>\n",
       "    <tr>\n",
       "      <th>6</th>\n",
       "      <td>100</td>\n",
       "      <td>1.0</td>\n",
       "      <td>0.796242</td>\n",
       "      <td>5.393829</td>\n",
       "      <td>10973.498092</td>\n",
       "    </tr>\n",
       "  </tbody>\n",
       "</table>\n",
       "</div>\n",
       "      <button class=\"colab-df-convert\" onclick=\"convertToInteractive('df-5be14366-0379-4dbd-99ce-4ce9a6cc6d7f')\"\n",
       "              title=\"Convert this dataframe to an interactive table.\"\n",
       "              style=\"display:none;\">\n",
       "        \n",
       "  <svg xmlns=\"http://www.w3.org/2000/svg\" height=\"24px\"viewBox=\"0 0 24 24\"\n",
       "       width=\"24px\">\n",
       "    <path d=\"M0 0h24v24H0V0z\" fill=\"none\"/>\n",
       "    <path d=\"M18.56 5.44l.94 2.06.94-2.06 2.06-.94-2.06-.94-.94-2.06-.94 2.06-2.06.94zm-11 1L8.5 8.5l.94-2.06 2.06-.94-2.06-.94L8.5 2.5l-.94 2.06-2.06.94zm10 10l.94 2.06.94-2.06 2.06-.94-2.06-.94-.94-2.06-.94 2.06-2.06.94z\"/><path d=\"M17.41 7.96l-1.37-1.37c-.4-.4-.92-.59-1.43-.59-.52 0-1.04.2-1.43.59L10.3 9.45l-7.72 7.72c-.78.78-.78 2.05 0 2.83L4 21.41c.39.39.9.59 1.41.59.51 0 1.02-.2 1.41-.59l7.78-7.78 2.81-2.81c.8-.78.8-2.07 0-2.86zM5.41 20L4 18.59l7.72-7.72 1.47 1.35L5.41 20z\"/>\n",
       "  </svg>\n",
       "      </button>\n",
       "      \n",
       "  <style>\n",
       "    .colab-df-container {\n",
       "      display:flex;\n",
       "      flex-wrap:wrap;\n",
       "      gap: 12px;\n",
       "    }\n",
       "\n",
       "    .colab-df-convert {\n",
       "      background-color: #E8F0FE;\n",
       "      border: none;\n",
       "      border-radius: 50%;\n",
       "      cursor: pointer;\n",
       "      display: none;\n",
       "      fill: #1967D2;\n",
       "      height: 32px;\n",
       "      padding: 0 0 0 0;\n",
       "      width: 32px;\n",
       "    }\n",
       "\n",
       "    .colab-df-convert:hover {\n",
       "      background-color: #E2EBFA;\n",
       "      box-shadow: 0px 1px 2px rgba(60, 64, 67, 0.3), 0px 1px 3px 1px rgba(60, 64, 67, 0.15);\n",
       "      fill: #174EA6;\n",
       "    }\n",
       "\n",
       "    [theme=dark] .colab-df-convert {\n",
       "      background-color: #3B4455;\n",
       "      fill: #D2E3FC;\n",
       "    }\n",
       "\n",
       "    [theme=dark] .colab-df-convert:hover {\n",
       "      background-color: #434B5C;\n",
       "      box-shadow: 0px 1px 3px 1px rgba(0, 0, 0, 0.15);\n",
       "      filter: drop-shadow(0px 1px 2px rgba(0, 0, 0, 0.3));\n",
       "      fill: #FFFFFF;\n",
       "    }\n",
       "  </style>\n",
       "\n",
       "      <script>\n",
       "        const buttonEl =\n",
       "          document.querySelector('#df-5be14366-0379-4dbd-99ce-4ce9a6cc6d7f button.colab-df-convert');\n",
       "        buttonEl.style.display =\n",
       "          google.colab.kernel.accessAllowed ? 'block' : 'none';\n",
       "\n",
       "        async function convertToInteractive(key) {\n",
       "          const element = document.querySelector('#df-5be14366-0379-4dbd-99ce-4ce9a6cc6d7f');\n",
       "          const dataTable =\n",
       "            await google.colab.kernel.invokeFunction('convertToInteractive',\n",
       "                                                     [key], {});\n",
       "          if (!dataTable) return;\n",
       "\n",
       "          const docLinkHtml = 'Like what you see? Visit the ' +\n",
       "            '<a target=\"_blank\" href=https://colab.research.google.com/notebooks/data_table.ipynb>data table notebook</a>'\n",
       "            + ' to learn more about interactive tables.';\n",
       "          element.innerHTML = '';\n",
       "          dataTable['output_type'] = 'display_data';\n",
       "          await google.colab.output.renderOutput(dataTable, element);\n",
       "          const docLink = document.createElement('div');\n",
       "          docLink.innerHTML = docLinkHtml;\n",
       "          element.appendChild(docLink);\n",
       "        }\n",
       "      </script>\n",
       "    </div>\n",
       "  </div>\n",
       "  "
      ],
      "text/plain": [
       "   rec_size  Aggregate Diversity  GINI index  Exposure Distribution Entropy  \\\n",
       "0        10                  1.0    0.421226                       6.568801   \n",
       "1        25                  1.0    0.555358                       6.125569   \n",
       "2        40                  1.0    0.670121                       5.709306   \n",
       "3        55                  1.0    0.739000                       5.487440   \n",
       "4        70                  1.0    0.773306                       5.375965   \n",
       "5        85                  1.0    0.788547                       5.391514   \n",
       "6       100                  1.0    0.796242                       5.393829   \n",
       "\n",
       "   Average Recommendation Popularity  \n",
       "0                         316.370947  \n",
       "1                        2143.451179  \n",
       "2                        5243.618577  \n",
       "3                        7566.700536  \n",
       "4                        9440.254255  \n",
       "5                       10188.803349  \n",
       "6                       10973.498092  "
      ]
     },
     "execution_count": 27,
     "metadata": {},
     "output_type": "execute_result"
    }
   ],
   "source": [
    "metrics_val = []\n",
    "metrics_cols = [\"Aggregate Diversity\", \"GINI index\", \"Exposure Distribution Entropy\", \"Average Recommendation Popularity\"]\n",
    "\n",
    "for rec_size in np.linspace(10,100,7):\n",
    "  metrics_val.append(calculate_metrics(data_matrix, p_attr, int(rec_size), metrics_cols))\n",
    "\n",
    "metrics = ['rec_size']\n",
    "metrics.extend(metrics_cols)\n",
    "df_metrics = pd.DataFrame(metrics_val, columns=metrics)\n",
    "df_metrics"
   ]
  },
  {
   "cell_type": "code",
   "execution_count": null,
   "metadata": {
    "colab": {
     "base_uri": "https://localhost:8080/",
     "height": 519
    },
    "id": "luFBWQxY3IIh",
    "outputId": "2561c90f-99e6-4fa6-cdd7-dc6d5ac6e3f1"
   },
   "outputs": [
    {
     "data": {
      "text/plain": [
       "Text(0.5, 0, 'Recommendation size')"
      ]
     },
     "execution_count": 33,
     "metadata": {},
     "output_type": "execute_result"
    },
    {
     "data": {
      "image/png": "iVBORw0KGgoAAAANSUhEUgAABZwAAAHlCAYAAABxtTmyAAAAOXRFWHRTb2Z0d2FyZQBNYXRwbG90bGliIHZlcnNpb24zLjcuMSwgaHR0cHM6Ly9tYXRwbG90bGliLm9yZy/bCgiHAAAACXBIWXMAAAsTAAALEwEAmpwYAACQNklEQVR4nOzdd3hUZeL28Xtm0htJJhUChIQWAqFKURRBFNQoih3rquxa0S2urOsLurr+FnXtuioqiKy6diQgdrEBigqBhBpCT530PuW8f0QiCEiAJCfJfD/X5XWFOWcmd/KYzJk7zzyPxTAMQwAAAAAAAAAAHCer2QEAAAAAAAAAAJ0DhTMAAAAAAAAAoEVQOAMAAAAAAAAAWgSFMwAAAAAAAACgRVA4AwAAAAAAAABaBIUzAAAAAAAAAKBF+JgdYH+lpdXyeAyzY3gNuz1EDkeV2TFgEsbfuzH+3o3x925tPf5Wq0UREcFt9vnQ/nCN37b4He/dGH/vxvh7N8bfu7W3a/x2VTh7PAYXo22M77d3Y/y9G+Pv3Rh/78b4oy1xjd/2+H57N8bfuzH+3o3x927tafxZUgMAAAAAAAAA0CIonAEAAAAAAAAALYLCGQAAAAAAAADQItrVGs6H4na7VFpaJJerwewonU5hoVUej+ewx318/BQRES2brd3/bwIAAIAOwjAMVVWVq7a2Sh6P2+w4nc6RrvHRubX1+POaEQBwKO3+WaG0tEgBAUEKDo6TxWIxO06n4uNjlct16IsRwzBUXV2h0tIiRUXFt3EyAAAAdFalpUWyWCyKjIyVzebDNX4L+61rfHR+bTn+vGYEABxOu19Sw+VqUHBwGBeibcxisSg4OIyZ5QAAAGhRDQ11Cg+3y8fHl2t8oAPjNSMA4HDafeEsiQtRk/B9BwAAQMszZLF0iJchAI6A14wAgEPhSg8AAAAAAAAA0CI6ZeG8Iitfdzzzja7912e645lvtCIrv8Ue2+Vy6cUXn9Nll03VFVdcrKuvvkx33/1X5eZukyQtXbpYd9/9V0lSXt5ejR07Qg8//H9N98/L26uzzz6t6d8XXniOtm3betDn2bgxW/fee/dR5/v14wMAAACdQWte40tSRUWFJkw4SY899nCLPm5bufDCczRt2gW64opLdPnlF2rx4vfMjmSKW275vb755qsjnvfii8/J6XQ2/fuFF57Vp59+1GI58vL2aty4Ubrmmmm6+upL9Yc//E5btmxqscff3/6vQY/WX/4yQ3v27G56nJ07d7RkNACAl2r3mwYerRVZ+Xr5g41q+HmjBEdFvV7+YKMkaUxq3HE//gMP3Ku6ujo9//zLCg0NlWEYWrHiG+3cuUO9eiUddH5gYJC++uoLXXbZlerWLaHZn6d//wGaPfv+484LAAAAdHStfY0vSR9/vEypqQP1yScf6uabb5Ovr2+LPK7L5ZKPT9u87Lr//jnq27evNm/erGuvvUJjxpykqKjoNvncHc28eXN12WVXNo3z9dff0OKfIyQkRPPnvypJeuON1/R///cPvfTSf1v88xwLj8cji8Wihx9+oum2pUsXq0uXcPXo0dPEZACAzqBDFc7frMvT15l5v3lOzt5yudzGAbc1uDyat3SDvlyz97D3G5sWr5MG/fbOurt27dSXX36ud95ZqtDQUEmNa1adeOLYw97Hz89Xl156pZ5//hnde+8Dv/n4+/vxx9V6+unH9eKLrygvb6+uv/5KnXvuVK1c+Y3q6uo0c+YsDR48RJL09ttv6I03XlVwcLDGjDkwy4oVX2vBgpdUX98gX19f3XrrnzRw4CD961/3KSQkWLfc8ieVlDj0hz/8Tg888JD69OnX7IwAAADA8TL7Gn+fJUve1003zdArr8zXV18t14QJE/Wvf92npKTeuvjiyyRJ27Zt1Z13/llvvPGeamqq9eSTjyonZ4saGho0dOgI3XrrH2Wz2XTLLb9Xnz79lJW1TmFhYfrXvx7RX/96u8rLy1VfX68BA1J1xx13ydfXV06nU4888qB++ukHRUREqE+fviopcej++x+UJC1cOF/Ll38mt9utqKgY3Xnn32W3R/3m15KU1FuhoWEqKipUVFS0du7crscff0Tl5WVyOp26+OLLdPbZ50qS1q/P1NNPP66amhpJ0s0336aRI0drw4YsPfbYw6qrq1VAQKBuv/0vSklJbXptcs4552vVqm9VX1+vWbPu16JFbys7e738/Pz1r3/9W3Z7lJYuXayPP16mkJBQ5eRsUXR0jG6//Q49/fRj2r17t1JSBmjWrPtksVhUXV31m9/PlJRUrV+fqeLiYk2YMFE33nirJCk3d5seeOBe1dbWKjk5WQ0Nv2xg99prC/Xppx/J7XbJz89ff/nLTPXp00///vccSdKNN14ri8WqJ598Tk888W/175+iCy64RDU1NXrssYe0YUOWJGny5LN1+eVXS9JvZvktJ5wwSs8//7QkaeXKb/Xcc0/J4/EoPDxCd9xxlxISuuvHH1fr8cf/rd69+2jTpo0KDAzQXXfdo169krR06WJ9++1XTf9f/Prf+zgcxbr77r+purpaDQ0NOvHEk3TTTbdJapzVnZu7TdXVVSooyNezz87TtddergcffFQbNmRr06YNeuyxhzV37n9088236Ykn/q277pqtlJRUSdLrry/Ujh07dOedfz/i1wsA8G6dbkmNX1+IHun2o7F58yYlJPRQWFjYUd1v6tSLtH595nG9haq8vFwDB6Zp3rxX9bvfTdezzzb+JXrr1i1asOAl/ec/L+qll/6r8vLypvvs2bNb8+e/qIcffkIvvbRQd955t2bNmilJ+uMf79D333+nL7/8Qvfe+/902WVXUjYDAACgXWrNa3yp8Zq6oqJcw4efoLPPPkdLlrwvSTrzzHO0bFlG03lLlizWWWely2Kx6MknH9WQIcM0d+4CzZv3qkpLS5ruJ0l79+7WM8+8oIcffkI2m02zZ9+vF198Ra+88j+53W4tWbJIkrRo0dsqKMjXwoVv6LHHntHGjRuaHuPDD5dqz549eu65+Xrppf9qzJiT9NRTjx3x68nMXKMuXcLVu3dfuVwu3XPP3Zox40964YUF+s9/XtDChfO1Y8d2VVSU66677tBNN83Qyy+/ppdeWqj+/QfI6XTq73//q6ZPv1Evv/y6rr/+Bv39739tWoKivLxcaWlDNG/eq0pPn6Lbb79RU6depJdffl39+qXo7bffaMqyYUO2br31j3r11bfl7++ve++9W7Nn/1MLF76hbdu2avXq7yTpiN/PgoJ8Pf30XM2b919lZLynXbt2SpLuu2+Wpk69SAsXvqGLLpqmjRuzm+4zefLZeuGFxse7/vob9NBDjUsd/vnPd0qS/vOflzR//qtNk4n2mT//BXk8Hi1Y8D89++xL+uCDJVqx4psjZvktn3/+ifr06afS0hLdf/8szZp1v15++XWdfvqkA5ZSzMnZovT0KVq48A1NnXqx7r9/9hEfe38hIaGaM+dRvfTSQs2f/6o2btyglSu/bTqenb1es2f/U6+++vYBr2vPPvtc9euXottv/4vmz39VJ5wwShdccLHeffctSZJhGHrvvbc1depFR5UHAOCdmjXDOTc3VzNnzlRZWZnCw8M1Z84cJSYmHnCOw+HQ3/72N+Xl5cnlcmnUqFG6++67W/TtYycNOvIMhTue+UaOivqDbreH+evOy4e1WBap8a/p9957t+rq6jR69Im6/fa/HPI8f39/XXPN9Xruuaf15z/PPKbPFRgYpJNOOlmSlJo6qOlC86efftCJJ45VZKRdkjRlyvn6/POPJUmrVq3Qnj27dfPNv296HLfbrZIShyIj7frnP+fod7+7QqNGjeHCAQAAAKZoD9f4GRmLNHny2bJYLBo3brweffQhFRUVavDgIaqpqVFOzlb17JmoTz75UM89N0+S9PXXX2rDhiy9/nrjEgl1dXWKiYlteszTT5/c9FrI4/HotdcWauXKb+XxuFVZWamAgABJ0o8//qDJk8+Sj4+PfHx8NHHiJGVm/tT0OTZu3KBrr71CkuR2uxQSEnLYr+PuuxuL1N27d+m++/4lX19f5eZu044duZo9+66m85xOp7Zvz9WePbuVmNhLgwYNliTZbDaFhYUpJ2erfH19NWLESEmNs3N9fX21c+cOBQUFKTAwqOldnn379ld0dEzT5JX+/fvr++9XNX2utLTBTd+XPn36KS4uvqng7d27j/bs2aUTThh1xO/n+PGnyWq1KiQkRD179tKePbsVGRmp3NwcTZp0liRp4MBBSkrq3XSfTZs26JVX5qmiolxWq7VZxbAkrV79nW677S+yWCwKDg7RxIlnaPXq7zRmzEmHzdK9e4+DHqeqqkrXXDNNhmGoa9du+vvf71FW1nolJ/dtWo7xrLPO1b//PUc1NdWSpISE7ho6dLgkadKks/Tgg/9UdXVVs3JLjf+vPfPM41q3LlOSIYfDoS1bNmv06BMlSWPGnKTw8PBmPdakSWdr3rwXVFFRruzsLEVERKpPn77NzgIA8F7NaoNnz56tadOmacqUKVq0aJFmzZqlBQsWHHDOs88+q+TkZD3//PNyOp2aNm2aPvroI5111lmtEvxwpo5LPmB9N0ny87Fq6rjk437svn37affunaqsrFRoaKh69UrS/Pmv6u23/3fATIRDOeusc/Taa69o7dqfjulz+/n9soac1WqV2+064n0Mw9CoUWP0//7fPw55PDd3m4KCguVwONp0bTkAAADgaLTmNb7T6dQnnyyTr6+fli1bIqlx3eWlSxfr6quv0+TJZ2vp0sUaOnS4EhN7KS5uXzlu6IEHHj7sPi2BgUFNH3/88TJlZq7RM8/MVVBQsBYseKlZ5adhGLr66muVnj6lWV/LvjWcP/roIz3wwL0aNGiwDMNQly7hTWsJ7+/bb79u1uP+2q9fm/j5+e/3b5vcbvd+5/o189zf/n4eeD/rAZ/jUJxOp/7f/7tTTz01V/369VdxcZHOO+/MZn19R9LcLPuv4bzP9u25x/Q5bTabPJ5fZvQ3NBz8BxipcRmRysoKPf/8fPn7+2vOnH8ecO7+/18eSWBgoE4/fbKWLFmsn376gUlKAIBmO+KSGg6HQ9nZ2UpPT5ckpaenKzs7WyUlJQec17juVrU8Ho8aGhrkdDoVGxt7qIdsVWNS43T1mf1lD2u8CLCH+evqM/u3yGYi3bv30Nix4zRnzv2qqvrlr8y1tbVHvK/NZtP06TfqxRefO+4c+xs6dLhWrPhGpaWN45GRsajp2MiRo7Vq1Qpt25bTdNu+dcj27t2jxx77t5566nl165aguXP/06K5AABA+7IiK193PPONzv3zIt3xzDdakZVvdiSg2VrzGv+rr5are/eeevfdpXrrrcV6663FevTRp/TBB41LaUyenK5PPvlQGRnv6ayzzmm630knnaKFC19uKhvLysq0d++eQ36OqqpKdekSrqCgYFVVVenjj5c1HRs6dLg++ugDuVwu1dfX67PPPm46NnbsKXr33bdUUVEhSWpoaNCWLZuP+DVNmDBRJ5wwWq+8Ml89evRUQEBAU5kuSTt2bFd1dZUGDhyk7dtztX59pqTGd0NWVFSoR4+ecjqd+vHH1ZKkH374Xi6Xq1U3kzua7+c+wcEhSkrq3fT9zM5er23btkpqLGTdbnfTLOl33nnzgPsGBQUfdubwiBEjtWTJIhmGoZqaan366Uc64YRRx/X17ZOaOkg5OZu1Y8d2SdIHH2SoT59+CgoKltS4LOK+SUoff7xMSUm9FRwcom7dujetb+10OvX5558d8vErKytlt0fJ399fRUWF+vrr5c3OFhx88Pdk6tSL9Oabr2nTpg069dTTjuErBgC0pvZ6jX/EKa15eXmKjY2VzWaT1FicxsTEKC8vT5GRkU3n3XTTTbr11ls1duxY1dbW6vLLL9fw4cOPKozdfvDbwwoLrfLxObqlpk8e3FUnD+56VPdprtmz/6GXXpqr6dOvko+Pj0JDwxQdHa0rr7xGPj5WWa0WWSwW+fhYZbNZJVma8p9++hl69dUFqqmpOeBrstkO/hptNqssFh3ycfb/d//+/XTNNdfqxhuvU3Bw8M9vbWs81qtXou69937NmXOf6uvr5XQ6lZY2RP3799c999ylm266Vb16JerOO+/S7353hYYPH6ETTzzpgBxWq1XR0QeuaYbOg7H1boy/d2P8vcsXP+zSgmWbVO9sLHIcFfVasGyTwkIDdOrw7ianA5pnTGpcixTMv7Zkyfs644wDZ74OHJgmj8ejn3764eeZzUn66acfdM89v2wCftttf9Yzzzyha665TBaLRb6+fpox48/q2rXbQZ9j8uR0ffXVl5o27QJFRERq8OChqq9vnHV63nkXaOvWzbriiosVHh6unj0T97vf2SovL9OttzYukefxeHT++Rc1a1mDG264Rdddd4Uuv/xqzZnzqJ544t967bVX5HZ7FBkZqX/8418KDw/XP//5oJ588lHV1dXKYrHq5ptv0wknjNI///ngAZsG3n//HPn6+h7x8x6ro/l+7u/uu+/VAw/cq4UL5yspqbf69x8gqbGMvu66P2j69KsUFtZF48cfWJZeeunlmjHjBvn7B+jJJw+cFHTNNdfr0Ucf1FVXXSKpcWmLfUtSHK+IiAjdffc/dO+9f5fb7VZ4eIRmzbqv6XhSUm8tXvyeHn74/xQQEKC7775XUuNyISNGjNSVV16sqKho9e7dRw5H8UGPf/HFl+quu/6qK6+8WNHRsRo+/IRmZzv33Kl66qlH9eqrrzT9f9C1azf16NFTAwYMbNXxBwAcvRVZ+Qe8A8xRUa+XP9goSa1yzXQ0LIZh/OZOG+vXr9edd96pJUt++Yv4WWedpYceekipqalNt73++uvaunWr7rrrLlVXV2v69Om65pprNHny5GaHcTiqDnibkCTl5+9QXFzr/SXdm/n4WOXa722Jh8L3v/OKjg5VUVGl2TFgEsbfuzH+nYPb41GD06MGp1v1TrcanB7Vu9xNtzW4PKpvcKvB5dY7y7eppv7g5bjsYf566KaTDvHoLcdqtRxyUgG8x6+v8bm+PFhNTbWCgoLV0NCgmTP/pPHjJ+qcc847psdqzjU+2qcff1ytp59+XC+++MoxP0ZLj391dZWmTbtQL7ywQNHRMYc8h5/p9oNrPO/G+Huf39rjwuxr/CPOcI6Pj1dBQYHcbrdstsY1tgoLCxUff+DGHgsXLtQDDzwgq9Wq0NBQTZgwQatWrTqqwhkAAKAzcLn3FcEeNexXAu8rhhtc+32873bXz0XxvuMNv9z2y+P8/LHTLbfnN+cMNMuhLlABtL3bbrtJTqdTDQ31GjFipM48M93sSIDee+8tvfzyS7r00isOWzYDANqWYRjKc9Rozdbiw17Lt4dr/CMWzna7XSkpKcrIyNCUKVOUkZGhlJSUA5bTkKSEhAR9+eWXSktLU0NDg1asWKHTTz+91YIDAICOZUVWvt5ZniNHRb3sYf6aOi65zd/qZRiGXG6jqQRuLH33nx18YBG8fwm879z6ptt+nkW832Pse9xjKYN9fazy87HKz9cmf1+b/HwbPw7wsyks2O/n263y87HJb99xH5v8/Wzy87H+cp+fj/v/fH8/X5v+Mf97lVYeevYDAPPNnfuy2RHQDgwbNuK4Zje3tPPOu1DnnXeh2TEAwOu53B5t3V2uNVuLtWZrsQpLG/eSs1kth3zd0R6u8Y9YOEvSPffco5kzZ+qZZ55RWFiY5syZI0maPn26ZsyYoUGDBumuu+7S7Nmzdc4558jtdmvUqFG6+OKLWzU8AADoGJqzvphhGHK6PPvN6t2v6P31UhHOA2f7/vo+Dfvd59dF8W8vJnZovxTBP5e4Po3lbpC/j8JD/PcrevcVvzb5+1gPWQz7/eq4v69Nvr5WWS2WFvt+/9qFpyYf8P3f9zVNHZfcap8TAAAAwLGpqXNq3bYSrd1arMwch2rqXfKxWZTSM1KTTuiuwb2jtGlXWbu9xj/iGs5tiTWc2xZrOHs31nfyboy/d2ut8TcMQ7X1blXVNqiy1qmqGqeqap2qrHHq/W9yVdfgPug+VosUHOjbVBIf7UWJRTqg1N2/8PXztcr/ELftP0PY/+fy+JfZwL/ctm+Gsa9P65bBbWXfDPOSinpFtuEMc9ZwxsFrOO9UbGyCLJaj2xgczcMazt6trcffMAwVFOzkNWM7wTW+d2P8O77Cslqt3dI4i3nzrjK5PYZCAn01uLddQ3pHKbVXpAL8Dpw73F6v8Zs1wxkAAHifBqe7qTCuqnWqsrbhgBK5sVRu+PlYY8F8tEtJeAxpeL+Yg2YQN5a+hy6Bm2YQ+1rlY7PK0gnK4LYwJjVOY1LjeDEC0/n5BaisrFihoRGy2Xz4GQY6KMMwVF1dIR8fP7OjAECH5PEY2pZXobVbi7VmS7H2FFdLkrpGBeuMkd01tHe0krqGyWo9/LVSe73Gp3AGAMALuD0eVde6VFnToPyKeu3eW35AUbyvTN5/ZnK98+AZyVLjrOLgQF+FBPoqJMhX0eGB6hUfptAgP4UE+io06JdjoYG+Cg3y06wXVx12B+WrJvVr5a8eQHsSERGtqqpylZQUyOM59O8ZHDur1SqPhxnO3qqtx9/Hx08REdFt9vkAoKOrb3Ara3uJ1mwpVmZOsSpqnLJaLOrbvYsundBbg/tEKTYiyOyYx43CGQCADqZx6QqXKvfNPt5XGDeVxweWyFW1TlXXuQ77eAF+tqaiOCzIT13twQoN2q84DvQ7oEQOCfD9zb+yH8rUcawhDKCRxWJRaGi4QkPDzY7SKbW3GU5oW4w/ALQ/pZX1jbOYtxYre3upXG6PAv19NCgpUkP6RGlQkl3BAb5mx2xRFM5H6cILz5Gfn598ff3kcjl16aVX6JxzzvvN+3z55Rd67rmn5Ofnp3vvfUA9eiS2SVYAQMdQ73Tvt1RFw36FsfPnErlhv2UtnKquPfzSFT42S9NM45BAX/WMC/i5TP5l9nFCXBe5GpxNt/n6tP46qvvWEXtneY4cFfWyt+H6YgAAAADQVgzD0M6CKq35uWTekd/4h8CoLgE6dWhXDe0dpT7dw+Vj67z7WVA4H4P775+jpKTe2rZtq6699gqNGXOSoqIO/zaiRYve0XXX3aAJEyYe1edxuVzy8WGIAKAjcbk9qj5gqYqfC+P9N9H7uVjeNyO54TCb+1gsaiqOQwN9FRsZpOSfS+PQfbON9599HOirAD/bEddDNWv20771xQAAAACgM3G6PNq4s1Rrft70r7SyXhZJSd3CdMG4JA3pHaWuUcFes3dFh2oznZu/kXPTl63y2L79TpFv35OO6j5JSb0VGhqmoqJC1dRU6/HHH1F5eZmcTqcuvvgynX32uXriiX8rM/Mn7dy5Q++++6aefPI5ZWWt17PPPqnq6sbFwK+//gadeOJY5eXt1fXXX6kzzzxHP/74vc4993yNHXuqHnvsQRUU5Ku+vl4TJ07SVVddK6lxtvXkyWfr++9XyeEo1mWXXaELLrhEkrR9e64ef/xhlZQ4ZBiGLrvsSp15ZrqKi4ubHq+hoUGnnXZG0+MBQGe3bwff5s6w9RiGaupc+y1V0XDYJSv2LW9RW3/4pSsC/X2aiuLwEH91jw5pXOd43+zjphK58bagAB9ZveSCBAAAAAA6koqaBmVudWjt1mKtzy1RvdMtP1+rUhMjdd7JvTQ4OUphwd65sWqHKpzbm8zMNerSJVy9e/fVH/7wO82efb969kxUTU21rrvuSg0cmKYZM/6szZs36bLLrtRJJ52syspKPfzwA3rooScUFRWl4uJiTZ9+lRYs+J8kqby8XCkpA3TLLbdLkm6//SZdc831GjJkmJxOp2677UalpAzQCSeMliTV1dXpuefmKS9vr6666hKdeWbjkh8zZ/5Zv//9TU2zqsvLyyRJ998/q+nxDMOtm2/+wwGPBwCd1Yqs/APWEHZU1Gve0g1al+OQvUvAgesf/zwruarWJY9x6KUrfH2sTTOLQwN9FRUe2PRxaJCvQg5RInfmt0wBAAAAQGdmGIbyHDVNS2Xk7C6XISk8xE9jBsZpSG+7UnpGyNfHZnZU03Wowtm370lHPQu5Ndx9950yDEN79uzWfff9S7t379KOHbmaPfuupnOcTqe2b89Vz56JB9x3/fq1ysvbq7/8ZUbTbRaLRXv27FKXLuHy8/PXhAmnS5Jqa2v1008/qKysrOncmppqbd++vakgnjjxDElSfHzXptnWbrdbbrf7gCU8unQJP+jxLBapuvrAxwOAzsLl9ijPUaPdhVXaXVSlT37YLeevlq5wuQ2tzC6Q1WJRSKBP00zjeHuQQhO6HLBkxQGzjwP95Odr9Zq3QwEAAACAN3K5Pdqyu7xx078txSosq5Uk9YwN1TknJWpon2j1iA3hteGvdKjCub3Yt4bzZ599ogceuFf/+tcj6tIlXPPnv3rE+xqGlJzcR08/PfegY3l5exUYGND0P6lheGSxWPTCCwsOu5azn98vU/OtVqvcbpekQ/9P/uvH8/GxynWYdUMBoKMwDEMlFfXaXVT183/V2l1YpfySmqaN9WxWy2E32ZOk5/96KktXAAAAAABUU+fUum0lWrO1WOtyHKqpd8nHZlFKz0hNGtldg3tHKTIswOyY7RqF83GYMGGiPvvsY33++ScKCAjQsmVLNHny2ZKkHTu2KyoqSsHBIQfcZ+DANO3evVM//rhaw4aNkCRt2JCl/v0HHPT4QUHBGjx4qBYunK9rrrleklRQkC8fHx/Z7VGHzdWjR0/ZbDZ99tknByyp0aVL+DE9HgC0FzV1Lu0prvp51nJ1U8G8/7rJ9jB/JUSHaEifKCVEhyghOlixkUH623Mr5KioP+gx7WH+lM0AAAAA4MUKy2q19ucN/zbvKpPbYyg0yFdD+0ZpSO9opfaKUIAfNWpz8Z06TjfccIuuu+4KPfjgY1q4cL5ee+0Vud0eRUZG6h//+NdB54eFhelf/3pETz/9uB5//N9yuZzq2rWb5sx59JCPP2vWfXriiUd01VWNmwEGBQXrb3+b9ZsFsY+Pj/71r3/r0Ucf1Pz5c2WxWHXZZVdo8uSzD3g8i8WiwMCgIz4eALQ1l9ujgpKaX0rlnwtmR0Vd0zmB/jZ1iw7R6AGxSogOVkJMiLpFhSgo4NBPbVPHJR+whrMk+flYNXVccqt/PQAAAACA9sPjMbQtr0JrthRr7dZi7SmuliR1jQrWpJE9NKR3lJK6hslqZXLSsbAYxmF2QzKBw1Elz6/e8pyfv0NxcT1NStS5NWdJDb7/nVd0dKiKiirNjgGTtJfxNwxDZVUNvyyHUdhYMOc5quVy/7IcRlxkkBJiGmcrd4sOUffoEEWG+R/1OlkrsvL1zvIcOSrqZQ/z19RxyRqTGtcaX1q71l7GH+Zo6/G3Wi2y20OOfCI6rUNd46P18DveuzH+3o3x926M/5HVN7iVtb1Ea7YUKzOnWBU1TlktFvXt3kVD+kRrSG+7YiKCzI55TNrbNT4znAEAbaKuwaU9xdW/LIfx82Z+1XW/LIcREeqvbtHBGtgrUgnRIeoWHax4e7B8fawtkmFMapxXFswAAAAA4I1KK+sbN/zbWqzs7aVyuT0K9PdRWrJdg3vbNSjJruAAX7NjdjoUzgCAFuXxGCoordGeomrtKqxqmr1cVPbLchj+fjYlRAVreL8Ydd9v5nJIIE/0AAAAAIBjYxiGdhZUac3PJfOO/MZZv9HhARo/tJuG9IlSn4Qu8rG1zKQmHFqHKJwNwzjqt03j+LWj1VYAtFPl1Q37rbHcOHN5b3G1nD8v12OxSHGRQeoZF6aTBsWre3SIusWEKKpLABv1AQAAAACOm9Pl1oYdZU0zmUsr62WRlNytiy4Yl6QhfaLV1R5Et9iG2n3h7OPjp+rqCgUHh/E/RhsyDEPV1RXy8fEzOwqAdqDe6dbe4uoD1lneU1Slihpn0zlhwX7qHh2s8UO7KSE6RN1jQhRvD5Kfr83E5AAAAACAzqaipkGZWx1au7VY63NLVO90y9/XptRekTr/5CilJdsVFkynZZZ2XzhHRESrtLRIVVVlZkfpdKxWqzyew28a6OPjp4iI6DZMBMBsHsNQcVmtdhVWa09RlXb9PGu5sLRG+9704OdjVdeoYKX1jmoslqOD1S0mRGFBPJkDAAAAAFqeYRja66hpnMW8pVg5e8plqHEfoDED4zSkd5RSeobL14cJT+1Buy+cbTYfRUXFmx2jU2IHU8C7VdU6tbuwsVTeU1SlXYWNy2HUO92SJIuk6IhAJUSHaFRKTNOs5ejwQFmtvOMEAAAAANB6XG6Ptuwu15otxVq7tViFZbWSpJ6xoTp3bC8N6R2lHrEhrIjQDrX7whkAcHycLo/yHI0b+O0palwOY6+jWiUV9U3nhAT6KiE6WCcPjldCdIgSokPULSpY/n78dRgAAAAA0DZq6pxat61Ea7YWa12OQzX1LvnYrBqQGKFJo3pocLJdkWEBZsfEEVA4A0AnYRiGHOV12v1zqbxvE798R408P6+H4WOzqmtUkIb0jVFUqL8SYoKVEB2iLsF+/FUYAAAAANDmCstqm2Yxb95VJrfHUGiQr4b1jdbg3lFK7RWhAD8qzI6E0QKADqimzrlfsVyt3YVV2lNcpdp6d9M5UV0ClBAdomF9o5pmLcdGBspmtbKkDgAAAADAFB6PoW15FU0l857iaklSt6hgTRrZQ0P6RCkpPoylHDswCmcAaMdcbo/yS2q0u7DqgJnL+y+HEeTvo4SYEI1JjWsslmMal8MI9OdXPAAAAADAfPUNbmVtL2ksmXOKVVnjlNViUb8e4Tp5cFcN6W1XTESQ2THRQmgjAKANrcjK1zvLc+SoqJc9zF9TxyVrTGqcDMNQaWX9gcthFFYpz1Ejt6dxOQyb1aJ4e5D6dg//ecZy43IYEaH+LIcBAAAAAGhzh3uNK0mllfVas7VxFnP29lK53B4F+vsoLdmuIb2jNCgpUkEBviZ/BWgNFM4A0EZWZOXr5Q82qsHlkSQ5Kur1YsYGLf4mVxXVTtXUu5rOjQzzV0J0iNKSo5qK5Th7kHxsVrPiAwAAAADQ5FCvcecv3agfNhXKUV6vHQWNyzhGhwdo/NBuGtInSn0SuvC61gtQOANAG/B4DP3v0y1NT8RNtxuGisvrNHZQvBJiGtdZ7hYdrGD+ygsAAAAAaMfeWZ5z0Gtcp9ujHzcXq3e3Lrrw1GQN7h2lrvYg3pXrZSicAaCVGIahnQVVWpmdr1XZBaqocR7yPJfb0FWT+7dxOgAAAAAAjl5hWa3W5Tjk2G9voV+768rhbZgI7Q2FMwC0sKKyWq3MLtDKrHzlOWpks1o0KMmurXvKVVV7cOlsD/M3ISUAAAAAAEfmdHm0eXeZ1uU4lJnjUH5JjSTJarXI8/OeQ/vjNS4onAGgBVTWNGj1xkKtyC7Q1t3lkqQ+CV105aR+OqF/jEICfQ9a30qS/Hysmjou2azYAAAAAAAcpKSiTpnbHFqX41D29lLVO93ysVnVv2e4JgzrpkHJdm3bW8FrXBwShTMAHKN6p1trthRrZVa+1ueWyO0x1C0qWBeMS9KolFhFhQcecP6+nXoPt4MvAAAAAABmcLk9ytlT3lQy7y6qliTZwwJ04qA4pSXZ1b9nhPx9bU33iY0IksRrXByMwhkAjoLb49GG7aVakVWgH7cUqb7BrYhQf51+QneNHhCr7jEhv7kZwpjUOJ58AQDHZc6cOfrwww+1Z88eLV68WH379pUk5ebmaubMmSorK1N4eLjmzJmjxMTEVjsGAAA6tvKqeq3bVqLMbQ5l5Zaott4lm9Wivt3DdfH4eKUl2xV/hA3/eI2LQ6FwBoAjMAxD2/MrtSIrX99tKFRFdYMC/X00sn+MRqfGqV/3cFmt7LgLAGgbp512mq666ipdfvnlB9w+e/ZsTZs2TVOmTNGiRYs0a9YsLViwoNWOAQCAjsXjMbQtr0KZOY2zmHcUVEqSwkP8dEL/aA1KitKAxAgF+lMX4vjwfxAAHEZBaY1WZjVu/ldQWisfm0WDk6M0OjVWacl2+frYjvwgAAC0sBEjRhx0m8PhUHZ2tubNmydJSk9P13333aeSkhIZhtHixyIjI9voqwUAAMejsqZB63NLtC7HofW5JaqqdcpikXp366ILxiVpUJL9iO/UBY4WhTMA7Ke8ukHfbSjQyqwC5eZVyCKpX49wnTm6p0b0i1ZQgK/ZEQEAOEheXp5iY2NlszX+MdRmsykmJkZ5eXkyDKPFjx1N4Wy3h7TwV4sjiY4ONTsCTMT4ezfG37tFR4c2zmLeU67VGwu0ekOBNu8slWFIXUL8NDI1TiP6x2pIv2iFBvmZHRctrD39/FM4A/B6dQ0u/bS5WCuy85WdWyqPYah7TIguGp+sUSmxigwLMDsiAAAdlsNRJY/HMDuG14iODlVRUaXZMWASxt+7Mf7eq6bOqV0ltfr6p91at61EFdUNskhKjA/TuSf1UlqyXT3jQmX9eRZzXXW96qrrzQ2NFtXWP/9Wq+U3JxVQOAPwSi63R1m5JVqZXaCfthSpwemRPSxAZ47uodEDYtUtmtlYAICOIz4+XgUFBXK73bLZbHK73SosLFR8fLwMw2jxYwAAwDyGYWhPUbUytzmUmePQ1t3l8hiGggN8lNorUmnJdg3sZVdYMLOYYQ4KZwBewzAM5eyp0IrsfH2/oVBVtU4FB/joxNQ4jU6NU++ELk1/8QUAoCOx2+1KSUlRRkaGpkyZooyMDKWkpDQtfdEaxwAAQNupa3Bpw/bSppK5tLJxhnKPmBCdObqHThneXZFBPrJZrSYnBSSLYRjt5v1tvN2ubfF2G+/mTeOf56jWiqwCrcrOV1FZnXx9rBrSu3Hzv0FJdvnYvO8J2ZvGHwdj/L1be3u7HY7e/fffr48++kjFxcWKiIhQeHi4lixZopycHM2cOVMVFRUKCwvTnDlzlJSUJEmtcqy5uMZvW/yO926Mv3dj/DsXwzCUX1KjdTkOZW5zaPOuMrnchgL8bEpNjNSgZLsGJdkVEeovifH3du3tGp/C2Yvxy8i7dfbxL62sb9r8b0dBpSwWaUDPCI1OjdOwvtEK9PfuN3h09vHHb2P8vVt7uxhF58c1ftvid7x3Y/y9G+Pf8TU43dq4s+znkrlYRWV1kqSuUcFKS7JrULJdfRK6HHLSFOPv3drbNb53Ny4AOpXaepd+2FSkldn52rCjcSfennGhunRCb40cEKvwEH+zIwIAAAAA0KSorFaZOQ6t2+bQhh2lcro88vOxKqVnhCaP7KFBSXZFhQeaHRM4KhTOADo0l9ujdTkOrcgu0NqtxXK6PIoOD1D6mESNTo1VvD3Y7IgAAAAAAEhqfA27eVdZU8mc56iRJMWEB2rc4K5KS7arX49w+frYTE4KHDsKZwAdjscwtGVXmVZmF2j1xkJV17kUGuSrU9K6anRqrJK6hsnC5n8AAAAAgHagpKJO637e7C97R6nqG9zysVnUr0eETh3STWnJdsVGBpkdE2gxzSqcc3NzNXPmTJWVlSk8PFxz5sxRYmLiAef89a9/1aZNm5r+vWnTJj399NM67bTTWjQwAO+1u6hKK7Ly9V12gRwV9fLztWpYn2iNTo3VgMRIr9z8DwAAAADQvrg9HuXsqVBmTmPJvLuoSpJkD/PXmNQ4pSXZldIzQv5+zGJG59Sswnn27NmaNm2apkyZokWLFmnWrFlasGDBAec8+OCDTR9v3LhRV199tU4++eSWTQvA65RU1GlVdoFWZBVod1GVrBaLUntFauq4ZA3tE6UAP96oAQAAAAAwV3l1g9b/PIs5K7dENfUu2awW9UnooovGJystya6uUcG8Gxde4YhNjcPhUHZ2tubNmydJSk9P13333aeSkhJFRkYe8j5vvfWWzjnnHPn5+bVsWgBeobrOqdUbC7Uyq0Cbd5XJkJTUNUzTJvbRyJRYhQXzuwUAAAAAYB6Px1BufoXW/TyLeXt+pSSpS7CfhvWLVlqSXQMSIxUUwCQpeJ8j/l+fl5en2NhY2WyN0/xtNptiYmKUl5d3yMK5oaFBixcv1vz58486jN0ectT3wfGJjg41OwJM1J7Gv8Hp1vcbCrT8x936PrtALrdH3aKDddmk/ho3rJu6RvH7oaW1p/FH22P8vRvjDwAAcPSqap1an+vQuhyH1m0rUVWtUxaLlNy1i84/JUlpSXZ1jw2RlVnM8HIt/meWTz75RF27dlVKSspR39fhqJLHY7R0JBxGdHSoiooqzY4Bk7SH8fd4DG3aWaoV2QX6YVORautdCgv20/ih3TQ6NVaJcaGNbzcyDNOzdjbtYfxhHsbfu7X1+FutFiYVAACADskwDO0sqFLmtsaSOWdvuQxDCgn01aCkSA1KtmtgL7tCAn3Njgq0K0csnOPj41VQUCC32y2bzSa3263CwkLFx8cf8vy3335bF1xwQYsHBdA57HvCXpmdr+82FKq0sl7+fjYN79u4+V9KzwjZrGz+BwAAAABoezV1LmVvL2ksmbc5VF7VIElKjAvVOScmalCyXb3iwmS1MosZOJwjFs52u10pKSnKyMjQlClTlJGRoZSUlEMup5Gfn68ffvhBjzzySKuEBdBxFZfVamV2gVZmF2hvcbVsVosGJdl1yYTeGtw7Sv6+7M4LAAAAAGhbhmFob3F10yzmLbvL5fYYCvT30cBekUpLtmtgkl1d2EsIaLZmLalxzz33aObMmXrmmWcUFhamOXPmSJKmT5+uGTNmaNCgQZKkd999V+PHj1eXLl1aLzGADqOq1qnvNxRoRXaBtu4ulyT1TuiiK8/oqxH9YxQaxBM2AAAAAKBt1Te4tWFH6c8lc7EcFfWSpIToEE0a2UNpyXYldwvj3bfAMWpW4ZycnKw333zzoNvnzp17wL9vvPHGlkkFoMOqd7q1dmuxVqzP1/rcErk9hrpGBWvqKUkaPSBWUeGBZkcEAAAAAHiZgpIaZeY4lLnNoU07S+VyG/L3tWlAYoTST0zUoCS7IsMCzI4JdAotvmkgAO/j9ni0YUepVmYV6IfNRapvcCsi1F+nj+iu0amx6h4T0rj5HwAAAAAALWhFVr7eWZ4jR0W97GH+mjouWWNS4+R0ubVpZ1lTyVxYWitJircHacKwBKUl29UnIVy+PsxiBloahTOAY2IYhrbnV2pFVuPmfxXVDQr0t+mE/jEakxqnft3D2UQBAAAAANBqVmTl6+UPNqrB5ZEkOSrq9dKSDVq2aocKSmrV4PLI18eqlJ4ROn1Edw1KtiuGd90CrY7CGcBRKSit0aqsxnWZC0pq5GOzKC05SqMHxGpwb7t8fdj8DwAAAADQ+t5ZntNUNu/j9hjaU1St8UMTNCjZrv49wuXHJvVAm6JwBnBEFdUN+m5DgVZmF2jb3gpJUv8e4TpzVA8N7xet4ABfkxMCAAAAALzNvs3+fs1jSJef0beN0wDYh8IZwCHVNbj00+ZircjOV3ZuqTyGoYToEF10arJGDYhlMwUAAAAAgGmytpfIYpEM4+Bj9jD/tg8EoAmFM4AmLrdH2dtLtDKrQD9uKVKD0yN7mL8mj+qh0amxSogOMTsiAAAAAMCLudwevfvlNi1btVNhwb6qqXPL6f5lWQ0/H6umjks2MSEACmfAy+zbwbekol6RYf46/5QkxUQEaeXPm/9V1ToVHOCjMalxGj0gVn26h8tqYfM/AAAAAIC5Ckpr9NyiLG3Pr9S4IV116Wl99OPmIr2zPEeOinrZw/w1dVyyxqTGmR0V8GoUzoAXOdQOvi9kbJAk+fpYNbh3lMYMiNXAJLt8faxmRgUAAAAAoMm36/P0ykebZbNYdPP5AzW8X4wkaUxqHAUz0M5QOANe5FA7+EpScICPHrzxRAX68ysBAAAAANB+1Na79MpHm7Qyq0B9E7po+jmpsndhTyGgPaNdArxETZ3rsDv4Vte5KJsBAAAAAO1Kzt5yPf9+lorL63Te2F5KPzFRVitLPgLtHQ0T0Ml5DEMr1ufrzS9yDnsOO/gCAAAAANoLj8fQB6t26L2vchUe4qeZlw9Tn4Rws2MBaCYKZ6AT25FfqYUfb1LOngoldQ3ThGHdtHTFjgOW1WAHXwAAAABAe1FaWa8XMrK1YUepTugfo6sn91NQgK/ZsQAcBQpnoBOqqnXqnS+3aflPexQa5Ktrz0rRiYPiZLVYFB0eqHeW56ikol6R7OALAAAAAGgn1mwp1ktLN6jB5dbvzuyvsWnxslhYQgPoaCicgU7E4zG0fO1evbM8R7X1bp02IkHnje11wF+D9+3gGx0dqqKiShPTAgAAAAAgNTjdeuPzrfrsxz3qEROiP0xJVbw92OxYAI4RhTPQSWzdU66FH23SzoIq9eserstP76uEmBCzYwEAAAAAcFh7iqr07PtZ2lNUrTNO6K4LxiXL18dqdiwAx4HCGejgyqvq9dYXOfpmfb4iQv11w5RUndA/hrcdAQAAAADaLcMw9MWavXr90y0K9LPpjxcP1qAku9mxALQACmegg3K5Pfrsh91a9E2uGpwenTW6p9JP7KkAP36sAQAAAADtV1WtU/OWbtBPW4o1sFekrksfoC7BfmbHAtBCaKaADmjDjlL99+PN2ltcrYFJkZo2sa/iIoPMjgUAAAAAwG/auKNUczOyVVHdoIvH99YZI7vLyjt0gU6FwhnoQEoq6vS/z7bq+42FiuoSoFunDtKQPlEsnwEAAAAAaNfcHo8Wfb1dS77drpiIQP39quFKjAszOxaAVkDhDHQATpdHH363UxkrtsswpPPG9tLkUT3k52szOxoAAAAAAL+puKxWzy3OUs6eCo0dFK9pp/dhOUigE+OnG2jnMnOK9eonW1RYWqthfaN16YTeigoPNDsWAAAAAABHtCq7QAs+3ChJ+sO5qRo1INbkRABaG4Uz0E4Vltbo9U+3as3WYsVGBulPFw/WQHbsBQAAAAB0AHUNLv334836Zl2+kruF6ffnpCqayVOAV6BwBtqZeqdbS1fs0AerdspmteiiU5N1+gnd5WOzmh0NAAAAAIAj2pFfqWcXrVdhaa3ST0zUlLGJsll5TQt4CwpnoJ0wDEM/bi7S659ukaOiXqMHxOqi8b0VEepvdjQAAAAAAI7IYxj66Ltdent5jsKC/fTXaUPVr0eE2bEAtDEKZ6Ad2FtcrVc/2azs7aVKiA7WndMG8KQMAAAAAOgwyqvq9cKSDcrKLdGwvtG65sz+Cgn0NTsWABNQOAMmqq13afE32/Xx6l3y87Vp2sQ+Gj+sG281AgAAAAB0GJk5Dr20JFu1DW5dOamfTh3SVRaLxexYAExC4QyYwDAMrcwu0Bufb1V5VYNOTovXBeOSFRbsZ3Y0AAAAAACaxeny6O3lOfro+11KiA7WHZelqlt0iNmxAJiMwhloYzsLKvXfjzdry+5yJcaF6tapaUrqGmZ2LAAAAAAAmi3PUa3n3s/SzoIqnTYsQReNT5afr83sWADaAQpnoI1U1zn17pfb9PlPexQc4KtrzuyvsWnxsvI2IwAAAABAB2EYhr7KzNOrn2yWn49Nt14wSEP7RJsdC0A7QuEMtDKPYejrzDy99UWOquucmjA0Qeed0kvBAWyeAAAAAADoOGrqnHp52SZ9v7FQKT0jdH36AEWE+psdC0A7Q+EMtKJteyv03483KTevUn0Suujy0/uqR2yo2bEAAAAAADgqW3aX6fn3s1VWVa8LxiXpzFE9ZbXyjl0AB6NwBlpBRXWD3lqeo68z89QlxE/Tzxmg0QNi2aUXAAAAANCheDyGMr7drkXf5CqqS4D+dsVw9iEC8JsonIEW5PZ49PmPe/TuV7lqcLo1eWQPnXNSogL9+VEDAAAAAHQsjvI6zV2cpc27yzU6NVZXntGP17cAjojfEkAL2bSzVP/9eLN2F1VrQGKEpk3sq65RwWbHAgAAAADgqK3eWKj5H2yU2zB0fXqKThwYb3YkAB0EhTNwnEor6/XG51u1KrtA9jB/3Xz+QA3rG83yGQAAAACADqfe6dbrn27R8jV71Ss+VL8/N1WxEUFmxwLQgVA4A8fI5fbo4+936f1vtsvtMXTOiYk6a0xP+fvazI4GAAAAAMBR21lQqefez1Keo0Znjuqh809Jko/NanYsAB0MhTNwDNZvc+i/n2xRQUmNhvSO0qUT+ygmPNDsWAAAAAAAHDXDMPTpD7v1xuc5Cg7w0Z8vHaLUxEizYwHooCicgaNQXFar1z7dop+2FCsmIlC3X5SmtOQos2MBAAAAAHBMKmoaNG/JBq3NcSgt2a5rz05RWJCf2bEAdGAUzkAzNDjd+mDVTi1duUMWi3TBuCSdcUIP+frw1iIAAAAAQMeUtb1EL2Rkq7rWpWkT++i04QnsRwTguFE4A7/BMAyt2VKs1z7douLyOp3QP0aXTOityLAAs6MBAAAAAHBMXG6P3v1ym5at2qk4e5D+dPEQdY8JMTsWgE6iWYVzbm6uZs6cqbKyMoWHh2vOnDlKTEw86LylS5fqP//5jwzDkMVi0bx58xQVxXID6JjyS2r06iebtX5bibpGBeuOy4YqpWeE2bEAAAAAADhmBaU1em5RlrbnV2rckK669LQ+8ve1mR0LQCfSrMJ59uzZmjZtmqZMmaJFixZp1qxZWrBgwQHnrFu3Tk899ZRefvllRUdHq7KyUn5+rPmDjqeuwaXF327XR9/tkp+vVZee1kcThnVjZ14AAAAAQIf27fo8vfLRZtksFt103kCN6B9jdiQAndARC2eHw6Hs7GzNmzdPkpSenq777rtPJSUlioz8ZcfS+fPn69prr1V0dLQkKTQ0tJUiA63DMAx9t6FQb3y+VaWV9TppYJwuPDVZXUL8zY4GAAAAAMAxq6136ZWPNmllVoH6JnTR9HNSZe/CUpEAWscRC+e8vDzFxsbKZmt8e4XNZlNMTIzy8vIOKJxzcnKUkJCgyy+/XDU1NTr99NN14403stg8OoTdhVX678ebtWlXmXrGhurG8waqd7cuZscCAAAAAOC45Owt1/PvZ6m4vE7nje2l9BMTZbXS1QBoPS22aaDb7damTZs0b948NTQ06Prrr1fXrl113nnnNfsx7HYWqG9r0dHePRO9qtapVz/cqCXf5Co4wEc3XThYZ4zqKZuXPPl6+/h7O8bfuzH+3o3xBwCg8/MYhj5YuUPvfZWr8BA/zbx8mPokhJsdC4AXOGLhHB8fr4KCArndbtlsNrndbhUWFio+Pv6A87p27arJkyfLz89Pfn5+Ou2005SZmXlUhbPDUSWPxzjqLwLHJjo6VEVFlWbHMIXHMPTNujy99UWOqmqcGje0m6aekqSQQF+VOKrMjtcmvHn8wfh7O8bfu7X1+FutFiYVAADQxkor6/VCRrY27CjVCf1jdPXkfgoK8DU7FgAvccTC2W63KyUlRRkZGZoyZYoyMjKUkpJywHIaUuPazsuXL9eUKVPkcrm0cuVKTZo0qdWCA8cqN69C//14s7btrVBytzD96eIh6hnHTC8AAAAAQMe3ZkuxXlq6QQ0ut353Zn+NTYtnuVMAbapZS2rcc889mjlzpp555hmFhYVpzpw5kqTp06drxowZGjRokM4++2ytX79eZ511lqxWq8aOHasLL7ywVcMDR6OypkFvL9+mr9buVWiwn647O0VjBsbJyhMvAAAAAKCDq3e6tfCjTfrsxz3qEROiP0xJVbw92OxYALyQxTCMdrOGBUtqtC1veUu1x2PoizV79O6X21Rb79bEEQk696ReCgposSXMOyRvGX8cGuPv3Rh/78aSGmhrXOO3LX7HezfG33vtKa7Wi0s2aHtehc44obsuGJcsXx+r2bHQhvj5927t7Rrfuxs3dHpbdpfpvx9t1s7CKvXvEa7LT++rbtG86AUAAAAAdHyGYeiLNXv1+qdbFBzgqz9ePFiDkuxmxwLg5Sic0SmVVdXrzc9ztCIrXxGh/rphSqpO6B/DulUAAAAAgE6hqtap+R9s1I+bi5TaK1J3XnWCXPVOs2MBAIUzOheX26NPVu/W+9/kyuX26OwxPZU+JlH+fjazowEAAAAA0CI27SzV84uzVVHdoIvH99YZI7srIixARUUUzgDMR+GMTiNre4le/Xiz8hw1GpRk17SJfRQbGWR2LAAAAAAAWoTb49Gir7drybfbFRMRqL9fNVyJcWFmxwKAA1A4o8NzlNfpf59t0epNRYoOD9CMC9I0uLed5TMAAIDX+fzzz/X444/LMAwZhqFbbrlFZ5xxhnJzczVz5kyVlZUpPDxcc+bMUWJioiQd8zEAQNsqLqvVc4uzlLOnQmMHxWva6X0U4EetA6D94TcTOiyny61l3+3Skm+3S5LOP7mXJo/qIV8fls8AAADexzAM/fWvf9V///tf9e3bVxs3btRll12miRMnavbs2Zo2bZqmTJmiRYsWadasWVqwYIEkHfMxAEDbWZVdoAUfbpQk/eHcVI0aEGtyIgA4PKvZAYBjsWZrse5+YZXe/XKbBiXbdf/0UTrnpF6UzQAAwKtZrVZVVlZKkiorKxUTE6PS0lJlZ2crPT1dkpSenq7s7GyVlJTI4XAc0zEAQNuoa3DppSUb9Nz7WeoaFax7fjeSshlAu8cMZ3QoBaU1eu2TLcrMcSjeHqQ/XzJEqb0izY4FAABgOovFoscee0w33XSTgoKCVF1dreeff155eXmKjY2Vzdb4h3mbzaaYmBjl5eXJMIxjOhYZ2fzrL7s9pOW/WPym6OhQsyPARIx/57F1d5keXviD9hZX65KJfXXZGf1ks/32vEHG37sx/t6tPY0/hTM6hPoGt5as3K5lq3bKZrPq4vG9NXFEgnyO8GQLAADgLVwul5577jk988wzGj58uH744QfdfvvtevDBB03N5XBUyeMxTM3gTaKjQ1VUVGl2DJiE8e8cPIahj7/fpbe+yFFYsJ/uuHSo+veMUElJ9W/ej/H3boy/d2vr8bdaLb85qYDCGe2aYRhavalI//tsi0oq6jUmNVYXntpbEaH+ZkcDAABoVzZs2KDCwkINHz5ckjR8+HAFBgbK399fBQUFcrvdstlscrvdKiwsVHx8vAzDOKZjAIDWUV7doBczsrU+t0RD+0Tpd2elKCTQ1+xYAHBUmB6KdmtPcbUefn2N/vPeegUH+Grm5cM0/ZxUymYAAIBDiIuLU35+vrZt2yZJysnJkcPhUM+ePZWSkqKMjAxJUkZGhlJSUhQZGSm73X5MxwAALW/dNodmv7hKm3aV6cpJ/XTL1EGUzQA6JIthGO3m/W283a5ttde3W9TWu7To61x9+sNu+fvaNHVcksYN6Sqblb+PtKT2Ov5oG4y/d2P8vVt7e7sdWtb777+vuXPnymKxSJJmzJihiRMnKicnRzNnzlRFRYXCwsI0Z84cJSUlSdIxH2survHbFr/jvRvj3zE5XR69vTxHH32/SwnRwfrDuanqFn30z52Mv3dj/L1be7vGp3D2Yu3tl5HHMLRifb7e/CJHldUNOnlwV00dl6SwID+zo3VK7W380bYYf+/G+Hu39nYxis6Pa/y2xe9478b4dzx5jmo9936WdhZU6bRhCbpofLL8fG3H9FiMv3dj/L1be7vGZw1ntAs78iv13483a+uecvWKD9NtF6apV3yY2bEAAAAAAGhxhmHoq8w8vfrJZvn52HTrBYM0tE+02bEAoEVQOKPNrcjK1zvLc+SoqFdEqL/iIgO1cUeZQoJ89bsz++uktHhZf34bKAAAAAAAnUlNnVMvL9uk7zcWKqVnhK5PH8BeRQA6FQpntKkVWfl6+YONanB5JEmllfUqraxXamKEbjxvoIIC2BABAAAAANA5bd1drufez1JZVb0uGJekM0f1lNXKhCsAnQuFM9rUO8tzmsrm/eWX1FA2AwAAAAA6JY/HUMaK7Xr/6+2KDPPXzCuGKblrF7NjAUCroHBGmzEMQ46K+kMeO9ztAAAAAAB0ZCUVdXp+cbY27yrT6NRYXXlGPwX6U8cA6Lz4DYc2UVpZr3lLNxz2uD2M9aoAAAAAAJ3LD5sKNf+DjXJ5DF2fnqITB8abHQkAWh2FM1rddxsK9MqHm+R0eXTSwDh9v7HwgGU1/Hysmjou2cSEAAAAAAC0nHqnW69/ukXL1+xVr/hQ/f7cVMVGBJkdCwDaBIUzWk1NnVMLP96slVkF6hUfquvTByjeHqwBvSL1zvIcOSrqZQ/z19RxyRqTGmd2XAAAAAAAjtvOgko9936W8hw1OnNUD51/SpJ8bFazYwFAm6FwRqvI3l6iF5dsUHlVg6aM7aWzx/RseoIdkxpHwQwAAAAA6BRWZOU3TaoKCvBRbb1LYUF++vOlQ5SaGGl2PABocxTOaFENTrfeWp6jT1bvVlxkkP5+1XD1ig8zOxYAAAAAAC1uRVa+Xv5gY9OykTV1Llks0jljEymbAXgtCme0mO35FZq7OFt5jhqdNixBF45Plr+vzexYAAAAAAC0ineW5xywR5EkGYb0wYodmjA0waRUAGAuCmccN7fHo6Urd+r9r3MVGuSrP10yWAN72c2OBQAAAABAq3JU1B/V7QDgDSiccVwKSmv0wuJs5eyt0MiUGF1xRj+FBPqaHQsAAAAAgFa1dmvxYY/Zw/zbMAkAtC8UzjgmhmFo+Zq9ev2zLfKxWvX7cwdo9AA2AgQAAAAAdH5frd2rl5dtkj3MXxU1Tjn3W1bDz8eqqeOSTUwHAOaicMZRK6uq1/wPNiozx6EBiRG69qwURYYFmB0LAAAAAIBWZRiGMr7drne/ytXAXpG66fyB+mlLsd5ZniNHRb3sYf6aOi5ZY1KZkAXAe1E446is3lioBR9uUr3TrWkT+2jC8ARZLRazYwEAAAAA0Ko8HkP//XizPv9pj8akxul3Z/WXj82qMalxFMwAsB8KZzRLTZ1L//14s1Zk5atnXKh+f84AxduDzY4FAAAAAECra3C69fzibP24uUhnju6hC8cly8LkKwA4JApnHNHGHaV6cUm2SisbdO5JiUo/MVE+NqvZsQAAAAAAaHXVdU498Vamtu4u12UT++j0Ed3NjgQA7RqFMw7L6XLr7eXb9PH3uxQdEai/XTFMyd26mB0LAAAAAIA2UVJRp0ffWKuC0hr9YUqqRqbEmh0JANo9Cmcc0o78Sr2Qka09xdUaP7SbLh7fW/5+NrNjAQAAAADQJvYUVemRN9aqrsGlP148RCk9I8yOBAAdAoUzDuDxGPpg1Q6991WuQgJ9dftFg5WWbDc7FgAAAAAAbWbzrjI98VamfH2tmnn5cHWPCTE7EgB0GBTOaFJYVqsXMrK1dXe5RvSL1lWT+ysk0NfsWAAAAAAAtJkfNhXqufezFdUlQH+6ZLCiugSaHQkAOhQKZ8gwDH25dq9e/3SrrFaLpqcP0OjUWHbcBQAAAAB4lc9/3K2FH21WUtcw3XbRYCZhAcAxoHD2cuXVDZq/dIPW5jiU0jNC152dosiwALNjAQAAAADQZgzD0LtfbVPGtzs0pHeU/jAlVf6+7GMEAMeCwtmLrViXpyf+95PqGty69LQ+mjgiQVZmNQMAAAAAvIjb49HLyzbp68w8nTI4XldO6ieb1Wp2LADosCicvVBtvUuvfbJFX6/LU4/YEE1PH6Bu0WyAAAAAAADwLvUNbv1n0Xpl5jh07kmJmjK2F8tLAsBxonD2Mpt2lurFJRvkqKjTxRP7auLQrvKx8ZdbAAAAAIB3qaxp0GNvZmp7foWumtRPpw7tZnYkAOgUKJy9hNPl0btfbdOHq3YqOjxQf7t8uMYMTVBRUaXZ0QAAAAAAaFNFZbV65I21Kqmo083nD9KwvtFmRwKATqNZhXNubq5mzpypsrIyhYeHa86cOUpMTDzgnCeffFKvvvqqYmJiJEnDhg3T7NmzWzwwjt6uwirNXZyl3UXVGjekqy6Z0FsBfvytAQAAAADgfXYWVOrRN9bK5fboL5cOUZ+EcLMjAUCn0qzWcfbs2Zo2bZqmTJmiRYsWadasWVqwYMFB55133nm68847Wzwkjo3HY+jD73bq3a+2KSjAV7ddmKbBvaPMjgUAAAAAgCmyt5foqXfWKSjAR3+5bLi6RQWbHQkAOp0jLt7rcDiUnZ2t9PR0SVJ6erqys7NVUlLS6uFw7IrKavXgqz/qzS9ylJYcpX9cN5KyGQAAAADgtVZlF+jRN9bK3iVAd11B2QwAreWIM5zz8vIUGxsrm80mSbLZbIqJiVFeXp4iIyMPOHfJkiX6+uuvFR0drVtvvVVDhw49qjB2e8hRnY+DGYahT7/fqeffWyfJotsvHaoJI7ofdpfd6OjQtg2IdoXx926Mv3dj/L0b4w8A8DYffbdTr3+2VX27h2vGBYMUFOBrdiQA6LRabCHfSy+9VDfccIN8fX31zTff6KabbtLSpUsVERHR7MdwOKrk8RgtFcnrVFQ36OVlG/XTlmL16x6u69JTFNUlUMXFVYc8Pzo6lE0DvRjj790Yf+/G+Hu3th5/q9XCpAIAgGk8hqG3Ps/Rsu92ani/aP3+nAHy9bGZHQsAOrUjFs7x8fEqKCiQ2+2WzWaT2+1WYWGh4uPjDzgvOvqXHV1POukkxcfHa8uWLRo5cmTLp8ZB1mwp1vwPNqim3qWLx/fWGSO7y3qYWc0AAAAAAHR2LrdHLy3doJVZBZowrJumTewrq5XXyQDQ2o64hrPdbldKSooyMjIkSRkZGUpJSTloOY2CgoKmjzds2KA9e/aoV69eLRwXv1Zb79L8Dzboibcz1SXEX7OuPkGTR/WgbAYAAAAAeK3aepcee3OtVmYV6IJxSbr8dMpmAGgrzVpS45577tHMmTP1zDPPKCwsTHPmzJEkTZ8+XTNmzNCgQYP0yCOPKCsrS1arVb6+vnrwwQcPmPWMlrdld5nmLs6Wo7xOZ43uqSlje8nX54h/QwAAAAAAoNMqr6rXY29maldhla49K0Vj0+KPfCcAQItpVuGcnJysN99886Db586d2/TxvhIarc/l9ui9r3L1waodsocF6M7Lh6lv93CzYwEAAAAAYKqCkhr9+39rVFHToBkXpikt2W52JADwOi22aSDaxu6iKs1dnK1dhVU6OS1el57WR4H+DCMAAAAAwLvl5lXo0TfWSpL+etkwJXUNMzkRAHgnmsoOwmMY+vj7XXp7eY6C/H106wWDNLQPS5YAAAAAAJCZ49Az761TWJCf/nzJEMVGBpkdCQC8FoVzB1BcXquXlmzQxp1lGtonSldP7q+wYD+zYwEAAAAAYLpv1uVp3tKNSogJ1h8vGqwuIf5mRwIAr0bh3I4ZhqFv1+fr1U82y2NIvzuzv8amxctiYWddAAAAAIB3MwxDS1fu0NvLt2lAYoRuPn8QS04CQDvAb+J2qrKmQQuWbdIPm4vUN6GLrksfoOjwQLNjAQAAAABgOo/H0GufbNGnP+7W6AGxuvbsFPnYrGbHAgCIwrldyswp1ktLN6q61qmLTk3WpJE9ZLUyqxkAAAAAAKfLrbmLs7V6U5Emjeyui8b3lpV3AgNAu0Hh3I7UNbj0xmdb9cWavUqIDtafLh6sHrGhZscCAAAAAKBdqKlz6om312nzrjJdMqG3Jo3sYXYkAMCvUDi3E1v3lOuFxdkqKqvV5FE9dP7JSfL14e1AAAAAAABIUmllvR55Y43yHTX6/bkDNHpAnNmRAACHQOFsMpfbo/e/ydWSFTsUGRqgv04bqn49IsyOBQAAAABAu7G3uFqPvLFGNXUu/fHiwRqQGGl2JADAYVA4m2hPcbVeWJytHQWVOmlQnKZN7MuOugAAAAAA7GfL7jI98VambDar7pw2TD3jWHoSANoz2k0TeAxDn6zerbe+yFGAn003nz9Iw/tFmx0LAAAAAIB25afNRXr2/SxFhvrrT5cMUXR4oNmRAABHQOHcxkoq6vTikg3asKNUg5PtuuasFHUJ9jM7FgAAAAAA7coXP+3RKx9tUmJcmG67KE1hQbx2BoCOgMK5jRiGoZXZBVr40WZ5PIauObO/Tk6Ll8ViMTsaAAAAAADthmEYWvR1rt7/ZrvSku26ccpA+fvZzI4FAGgmCuc2UFXr1IIPN2n1xkL17tZF16enKCYiyOxYAAAAAAC0K26PR698uFlfrt2rsYPiddXkfvKxWc2OBQA4ChTOrWzdNodeWrpBVTVOXTAuSWeO6imrlVnNAAAAAADsr97p1nOLsrRma7HST+yp809O4l3BANABUTi3kvoGt974Yqs+/3GPukYF6/YLB7OTLgAAAAAAh1BV69Tjb63Vtj0VuuKMvpowLMHsSACAY0Th3Apy9pbrhcXZKiyt1RkndNcF45Lk68N6UwAAAAAA/Fpxea0e+d9aFZfX6cbzBmpE/xizIwEAjgOFcwtyuT3K+Ha7Mr7dofBQP/3lsqFK6RlhdiwAAAAAANqlXYVVeuSNNXI6PfrLpUPUt3u42ZEAAMeJwrmF5DmqNXdxtrbnV+rEgXGaNrGvggL49gIAAAAAcCgbd5TqyXcyFeDno5lXDFNCdIjZkQAALYBG9Dh5DEOf/7hHb3y+Vf6+Nt3E238AAAAAAPhN320o0AsZ2YqJCNKfLh6syLAAsyMBAFoIhfNxKK2s10tLspW1vVRpyXZdc2Z/hYf4mx0LAAAAAIB26+PVu/T6J1vUO6GLbr0gTSGBvmZHAgC0IArnY7Qqu0CvfLhJLo9HV03qp3FDuspisZgdCwAAAACAdskwDL21PEcfrNypoX2i9IdzU+XnazM7FgCghVE4H6XqOqde+XCTvttQqOSuYbo+fYBiI4PMjgUAAAAAQLvlcns0/4ON+nZ9vk4d2k1XnN5XViuTtgCgM6JwPgpZuSV6aekGVVQ36PxTknTW6B6yWa1mxwIAAAAAoN2qa3DpmXfXa31uic4/uZfST0zkHcIA0IlRODdDvdOtt77I0ac/7Fa8PUi3XjBciXFhZscCAAAAAKBdq6hu0GNvrtXOgipdc2Z/nTK4q9mRAACtjML5CHLzKjR3cbbyS2o0cUSCLhyXzBpTAAAAAAAcQWFpjR7531qVVdXrlgsGaUjvKLMjAQDaAIXzYbg9Hi35docWf7tdYcF++sulQzQgMdLsWAAAAAAAtHvb8yv02Btr5TGkOy4bquRuXcyOBABoIxTOh5BfUqMXMrK1bW+FRqfG6orT+yoowNfsWAAAAAAAtHvrcx16+p31Cgn01Z8uGax4e7DZkQAAbYjCeT+GYeiLn/bof59tla+PVTdMSdXIlFizYwEAAADNUl9frwceeEArVqyQv7+/hgwZovvuu0+5ubmaOXOmysrKFB4erjlz5igxMVGSjvkYABzKivX5emnpBnWNCtbtFw1WRKi/2ZEAAG2MwvlnpZX1mvfBBq3fVqKBvSL1u7NSeGIEAABAh/LQQw/J399fH374oSwWi4qLiyVJs2fP1rRp0zRlyhQtWrRIs2bN0oIFC47rGADszzAMLftup978PEf9e4TrlqlpCgqgcgAAb+SVv/1XZOXrneU5clTUyx7mryF9orUyK19Ol0dXnNFX44d2k8ViMTsmAAAA0GzV1dV67733tHz58qZr2aioKDkcDmVnZ2vevHmSpPT0dN13330qKSmRYRjHdCwykr1NAPzCYxh6/dMt+mT1bo1MidF1Zw+Qr4/V7FgAAJN4XeG8IitfL3+wUQ0ujyTJUVGvT3/Yragu/rrryuGsLQUAAIAOadeuXQoPD9dTTz2lVatWKTg4WLfddpsCAgIUGxsrm80mSbLZbIqJiVFeXp4MwzimYxTOAPZxujx6ISNb328s1OkjuuuS03rLygQuAPBqXlc4v7M8p6ls3p/HEGUzAAAAOiy3261du3ZpwIABuvPOO7V27VrdcMMNevzxx03NZbeHmPr5vVF0dKjZEWCithz/6lqnHpj/nTK3Fut36ak6/9Rk3i1sMn7+vRvj793a0/h7XeHsqKg/5O0lh7kdAAAA6Aji4+Pl4+Oj9PR0SdLgwYMVERGhgIAAFRQUyO12y2azye12q7CwUPHx8TIM45iOHQ2Ho0oej9EaXzIOITo6VEVFlWbHgEnacvxLK+v16Btrleeo1vT0ARozMFbFxVVt8rlxaPz8ezfG37u19fhbrZbfnFTgdYsq2cMOvRHg4W4HAAAAOoLIyEiNGjVK33zzjSQpNzdXDodDiYmJSklJUUZGhiQpIyNDKSkpioyMlN1uP6ZjALxbnqNaD7zyg4rKanXbRWkaMzDO7EgAgHbEYhhGu5lu0BazH369hrMk+flYdfWZ/TUm1bueJPnrl3dj/L0b4+/dGH/v1t5mP6Bl7dq1S3fddZfKysrk4+Oj22+/XePGjVNOTo5mzpypiooKhYWFac6cOUpKSpKkYz7WXMxwblv8jvdubTH+W/eU6/E318pmtej2iwcrMS6sVT8fmo+ff+/G+Hu39naN73WFs9RYOr+zPEeOinrZw/w1dVyy15XNEr+MvB3j790Yf+/G+Hu39nYxis6Pwrlt8Tveu7X2+K/ZWqxn31uv8BB//emSwYqJCGq1z4Wjx8+/d2P8vVt7u8b3ujWcJWlMapxXFswAAAAAAByLL9fu1YJlm9QjNkS3XzRYYcF+ZkcCALRTXlk4AwAAAACAIzMMQ4u/3a73vsrVwF6Ruun8gQrwo0oAABwezxIAAAAAAOAgHo+hhR9v1hc/7dGJA+N0zZn95WOzmh0LANDOUTgDAAAAAIADNDjdeu79LP20pVhnje6pC8YlyWKxmB0LANABNOtPk7m5ubrkkks0adIkXXLJJdq+ffthz922bZsGDx6sOXPmtFRGAAAAAADQRqpqnXr4f2u0Zkuxpk3sowtPTaZsBgA0W7MK59mzZ2vatGn68MMPNW3aNM2aNeuQ57ndbs2ePVsTJ05s0ZAAAAAAAKD1Ocrr9H8Lf9D2vArdcN5ATRzR3exIAIAO5oiFs8PhUHZ2ttLT0yVJ6enpys7OVklJyUHnPv/88zr11FOVmJjY4kEBAAAAAEDr2V1UpQcW/qCyqnr96eIhOqF/jNmRAAAd0BHXcM7Ly1NsbKxsNpskyWazKSYmRnl5eYqMjGw6b+PGjfr666+1YMECPfPMM8cUxm4POab74dhFR4eaHQEmYvy9G+Pv3Rh/78b4AwB+bdPOUj3x9jr5+Vo18/Lh6h7D63MAwLFpkU0DnU6n/t//+3/6v//7v6Zi+lg4HFXyeIyWiIRmiI4OVVFRpdkxYBLG37sx/t6N8fdubT3+VquFSQUA0M6t3lio5xdnKzo8QH+8eLCiugSaHQkA0IEdsXCOj49XQUGB3G63bDab3G63CgsLFR8f33ROUVGRdu7cqd///veSpIqKChmGoaqqKt13332tlx4AAAAAAByzT3/YrVc/3qykbmG67cLBCgn0NTsSAKCDO2LhbLfblZKSooyMDE2ZMkUZGRlKSUk5YDmNrl27atWqVU3/fvLJJ1VTU6M777yzdVIDAAAAAIBjZhiG3vlym5as2KEhvaP0hymp8vc99ncsAwCwzxE3DZSke+65RwsXLtSkSZO0cOFC3XvvvZKk6dOna926da0aEAAAAAAAtByX26OXlm7QkhU7dMrgrrp56kDKZgBAi2nWGs7Jycl68803D7p97ty5hzz/1ltvPb5UAAAAAACgxdU3uPXMe+u1bptD556UqClje8lisZgdCwDQibTIpoEAAAAAAKB9q6hp0ONvZmp7foWumtxPpw7pZnYkAEAnROEMAAAAAEAnV1hWq0f/t0YllfW65fxBGto32uxIAIBOisIZAAAAAIBObEd+pR59c63cbo/+cukQ9UkINzsSAKATo3AGAAAAAKCTytpeoqfeWafgAB/99bLh6hoVbHYkAEAnR+EMAAAAAEAntDIrXy8u2aB4e5D+ePEQRYT6mx0JAOAFKJwBAAAAAOhklq3aqTc+36p+3cN16wWDFBTga3YkAICXoHAGAAAAAKCT8BiG3vhsqz76fpdG9IvW9HMGyNfHZnYsAIAXoXAGAAAAAKADW5GVr3eW56ikol6+PlY1uDw6bViCLpvYR1arxex4AAAvQ+EMAAAAAEAHtSIrXy9/sFENLo8kqcHlkc1qUa+uoZTNAABTWM0OAAAAAAAAjs07y3OayuZ93B5D7365zaREAABvR+EMAAAAAEAH5aioP6rbAQBobRTOAAAAAAB0UIH+h94Q0B7m38ZJAABoROEMAAAAAEAH9P3GQtXWu/XrpZr9fKyaOi7ZnFAAAK9H4QwAAAAAQAeTm1ehFzOy1btbF11zZorsYf6yqHFm89Vn9teY1DizIwIAvJSP2QEAAAAAAEDzlVbW68m3MxUa5Ktbpg5SWLCfxqbFKzo6VEVFlWbHAwB4OWY4AwAAAADQQdQ73Xri7UzVNrg148LBCgv2MzsSAAAHoHAGAAAAAKAD8BiGXszI1s78Sv3hnFR1jwkxOxIAAAehcAYAAAAAoAN4/+tcrd5UpIvG99aQPlFmxwEA4JAonAEAAAAAaOdWZRfo/W+2a+ygeE0a2d3sOAAAHBaFMwAAAAAA7di2vRV6aekG9Unooisn9ZPFYjE7EgAAh0XhDAAAAABAO1VSUacn385Ul2A/3Tx1kHx9eBkPAGjfeKYCAAAAAKAdqm9w64m3M1XvdGvGhWkKC/IzOxIAAEdE4QwAAAAAQDvjMQy9kJGtXYVVumFKqhKiQ8yOBABAs1A4AwAAAADQzrz31Tb9sLlIl4zvrbTkKLPjAADQbBTOAAAAAAC0Iyuy8pXx7Q6dMjhep5/Q3ew4AAAcFQpnAAAAAADaiZw95Zq3dKP6dQ/XFWf0k8ViMTsSAABHhcIZAAAAAIB2wFFepyffWaeIUD/dPHWQfGy8ZAcAdDw8ewEAAAAAYLK6BpeeeDtTTpdbMy4crJBAX7MjAQBwTCicAQAAAAAwkccwNHdxtnYXVemGKQPVLSrY7EgAABwzCmcAAAAAAEz0zvJt+mlLsS49rY8GJdnNjgMAwHGhcAYAAAAAwCTfrMvT0pU7dOqQrpo4PMHsOAAAHDcKZwAAAAAATLB1d7leXrZRKT0jNO30vrJYLGZHAgDguFE4AwAAAADQxorLa/XkO5mKDAvQjecNlI+Nl+cAgM6BZzQAAAAAANpQbb1LT7yVKZfb0G0Xpikk0NfsSAAAtBgKZwAAAAAA2ojHY+j597O0t7hGN503UPH2YLMjAQDQoiicAQAAAABoI28tz9HaHIcum9hHqb0izY4DAECLo3AGAAAAAKANfJW5V8tW7dT4Yd102vAEs+MAANAqKJwBAAAAAGhlm3eVacGyTRqQGKHLTutjdhwAAFoNhTMAAAAAAK2oqKxWT72zTlHhgbrxvIHysfFSHADQefEsBwAAAABAK6mtd+mJtzJlGIZuvzBNwQG+ZkcCAKBV+TTnpNzcXM2cOVNlZWUKDw/XnDlzlJiYeMA5b7/9tubPny+r1SqPx6OLLrpIV111VWtkBgAAAACg3fN4DD33fpbyHDX68yWDFRsZZHYkAABaXbMK59mzZ2vatGmaMmWKFi1apFmzZmnBggUHnDNp0iRNnTpVFotFVVVVOuecczRy5Ej179+/VYIDAAAAANCevfH5VmXmOHTlpH5KSYw0Ow4AAG3iiEtqOBwOZWdnKz09XZKUnp6u7OxslZSUHHBeSEiILBaLJKmurk5Op7Pp3wAAAAAAeJMv1+7VR9/v0mnDEzR+aDez4wAA0GaOWDjn5eUpNjZWNptNkmSz2RQTE6O8vLyDzv3000919tlna/z48br++uvVr1+/lk8MAAAAAEA7tnFHqV75cJNSe0Xq0tN6mx0HAIA21awlNZrrtNNO02mnnaa9e/fq5ptv1imnnKKkpKRm399uD2nJOGiG6OhQsyPARIy/d2P8vRvj790YfwBoPYWlNXr63XWKiQjUjVNSZbMecZ4XAACdyhEL5/j4eBUUFMjtdstms8ntdquwsFDx8fGHvU/Xrl01aNAgffHFF0dVODscVfJ4jGafj+MTHR2qoqJKs2PAJIy/d2P8vRvj793aevytVguTCgB4jZo6lx5/K1OSNOPCNAUF+JqcCACAtnfEP7Xa7XalpKQoIyNDkpSRkaGUlBRFRh644UFOTk7TxyUlJVq1apX69u3bwnEBAAAAAGh/3B6Pnl20XoWltbr5/EGKjQgyOxIAAKZo1pIa99xzj2bOnKlnnnlGYWFhmjNnjiRp+vTpmjFjhgYNGqT//e9/+uabb+Tj4yPDMHTFFVdo7NixrRoeAAAAAID24H+fbdX63BJdPbmf+veMMDsOAACmaVbhnJycrDfffPOg2+fOndv08V133dVyqQAAAAAA6CC++GmPPlm9W6eP6K5xQ7qZHQcAAFOxewEAAAAAAMdow/YS/ffjzRqUZNfFE5LNjgMAgOkonAEAAAAAOAYFJTV65r31io0M0h/OTZXNyktsAAB4NgQAAAAA4CjV1Dn1+FuZslgsmnFhmoICmrViJQAAnR6FMwAAAAAAR8Ht8eg/761XUVmtbj5/oGLCA82OBABAu0HhDAAAAHQyTz31lPr166fNmzdLktasWaNzzz1XkyZN0rXXXiuHw9F07rEeA7zZ659sVdb2Ul01qZ/69YgwOw4AAO0KhTMAAADQiWRlZWnNmjXq1q2bJMnj8eiOO+7QrFmz9OGHH2rEiBF6+OGHj+sY4M0++3G3Pv1xtyaN7K6TB3c1Ow4AAO0OhTMAAADQSTQ0NOgf//iH7rnnnqbb1q9fL39/f40YMUKSdOmll2rZsmXHdQzwVlnbS/Tqx1uUlmzXRaf2NjsOAADtErsaAAAAAJ3E448/rnPPPVcJCQlNt+Xl5alr119mYUZGRsrj8aisrOyYj4WHhzc7k90ecnxfFI5adHSo2RE6pd2FlXp2UZa6x4bo79eOUlCAr9mRDonx926Mv3dj/L1bexp/CmcAAACgE/jpp5+0fv16/eUvfzE7ygEcjip5PIbZMbxGdHSoiooqzY7R6VTVOvXPBatltUg3nzdQ1ZV1qq6sMzvWQRh/78b4ezfG37u19fhbrZbfnFTAkhoAAABAJ/D9998rJydHp512miZMmKD8/Hxdd9112rFjh/bu3dt0XklJiaxWq8LDwxUfH39MxwBv4nJ79J/31stRUaebzx+kqPBAsyMBANCuUTgDAAAAncDvf/97ff311/rss8/02WefKS4uTi+++KKuv/561dXVafXq1ZKk119/XZMnT5YkDRw48JiOAd7CMAy9+skWbdhRqqsn91ff7uFmRwIAoN1jSQ0AAACgE7NarXrwwQc1e/Zs1dfXq1u3bnrooYeO6xjgLT77cY+++GmPzhzdQycNijc7DgAAHQKFMwAAANAJffbZZ00fDxs2TIsXLz7kecd6DOjs1uc69OonmzWkd5QuGJdsdhwAADoMltQAAAAAAGA/e4ur9Z/3stQtKkTTzxkgq8VidiQAADoMCmcAAAAAAH5WVevUE29lytdm0YwLBynQnzcGAwBwNCicAQAAAACQ5HJ79PQ761RSWadbLkhTVJdAsyMBANDhUDgDAAAAALyeYRha+NFmbdpVpt+dmaLe3bqYHQkAgA6JwhkAAAAA4PU+Wb1bX67dq7PH9NSYgXFmxwEAoMOicAYAAAAAeLXMHIde/2yLhvWN1vmnJJkdBwCADo3CGQAAAADgtfYUVenZRevVPTpE09MHyGqxmB0JAIAOjcIZAAAAAOCVKmsa9PhbmfLztWnGhWny97OZHQkAgA6PwhkAAAAA4HVcbo+efmedyqoadOsFgxQZFmB2JAAAOgUKZwAAAACAVzEMQws+3KTNu8t17dn9ldy1i9mRAADoNCicAQAAAABe5aPvd+nrzDydc2KiRg+IMzsOAACdCoUzAAAAAMBrrNlarDc+26oR/aI15eReZscBAKDToXAGAAAAAHiF3UVVeu79LPWIC9V16QNktVjMjgQAQKdD4QwAAAAA6PQqqhv0xFuZCvCzacYFafL3tZkdCQCATonCGQAAAADQqTldHj317jqVVzdoxgVpigj1NzsSAACdFoUzAAAAAKDTMgxDLy/bqK27y3Xd2SnqFR9mdiQAADo1CmcAAAAAQKe1bNVOfbs+X1PG9tLIlFiz4wAA0OlROAMAAAAAOqWfthTprS9yNDIlRueelGh2HAAAvAKFMwAAAACg09lVWKXn389WYnyorj0rRRaLxexIAAB4BQpnAAAAAECnUl7doCfeWqugAB/dMjVNfr42syMBAOA1KJwBAAAAAJ2G0+XWU+9kqrLGqRkXpCki1N/sSAAAeBUKZwAAAABAp2AYhuZ/sFE5eyp0ffoA9YwLNTsSAABeh8IZAAAAANApLF25QyuyCnT+yb00on+M2XEAAPBKFM4AAAAAgA7vh01Fenv5No0aEKv0ExPNjgMAgNeicAYAAAAAdGg78is1NyNLSV3D9Lsz+8tisZgdCQAAr0XhDAAAAADosMqr6vXE25kKCfTVrVMHyc/XZnYkAAC8GoUzAAAAAKBDanC69eQ761Rd59SMC9LUJcTf7EgAAHg9CmcAAAAAQIdjGIbmfbBR2/ZWaHp6qnrEhpodCQAASPJpzkm5ubmaOXOmysrKFB4erjlz5igxMfGAc55++mktXbpUVqtVvr6++uMf/6iTTz65NTIDAAAAALxcxrfbtSq7QBeMS9LwftFmxwEAAD9rVuE8e/ZsTZs2TVOmTNGiRYs0a9YsLViw4IBz0tLSdO211yowMFAbN27UFVdcoa+//loBAQGtEhwAAAAA4J1WbyzUu1/lakxqrM4a3dPsOAAAYD9HXFLD4XAoOztb6enpkqT09HRlZ2erpKTkgPNOPvlkBQYGSpL69esnwzBUVlbW8okBAAAAAF5re36FXsjIVnK3MF1zZn9ZLBazIwEAgP0ccYZzXl6eYmNjZbM17vRrs9kUExOjvLw8RUZGHvI+7733nnr06KG4uLijCmO3hxzV+Th+0dGsc+bNGH/vxvh7N8bfuzH+ADqq0sp6Pfn2OoUG+eqWqWny9bGZHQkAAPxKs5bUOBrfffedHn/8cb300ktHfV+Ho0oej9HSkXAY0dGhKiqqNDsGTML4ezfG37sx/t6trcffarUwqQBAi6h3uvXk25mqqXPpriuHq0uwn9mRAADAIRxxSY34+HgVFBTI7XZLktxutwoLCxUfH3/QuT/99JPuuOMOPf3000pKSmr5tAAAAAAAr2MYhl5askE78iv1+3MHqHsMf8gCAKC9OmLhbLfblZKSooyMDElSRkaGUlJSDlpOIzMzU3/84x/1xBNPKDU1tXXSAgAAAAC8zvvfbNf3Gwt14anJGton2uw4AADgNxyxcJake+65RwsXLtSkSZO0cOFC3XvvvZKk6dOna926dZKke++9V3V1dZo1a5amTJmiKVOmaNOmTa2XHAAAAADQ6X23oUCLvs7VSQPjNHlUD7PjAACAI2jWGs7Jycl68803D7p97ty5TR+//fbbLZcKAAAAAOD1cvMq9OKSDeqd0EVXTe4vi8VidiQAAHAEzZrhDAAAAABAWyqtrNcTb2eqS7Cfbpk6SL4+vHwFAKAj4BkbAAAAANCu1DvdeuKtTNU1uDXjwjSFBfmZHQkAADQThTMAAAAAoN3wGIZezMjWzoJK3XBuqhKiQ8yOBAAAjgKFMwAAAACg3Vj0Va5WbyrSxRN6a3DvKLPjAACAo0ThDAAAAABoF1Zm5Wvxt9s1Ni1eZ5zQ3ew4AADgGFA4AwAAAABMl7O3XC8t3ai+3cN11aR+slgsZkcCAADHgMIZAAAAAGCqkoo6Pfn2OoWH+Onm8wfKx8ZLVQAAOiqexQEAAAAApqlvcOuJtzLldLl120WDFRrkZ3YkAABwHCicAQAAAACm8BiG5mZka1dRlf5w7kB1iwo2OxIAADhOFM4AAAAAAFO8++U2/bi5SJdO6KO0ZLvZcQAAQAugcAYAAAAAtLkV6/O1ZMUOjRvSVRNHJJgdBwAAtBAKZwAAAABAm9q6p1zzPtig/j3CdfnpfWWxWMyOBAAAWgiFMwAAAACgzRSX1+qptzMVGRqgm84fJB8bL0sBAOhMeGYHAAAAALSJ2nqXnngrU063odsuSlNIoK/ZkQAAQAujcAYAAAAAtDqPYWju4mztLa7RjeelKt4ebHYkAADQCiicAQAAAACt7u3lOVqztViXTeyjgb3sZscBAACthMIZAAAAANCqvlmXpw9W7tT4od00YVg3s+MAAIBWROEMAAAAAGg1m3eVaf4HG5XSM0KXTewji8VidiQAANCKKJwBAAAAAK2iuKxWT72zTlFdAnTT+QPlY+MlKAAAnR3P9gAAAACAFldb79Ljb2fK4zE048I0BQf4mh0JAAC0AQpnAAAAAECL8ngMPfd+lvKKa3Tj+QMVbw82OxIAAGgjFM4AAAAAgBb11hc5ysxx6PLT+yg1MdLsOAAAoA1ROAMAAAAAWsxXa/dq2Xc7ddqwBI0flmB2HAAA0MZ8zA4AAAAAAOjYVmTl653lOXJU1EuSukUF69KJvU1OBQAAzMAMZwAAAADAMVuRla+XP9jYVDZLUmFZrb7bUGhiKgAAYBYKZwAAAADAMXtneY4aXJ4DbnO6PHpneY5JiQAAgJkonAEAAAAAx8Tt8Rwws3l/h7sdAAB0bqzhDAAAAAA4aoVltXphcfZhj9vD/NswDQAAaC+Y4QwAAAB0AqWlpZo+fbomTZqkc845R7fccotKSkokSWvWrNG5556rSZMm6dprr5XD4Wi637Eeg/cyDEPfrMvTPS99pz3F1Ro/tKv8fA58aennY9XUcckmJQQAAGaicAYAAAA6AYvFouuvv14ffvihFi9erO7du+vhhx+Wx+PRHXfcoVmzZunDDz/UiBEj9PDDD0vSMR+D96qqdeo/763Xi0s2qEdsqO699gRdOam/rj6zf9OMZnuYv64+s7/GpMaZnBYAAJiBwhkAAADoBMLDwzVq1Kimfw8ZMkR79+7V+vXr5e/vrxEjRkiSLr30Ui1btkySjvkYvFPW9hLNenGVftpSrAtPTdZfLxuqqC6BkqQxqXF66KaT9NLMCXroppMomwEA8GKs4QwAAAB0Mh6PR6+99pomTJigvLw8de3atelYZGSkPB6PysrKjvlYeHh4s7PY7SEt8jWh+aKjQ1v08ZwutxYs3aD3lucoISZEs6ePUe+E8Bb9HGg5LT3+6FgYf+/G+Hu39jT+FM4AAABAJ3PfffcpKChIV1xxhT7++GNTszgcVfJ4DFMzeJPo6FAVFVW22OPtLqrS8+9na3dRlcYP66aLx/eWv6+tRT8HWk5Ljz86FsbfuzH+3q2tx99qtfzmpAIKZwAAAKATmTNnjnbs2KFnn31WVqtV8fHx2rt3b9PxkpISWa1WhYeHH/MxdH4ew9Cnq3frzS9yFORv020Xpmlw7yizYwEAgA6ANZwBAACATuKRRx7R+vXr9fTTT8vPz0+SNHDgQNXV1Wn16tWSpNdff12TJ08+rmPo3Eor6/XoG2v12qdblJoYoX9cN4qyGQAANBsznAEAAIBOYMuWLXruueeUmJioSy+9VJKUkJCgp59+Wg8++KBmz56t+vp6devWTQ899JAkyWq1HtMxdF4/bCrSy8s2qsHp1lWT+mnckK6yWCxmxwIAAB2IxTCMdrOgGuu7tS3W9/FujL93Y/y9G+Pv3drb+m7o/LjGb1vH+jNe1+DSq59s0deZeeoZF6rfnzNA8fbgVkiI1sRzvHdj/L0b4+/d2ts1PjOcAQAAAMCL5ewp19zF2Soqq9XZY3pqythe8rGx+iIAADg2FM4AAAAA4IXcHo8yvt2hxd9sV0Sov+68fJj6dg83OxYAAOjgKJwBAAAAwMsUltZo7uJs5eyt0JjUWF1+ej8FBfDyEAAAHD+uKAAAAADASxiGoa/X5enVT7bIarHoD+ematSAWLNjAQCATqRZC3Pl5ubqkksu0aRJk3TJJZdo+/btB53z9ddfa+rUqRo4cKDmzJnT0jkBAAAAAMehqtapZ95br3lLN6pXXKj+ce1IymYAANDimjXDefbs2Zo2bZqmTJmiRYsWadasWVqwYMEB53Tv3l3//Oc/tWzZMjU0NLRKWAAAAADA0cvKLdGLS7JVWePURacma9LIHrJaLWbHAgAAndARZzg7HA5lZ2crPT1dkpSenq7s7GyVlJQccF7Pnj2VkpIiHx9W6QAAAACA9sDpcuu1T7bo3/9bo0B/H9191QidObonZTMAAGg1R2yH8/LyFBsbK5vNJkmy2WyKiYlRXl6eIiMjWzSM3R7Soo+HI4uODjU7AkzE+Hs3xt+7Mf7ejfEHvMPuwio9vzhLu4uqddqwBF04Pln+vjazYwEAgE6uXU1Hdjiq5PEYZsfwGtHRoSoqqjQ7BkzC+Hs3xt+7Mf7era3H32q1MKkAaGMew9An3+/SW8tzFBTgq9svGqy0ZLvZsQAAgJc4YuEcHx+vgoICud1u2Ww2ud1uFRYWKj4+vi3yAQAAAACayVFeq0f+t0bZ20s1pHeUrjmrv8KC/MyOBQAAvMgRC2e73a6UlBRlZGRoypQpysjIUEpKSosvpwEAAAAAOHarNxbqlY82qd7p1tWT++mUwV1lsbBWMwAAaFtH3DRQku655x4tXLhQkyZN0sKFC3XvvfdKkqZPn65169ZJklavXq1TTjlF8+bN0+uvv65TTjlFX331VeslBwAAAACott6lF5dk65n31ivWHqx7fjdS44Z0o2wGAACmaNYazsnJyXrzzTcPun3u3LlNH48YMUJffvllyyUDAAAAAPymrXvKNXdxlorL65R+Yk9dd16aSkuqzY4FAAC8WLvaNBAAAAAAcGRuj0eLv9mujG93KDLMX3dOG6a+3cPlY2vWm1gBAABaDYUzAAAAAHQgBaU1mrs4W9v2VujEgXGaNrGvggJ4aQcAANoHrkoAAAAAoAMwDENfZebptU+2yGa16IYpqRqZEmt2LAAAgANQOAMAAABAO1dZ06CXl23Sj5uLlNIzQtednaLIsACzYwEAAByEwhkAAAAA2rH1uQ69uGSDqmv/f3v3Hh1Vfe99/JOZBAKBEBISmBiOKNfINRCTAhEkpsRAIDz2cK3oeVBYVpCAda1CW+7QNrULtRVEqKfW2kLLI4IERKQiKiLgKVQx4WIEE8gkMTeIIAmZ+T1/tM4xBSHVSXaS/X6t5VrO7D0zn/l9h6zvfLOz9xVNGtVDoxO6yhEQYHUsAACAa2LgDAAAAABNUM0Vj/7fm3na8z9nFd0pRPMnDtR/dG5vdSwAAIDrYuAMAAAAAE1MQcnnWv/KRzpXelEpQ2L0n3d2V6sgp9WxAAAAboiBMwAAAAA0EV5j9PrhAr20L08hwUF6dNJA9bs1wupYAAAA9cbAGQAAAACagPILl/XcjlzlflqhuJ6ddH9aH4W2bWV1LAAAgH8LA2cAAAAAsNjh4yV6YddxXfF49V9pfXTHAJcCuDAgAABohhg4AwAAAIBFvqiu1Z9eP6n9x4p0iytUs8bdps7hba2OBQAA8I0xcAYAAAAAC5w6W6kN23NUduGyxg3rpnHDuynQ6bA6FgAAwLfCwBkAAAAAGlGtx6tX9p/RjgNnFBEarIXfH6IeMR2sjgUAAOAXDJwBAAAAoJEUl1/S+u05Ou2+oOH9u2haSi+1ac3XMgAA0HLQ2QAAAABAAzPG6K2/F2rjX08pyOnQwxP6Kb5PlNWxAAAA/I6BMwAAAAA0oKpLNXr+1eM6cqpUsTd31ANjYxUeGmx1LAAAgAbBwBkAAAAAGsiHn5Tpv3fk6uLlK5qc3EPfvb2rHAEBVscCAABoMAycAQAAAMDPaq54tPnNPP31f87qpk4hmj9poP6jc3urYwEAADQ4Bs4AAAAA4Ef5xVVavz1HhaUXlRIfo4l3dldQoNPqWAAAAI2CgTMAAAAA+IHXGO0+VKCX9uWpXdsgPTp5oPrdEmF1LAAAgEbFwBkAAAAAvqXyC5f12+wcHc+v1OBekbr/7t5q37aV1bEAAAAaHQNnAAAAAPgWDuUW64VdJ+TxGv3ftD5KGuBSABcGBAAANsXAGQAAAAC+gUuXa/XH10/qwEdF6h4dqpnjblNUx7ZWxwIAALAUA2cAAAAA+DedLKjUhu05Kq+6rPHDu2nc8G5yOhxWxwIAALAcA2cAAAAAqKdaj1ev7D+tHQc+VacOwVp47xD1uKmD1bEAAACaDAbOAAAAAFAPReWXtP6Vj3SmqEpJ/V2amtJTbVrzlQoAAOCr6I4AAAAA4DqMMdr390Jt+uspBTkdenhCP8X3ibI6FgAAQJPEwBkAAAAAvsaFSzV6fudxHf24VLd166gHxt6mju1bWx0LAACgyWLgDAAAAADX8EFeqf5753FdulyrKXf1VEp8jBwBAVbHAgAAaNIYOAMAAADAV1Rf8Wjz3o/1xt/OKSYyRI9NHqSYqHZWxwIAAGgWGDgDAAAAwD99WlSl9ds/krvskkbf3lXfG3mrggKdVscCAABoNhg4AwAAALA9r9do16F8vfzWJ2rfNkg/nDJIfbuFWx0LAACg2WHgDAAAAMDWys5f1m+zc3SioFJDekfq/rv7qF2bIKtjAQAANEsMnAEAAADY1sGcYr3w2gl5jdGMMbEa3r+LArgwIAAAwDfGwBkAAACA7Vy6XKsXXz+h9z4qVvebQjUz/TZFdWxrdSwAAIBmj4EzAAAAAFs5kV+h32bnqKKqRhOSbtHYYTfL6XBYHQsAAKBFYOAMAAAAwBZqPV5te+e0dh74VJFhbbTw3sHqflMHq2MBAAC0KAycAQAAALR47rKLWr89R58WVemOAS5NTemp4FZ8HQIAAPA3OiwAAAAALZYxRm8eLdSf/3pKrYKcmv1/+mtI70irYwEAALRYDJwBAAAAtEgXLtbodztz9fe8MvW9JVwzxsSqY/vWVscCAABo0eo1cD59+rQWLFigyspKhYWFKSsrS926dauzj8fj0cqVK/X2228rICBAs2bN0sSJExsiMwAAAABc19GPS/X8zlxdqvZoakpP3TUkRo6AAKtjAQAAtHj1GjgvWbJE06ZNU0ZGhrZt26bFixfrhRdeqLPP9u3blZ+fr927d6uyslITJkzQ0KFDFRMT0yDBAQAAAOBLBz4q0pZ9eSq7UK3WQU5VX/EoJrKdHpt6m2Ii21kdDwAAwDYcN9qhrKxMOTk5Sk9PlySlp6crJydH5eXldfbbuXOnJk6cKIfDofDwcKWkpGjXrl0NkxoAAAAA/unAR0X6/avHVXahWpJUfcUjhyNAo2/vyrAZAACgkd3wCGe3263OnTvL6XRKkpxOp6KiouR2uxUeHl5nv+joaN9tl8uloqKiBojsH1dO7teVE29ZHcNShUGBunKl1uoYsAj1tzfqb2/U396q4kdLriFWxwD8asu+PNXUeuvc5/UabXvnEyUNcFmUCgAAwJ6a1EUDIyIa7+iDKnewqoKa1Nu3RBBrYGvU396ov71Rf3uLjGxvdQTAr748srm+9wMAAKDh3PDbpsvlUnFxsTwej5xOpzwej0pKSuRyua7ar7CwUAMGDJB09RHP9VFW9rm8XvNvPeYbcw1RkM2P7omMbK/PPquyOgYsQv3tjfrbG/W3t/aNXH+HI6BRDyqAPUWEtr7mcDkitLUFaQAAAOzthudwjoiIUGxsrLKzsyVJ2dnZio2NrXM6DUm6++67tXnzZnm9XpWXl2vPnj1KTU1tmNQAAAAA8E/3jOyuVoF1v9q0CnTonpHdLUoEAABgXzccOEvS0qVL9eKLLyo1NVUvvviili1bJkmaOXOmPvzwQ0lSRkaGYmJiNHr0aE2aNEmzZ89W165dGy45AAAAAEga2reL7k/r4zuiOSK0te5P66OhfbtYnAwAAMB+6nUCx+7du2vz5s1X3b9hwwbf/zudTt8gGgAAAAAa09C+XRgwAwAANAH1OsIZAAAAAAAAAIAbYeAMAAAAAAAAAPALBs4AAAAAAAAAAL9g4AwAAADga50+fVqTJ09WamqqJk+erDNnzlgdCQAAAE0YA2cAAAAAX2vJkiWaNm2aXnvtNU2bNk2LFy+2OhIAAACaMAbOAAAAAK6prKxMOTk5Sk9PlySlp6crJydH5eXlFicDAABAUxVodQAAAAAATZPb7Vbnzp3ldDolSU6nU1FRUXK73QoPD6/Xc0REtGvIiLiGyMj2VkeAhai/vVF/e6P+9taU6s/AGQAAAECDKSv7XF6vsTqGbURGttdnn1VZHQMWof72Rv3tjfrbW2PX3+EIuO5BBZxSAwAAAMA1uVwuFRcXy+PxSJI8Ho9KSkrkcrksTgYAAICmioEzAAAAgGuKiIhQbGyssrOzJUnZ2dmKjY2t9+k0AAAAYD+cUgMAAADA11q6dKkWLFigtWvXKjQ0VFlZWVZHAgAAQBPGwBkAAADA1+revbs2b95sdQwAAAA0E5xSAwAAAAAAAADgF03qCGeHI8DqCLbDmtsb9bc36m9v1N/eGrP+fNbAZ6Dxseb2Rv3tjfrbG/W3t6bU4wcYY0wjZQEAAAAAAAAAtGCcUgMAAAAAAAAA4BcMnAEAAAAAAAAAfsHAGQAAAAAAAADgFwycAQAAAAAAAAB+wcAZAAAAAAAAAOAXDJwBAAAAAAAAAH7BwBkAAAAAAAAA4BcMnAEAAAAAAAAAfsHAGQAAAAAAAADgFwycAQAAAAAAAAB+wcDZBioqKjRz5kylpqZq3LhxmjNnjsrLyyVJR48e1fjx45WamqoZM2aorKzM4rRoSE8//bR69+6tkydPSqL+dlFdXa0lS5Zo9OjRGjdunBYtWiRJOn36tCZPnqzU1FRNnjxZZ86csTYoGsTevXs1YcIEZWRkaPz48dq9e7ck6t9SZWVlKTk5uc7Peun69eazADRP9Pj4Ej2+PdHj2xs9vr00yx7foMWrqKgw7733nu/2L37xC7Nw4ULj8XhMSkqKOXz4sDHGmDVr1pgFCxZYFRMN7NixY+aBBx4wo0aNMidOnKD+NrJixQqzatUq4/V6jTHGfPbZZ8YYY6ZPn262bt1qjDFm69atZvr06ZZlRMPwer0mPj7enDhxwhhjTG5urhk0aJDxeDzUv4U6fPiwKSws9P2s/9L16s1nAWie6PFhDD2+ndHj2xc9vv00xx6fI5xtICwsTImJib7bgwYNUmFhoY4dO6bWrVsrPj5ekjRlyhTt2rXLqphoQDU1NVq+fLmWLl3qu4/628PFixe1detWZWZmKiAgQJLUqVMnlZWVKScnR+np6ZKk9PR05eTk+I6MQsvhcDhUVVUlSaqqqlJUVJQqKiqofwsVHx8vl8tV577r/XvnZwHQfNHjgx7fvujxQY9vL82xxw9stFdCk+D1erVx40YlJyfL7XYrOjraty08PFxer1eVlZUKCwuzLiT87qmnntL48eMVExPju4/620NBQYHCwsL09NNP6+DBgwoJCVFmZqaCg4PVuXNnOZ1OSZLT6VRUVJTcbrfCw8MtTg1/CQgI0JNPPqmHH35Ybdu21cWLF7V+/Xq53W7qbyPXq7cxhs8C0ALQ49sTPb590ePbGz0+pKbf43OEs82sWLFCbdu21b333mt1FDSSI0eO6NixY5o2bZrVUWABj8ejgoIC3XbbbdqyZYsee+wxPfLII7p06ZLV0dAIamtr9eyzz2rt2rXau3evnnnmGc2bN4/6A0ALQ49vP/T49kaPb2/0+GgOOMLZRrKysvTpp59q3bp1cjgccrlcKiws9G0vLy+Xw+HgN98tzOHDh5WXl6e77rpLklRUVKQHHnhA06dPp/424HK5FBgY6PtTmoEDB6pjx44KDg5WcXGxPB6PnE6nPB6PSkpKrvozHTRvubm5Kikp0ZAhQyRJQ4YMUZs2bdS6dWvqbyMul+tr622M4bMANHP0+PZEj29v9Pj2Ro8Pqen3+BzhbBOrV6/WsWPHtGbNGrVq1UqS1K9fP12+fFnvv/++JGnTpk26++67rYyJBjBr1iy98847euONN/TGG2+oS5cueu655/Tggw9SfxsIDw9XYmKi9u/fL+kfV6otKytTt27dFBsbq+zsbElSdna2YmNj+VOrFqZLly4qKirSJ598IknKy8tTWVmZbr75ZupvIxEREV9b7+ttA9D00ePbFz2+vdHj2xs9PqSm3+MHGGNMo70aLHHq1Cmlp6erW7duCg4OliTFxMRozZo1+tvf/qYlS5aourpaN910kx5//HF16tTJ4sRoSMnJyVq3bp169epF/W2ioKBAP/7xj1VZWanAwEDNmzdPI0eOVF5enhYsWKALFy4oNDRUWVlZuvXWW62OCz975ZVXtGHDBt8FZebOnauUlBTq30KtXLlSu3fvVmlpqTp27KiwsDDt2LHjuvXmswA0T/T4+Cp6fPuhx7c3enx7aY49PgNnAAAAAAAAAIBfcEoNAAAAAAAAAIBfMHAGAAAAAAAAAPgFA2cAAAAAAAAAgF8wcAYAAAAAAAAA+AUDZwAAAAAAAACAXzBwBoAm5ODBgxoxYsQ3fvzixYu1Zs0aPya6vsLCQsXFxcnj8TTaawIAAADNCT0+ALsJtDoAAPtJTk5WaWmpnE6n2rZtqzvuuEOLFi1SSEiI1dGalS1btmjz5s3auHGj777ly5c3aobo6GgdOXKkUV8TAAAATQ89vn/Q4wNoCTjCGYAl1q1bpyNHjmjr1q3KycnR+vXrrY4EAAAA4FugxwcASAycAVgsMjJSSUlJys3N9d139OhRTZkyRfHx8Ro/frwOHjzo21ZZWamFCxcqKSlJt99+ux5++GHftr/85S/67ne/q4SEBD300EMqLi72bevdu7f++Mc/avTo0YqLi9OTTz6p/Px8TZkyRYMHD1ZmZqZqamok/e+fvG3YsEFDhw5VUlKS9uzZo3379ik1NVUJCQlat26d77m9Xq/Wr1+vlJQUJSYmKjMzU5WVlZKks2fPqnfv3nr55Zd15513KjExUc8884zvsZcvX9aCBQt0++23a8yYMfrwww/rrM+XzxsXF6cxY8bo9ddflyTl5eVpyZIlOnr0qOLi4hQfHy9JWrBggZ544ol6r8nGjRs1evRoxcfHa9myZTLGXLNOH3zwge655x4NHjxYw4YN089//vM676+2tlZHjhxRXFyc77/+/fsrOTn5hmsEAACAloUenx4fgM0ZAGhko0aNMvv37zfGGON2u016erpZsWKFMcaYoqIik5CQYN58803j8XjMO++8YxISEkxZWZkxxpiZM2eazMxMU1lZaWpqaszBgweNMca8++67JiEhwRw7dsxUV1eb5cuXm2nTpvles1evXuahhx4yVVVV5uTJk6Zv377mvvvuM/n5+ebChQsmLS3NbNmyxRhjzHvvvWdiY2PNb37zG1NTU2P+/Oc/m8TERPPoo4/6Ht+/f3+Tn59vjDHm+eefNxMnTjRut9tUV1ebRYsWmfnz5xtjjCkoKDC9evUyP/nJT8wXX3xhcnNzTd++fc3HH39sjDHm8ccfN1OnTjUVFRWmsLDQjB071txxxx2+3Dt37jRFRUXG4/GYHTt2mIEDB5ri4mJjjDEvvfSSmTJlSp21/dGPfmRWr15d7zWZNWuWOX/+vDl37pxJTEw0+/btu2bNJk2aZF5++WVjjDGff/65OXLkSJ33d+XKlTr719TUmO9///vmV7/61Q3XCAAAAM0fPT49Pj0+gC9xhDMAS8yePVtxcXEaOXKkwsPDNXfuXEnStm3bNGLECI0cOVIOh0PDhw9Xv379tG/fPpWUlOitt97SsmXL1KFDBwUFBSkhIUGStH37dn3ve99T37591apVKz366KM6evSozp4963vNBx98UO3atVPPnj3Vq1cvDR8+XF27dlX79u01YsQI5eTk+PYNDAzUD37wAwUFBWnMmDGqqKjQfffd53t8jx49dOLECUnSpk2bNH/+fHXp0kWtWrXSnDlz9Nprr6m2ttb3fHPmzFFwcLD69OmjPn366Pjx45KkV199VQ899JDCwsLkcrk0ffr0OuuUlpamzp07y+FwaMyYMbr55pv1wQcf1GuN67MmM2fOVGhoqKKjo5WYmOjL9a8CAwOVn5+v8vJyhYSEaNCgQdd97ZUrVyokJETz58+v9xoBAACgeaPHp8enxwcgcdFAABZZs2aNhg0bpkOHDumHP/yhKioqFBoaqsLCQu3atUt79+717VtbW6vExEQVFRWpQ4cO6tChw1XPV1JSor59+/puh4SEKCwsTMXFxYqJiZEkderUybe9devWV90uLS313Q4LC5PT6ZQkBQcHS5IiIiLq7H/x4kVJ/7iK8+zZs+Vw/O/v8BwOh8rKyny3v/pabdq00aVLl3y5XS6Xb1t0dHSd97V161b97ne/07lz5yRJly5dUkVFxVXv/1rqsyaRkZF1cn35nv7VqlWr9Otf/1ppaWmKiYnRnDlzNGrUqGvuu2nTJh06dEibN2/2rcn11qhz5871ej8AAABo2ujx6fHp8QFIDJwBWCwhIUH33HOPsrKytHbtWrlcLmVkZGjlypVX7VtSUqLz58/rwoULCg0NrbMtKirK17BJ/2jaKisrG6XR6dKli372s59pyJAhV2376pEG1xIZGSm3262ePXtKktxut2/buXPn9NOf/lTPP/+84uLi5HQ6lZGR4dseEBBw3ef255p069ZNq1evltfr1e7duzV37tw659370vvvv6+nnnpKf/rTn9SuXTvf/ddbIwAAALQs9Pj0+ADsjVNqALDc/fffr3fffVfHjx/X+PHjtXfvXr399tvyeDyqrq7WwYMHVVRUpKioKI0YMULLli3T+fPndeXKFR0+fFiSlJ6eri1btig3N1c1NTVavXq1BgwY4Pstf0OaOnWqnnzySV/jV15erj179tTrsWlpaVq/fr3Onz+voqIi/eEPf/Bt++KLLxQQEKDw8HBJ0ksvvaRTp075tkdERKi4uNh3IZR/5c812bZtm8rLy+VwOHxfBL56JIP0j0Z63rx5ysrK0i233FJn27dZIwAAADQ/9Pj0+ADsi4EzAMuFh4crIyNDa9askcvl0tq1a/Xss89q6NChGjlypJ577jl5vV5J0i9/+UsFBgYqLS1Nw4YN0+9//3tJ0rBhw5SZmalHHnlESUlJKigoqHMl54Z03333KTk5WTNmzFBcXJwmTZpU73OwzZkzR9HR0brrrrs0Y8aMOkc39OjRQzNmzNCUKVM0bNgwnTx5UoMHD/Zt/853vqMePXooKSlJiYmJVz23P9fk7bff1tixYxUXF6dVq1bpiSee8P0Z4pcOHDig0tJSZWZm+q5iPXbsWEnfbo0AAADQ/NDj0+MDsK8AY4yxOgQAAAAAAAAAoPnjCGcAAAAAAAAAgF8wcAYAAAAAAAAA+AUDZwAAAAAAAACAXzBwBgAAAAAAAAD4BQNnAAAAAAAAAIBfMHAGAAAAAAAAAPgFA2cAAAAAAAAAgF8wcAYAAAAAAAAA+MX/B/IvO9A47lf6AAAAAElFTkSuQmCC",
      "text/plain": [
       "<Figure size 1800x576 with 2 Axes>"
      ]
     },
     "metadata": {},
     "output_type": "display_data"
    }
   ],
   "source": [
    "x_axis = df_metrics.rec_size\n",
    "plt.figure(figsize=(25,8))\n",
    "plt.subplot(121)\n",
    "plt.plot(x_axis, df_metrics['GINI index'], 'o-', label='GINI index')\n",
    "plt.plot(x_axis, np.zeros_like(df_metrics['GINI index']), label='Reference')\n",
    "plt.legend(loc='upper left')\n",
    "plt.xlabel('Recommendation size')\n",
    "plt.subplot(122)\n",
    "plt.plot(x_axis, df_metrics['Average Recommendation Popularity'], 'o-', label='Average Recommendation Popularity')\n",
    "plt.legend(loc='upper left')\n",
    "plt.xlabel('Recommendation size')"
   ]
  },
  {
   "attachments": {},
   "cell_type": "markdown",
   "metadata": {
    "id": "_KOQKObcSo8d"
   },
   "source": [
    "As we can see, the selection of different values for this parameter will vary its performance, for example, we can observe that in general terms we achieve a better model when the recommendation size is lower."
   ]
  },
  {
   "attachments": {},
   "cell_type": "markdown",
   "metadata": {
    "id": "zxXvCzJqSwmF"
   },
   "source": [
    "# **Summary**\n",
    "\n",
    "Through this tutorial we could present to the user how the `holisticai` library can be easily used to measure the bias present in recommender systems by the application of the `recommender_bias_metrics` function, which returns the calculated values for different metrics respectively.\n",
    "\n",
    "In addition, we shown how to mitigate the bias by applying some methods, for this opportunity we applied the \"Two sided fairness\" technique to train a fairness model, this is a in-processing method that maps the fair recommendation problem to a fair allocation problem and being agnostic to the data. Consequently we could observe how the metrics are influenced by varing the recommendation size of the method, and showing that this method increases the fairness of the model."
   ]
  },
  {
   "cell_type": "code",
   "execution_count": null,
   "metadata": {
    "id": "jl8KA3AVUtZp"
   },
   "outputs": [],
   "source": []
  }
 ],
 "metadata": {
  "colab": {
   "provenance": []
  },
  "kernelspec": {
   "display_name": "Python 3",
   "name": "python3"
  },
  "language_info": {
   "codemirror_mode": {
    "name": "ipython",
    "version": 3
   },
   "file_extension": ".py",
   "mimetype": "text/x-python",
   "name": "python",
   "nbconvert_exporter": "python",
   "pygments_lexer": "ipython3",
   "version": "3.9.8"
  }
 },
 "nbformat": 4,
 "nbformat_minor": 0
}<|MERGE_RESOLUTION|>--- conflicted
+++ resolved
@@ -1,782 +1,4 @@
 {
-<<<<<<< HEAD
-  "cells": [
-    {
-      "attachments": {},
-      "cell_type": "markdown",
-      "metadata": {
-        "id": "3OXWn1f2YqX0"
-      },
-      "source": [
-        "# **Bias measuring and mitigation in recommendation systems**\n",
-        "\n",
-        "The bias problem can appear in models when the predictions systematically deviate from the true values for certain subgroups in the dataset. This phenomenon can occur due to various reasons such as unbalanced groups in the training data, feature selection, or model specification. Because of this, the bias problem can appear in different tasks, being \"recommendation systems\" one of them. A recommender system aims to recommend the best item according to the user preference.\n",
-        "\n",
-        "There are various techniques to measure bias in recommendation systems. One common approach is to use fairness metrics such as aggregate diversity, exposure entropy, or gini index, which are item based metrics that, in general terms, calculate the distribution to observe the proportions of items are shown to the user.\n",
-        "\n",
-        "Once bias is detected, we can employ different techniques to mitigate it. These methods can be grouped into three categories: Pre-processing, in-processing and post-processing methods. Pre-processing techniques are used to adjust the training data to remove bias, while in-processing methods are applied to build robust models against bias. Finally, post-processing techniques are used to adjust the model's predictions to remove bias.\n",
-        "\n",
-        "A recommender system can be biased in multiple ways. For example, we may be concerned that the artists in our database will not get equal representation (item fairness). Alternative, our main concern may be that different groups of users (e.g. male/female users) will get different music recommendations (user fairness). In the following, we will show how to explore the data for fairness, and measure these various types of fairness using the holisticai library.\n",
-        "\n",
-        "Through this tutorial, we pretend to present you tools which can be easily applied to measure and mitigate the presence of bias in recommender systems, focusing on the task of correctly predicting users' music preference.\n",
-        "\n",
-        "We will follow the traditional outline for this tutorial:\n",
-        "\n",
-        "1. Packages loading and installation\n",
-        "2. Data exploration\n",
-        "3. Model training\n",
-        "4. Bias measuring\n",
-        "5. Bias mitigation\n",
-        "6. Results comparison"
-      ]
-    },
-    {
-      "attachments": {},
-      "cell_type": "markdown",
-      "metadata": {
-        "id": "TY3Lc4BBa6rE"
-      },
-      "source": [
-        "## **1. Packages loading and installation**\n",
-        "\n",
-        "First of all, we need to import the required packages to perform our bias analysis and mitigation. You will need to have the `holisticai` package installed on your system, remember that you can install it by running: \n",
-        "```bash\n",
-        "!pip install holisticai[all]\n",
-        "```"
-      ]
-    },
-    {
-      "cell_type": "code",
-      "execution_count": 1,
-      "metadata": {
-        "id": "a4uAy950YwAB"
-      },
-      "outputs": [],
-      "source": [
-        "# Base Imports\n",
-        "import pandas as pd\n",
-        "import numpy as np\n",
-        "import matplotlib.pyplot as plt"
-      ]
-    },
-    {
-      "cell_type": "code",
-      "execution_count": 2,
-      "metadata": {},
-      "outputs": [],
-      "source": [
-        "np.random.seed(0)\n",
-        "import warnings\n",
-        "warnings.filterwarnings(\"ignore\")"
-      ]
-    },
-    {
-      "attachments": {},
-      "cell_type": "markdown",
-      "metadata": {
-        "id": "AcG35BN7nnH3"
-      },
-      "source": [
-        "## **2. Data exploration**"
-      ]
-    },
-    {
-      "attachments": {},
-      "cell_type": "markdown",
-      "metadata": {
-        "id": "HgRHiQjUY44J"
-      },
-      "source": [
-        "The dataset that we will use is the \"Last FM Dataset\" which is a publicly available dataset that contains a set of artists that were downloaded by users. It includes personal information about the user, specifically sex and country of origin. A user can download more than one artist. We will use the column \"score\", which contains only 1s for counting the interactions.\n",
-        "\n",
-        "Source: [GroupLens ](https://files.grouplens.org/datasets/hetrec2011/hetrec2011-lastfm-readme.txt)"
-      ]
-    },
-    {
-      "cell_type": "code",
-      "execution_count": 3,
-      "metadata": {
-        "colab": {
-          "base_uri": "https://localhost:8080/"
-        },
-        "id": "qmFz5l9ebgCs",
-        "outputId": "f53080ce-8202-44e1-c935-115276104d63"
-      },
-      "outputs": [],
-      "source": [
-        "from holisticai.datasets import load_dataset"
-      ]
-    },
-    {
-      "attachments": {},
-      "cell_type": "markdown",
-      "metadata": {},
-      "source": [
-        "To speed up the process, the `load_dataset` function of the *holisticai* package allows to return the raw dataset or the preprocessed dataset by setting the `preprocess` parameter to `True`. This function also allows to return the dataset and the protected as a pandas dataframe or as a numpy array. You will find more information about the target and the protected groups of this function in its documentation.\n",
-        "\n",
-        "In this tutorial, we will use the preprocessed dataset as a pandas dataframe."
-      ]
-    },
-    {
-      "cell_type": "code",
-      "execution_count": 4,
-      "metadata": {
-        "colab": {
-          "base_uri": "https://localhost:8080/"
-        },
-        "id": "ipD0iR52bkK1",
-        "outputId": "bcd6261c-e825-4acd-f51f-4162abb531ed"
-      },
-      "outputs": [],
-      "source": [
-        "df_pivot, p_attr = load_dataset(dataset='lastfm')"
-      ]
-    },
-    {
-      "cell_type": "code",
-      "execution_count": 5,
-      "metadata": {},
-      "outputs": [
-        {
-          "data": {
-            "text/plain": [
-              "<Axes: >"
-            ]
-          },
-          "execution_count": 5,
-          "metadata": {},
-          "output_type": "execute_result"
-        },
-        {
-          "data": {
-            "image/png": "iVBORw0KGgoAAAANSUhEUgAAAYUAAAG1CAYAAAAWWejlAAAAOXRFWHRTb2Z0d2FyZQBNYXRwbG90bGliIHZlcnNpb24zLjcuMiwgaHR0cHM6Ly9tYXRwbG90bGliLm9yZy8pXeV/AAAACXBIWXMAAA9hAAAPYQGoP6dpAAA/cElEQVR4nO3deXxU5b0/8M9zzmzZ95AQEiBAWMISFtlEkUVAQKzcVmsVl2sVt2qtW2nvz9t621qt2ipStd5aUWu1XrXuWEVxY0eURXYCIYHsezKZzMx5fn8MORASIMskZ86Zz/v14qXMcuZ7QnI+eZbzPEJKKUFERARAMboAIiIKHQwFIiLSMRSIiEjHUCAiIh1DgYiIdAwFIiLSMRSIiEjHUCAiIh1DgYiIdAwFIpNavnw5hg4dig0bNhhdClmIzegCqLX8/Hy88sor2LhxI4qKitDQ0ICoqCj0798fEyZMwIIFCzBy5Eijy6Re8MYbb2DZsmV48MEHsXjxYqPLoTDBUAgRUkqsWLECK1asgKZpyM3NxUUXXYT4+Hg0NDRgz549ePHFF/Hcc8/h/vvvx5VXXml0yWSwK6+8EvPnz0ffvn2NLoUshKEQIlasWIHly5cjPT0djz76KMaPH9/mNRUVFVi5ciXq6uoMqJBCTWJiIhITE40ug6xGkuEKCgrkiBEjZG5urty7d+9ZX+/1elv9/b777pM5OTmyoKBAvvDCC3LhwoVy1KhR8qqrrtJfk5+fL++55x45bdo0mZubK88991x5zz33yPz8/DbHbznekSNH2jy3fv16mZOTI5944olWj1911VUyJydHejwe+dhjj8kZM2bI3NxcOWvWLLl8+XLp8Xg6+NVofT7PPfecnDt3rhw5cqQ877zz5G9/+1tZV1fX5j0zZsyQM2bMkHV1dfJ3v/udnDFjhhwxYkSrOteuXSv/8z//U55zzjkyNzdXzpkzR/7hD3+QtbW1bY7X1fPp6mcsX75czpkzR+bm5sr77rtPf669Py3/Lk888YTMycmR69evD0odXq9XPvXUU/LCCy+Uubm58vzzz5cPP/xwu+e6adMmuXTpUnneeefJ3NxcOXXqVPmDH/xALl++vN2vC5kHWwoh4PXXX4fP58PChQsxZMiQs77eZmv/n+23v/0tNm/ejOnTp2P69OlQVRUAsG3bNlx33XVoaGjAzJkzMXjwYBw8eBBvv/02Vq9ejb/97W8YPXp0UM7ljjvuwPbt2zFv3jzYbDasXr0ay5cvx44dO/DUU09BCNHhY/3ud7/D5s2bcdFFFyEmJgZffvklVq5cic2bN+Mf//gHnE5nq9c3Nzfj6quvRk1NDc4991xER0ejX79+AIBXXnkFv/rVrxAREYF58+YhKSkJGzduxLPPPotPP/0U//jHPxAbG9ut8+nqZ9x+++3Yvn07zj//fMyePRtJSUmYOHEiYmJisHr1asyaNQvDhw/XX9/eMU7W1TruuusubNmyBeeddx6mT5+Ozz//HP/7v/+LyspKPPjgg/rrPv/8cyxduhTR0dGYOXMm+vTpg+rqahw8eBAvv/wybrvttjPWRyHO6FQiKZcsWSJzcnLkP//5zy69v+U362nTpsmCgoJWz2maJufNmydzcnLkW2+91eq59957T+bk5Mi5c+dKv9/f5nhdaSnMmTNHVldX6483NTXJyy67TObk5Mg333yzU+czceJEWVhYqD/u9/vlbbfdJnNycuSTTz7Z6j0zZsyQOTk58pprrpENDQ2tnissLJS5ubly7Nixcv/+/a2e++///m+Zk5Mj/+u//qtb59Odz1i4cKGsqKho83V4/fXXZU5Ojnz99dfb/Tq111LoTh2XXnqprKqq0h9vaGiQs2fPlsOGDZOlpaX64y3/Brt27WpTU3vnQebCKakhoLy8HADQp0+fNs8VFhZi+fLlrf48//zz7R7nxz/+MTIzM1s99vXXX+PgwYMYO3YsFi1a1Oq5+fPnY/z48cjPz8eWLVuCci4333wz4uLi9L87nU787Gc/AxBoEXXG1VdfjYyMDP3viqLg3nvvhaIopz3Wz3/+c0RGRrZ67O2334bX68VVV12FQYMGtXruzjvvRFRUFN566y00Nzd3+Xy68xl33HFH0MYGulPH3Xffjfj4eP3vkZGRuPjii6FpGnbs2NHm9ae21ABwjMMCGAohrqioCE8++WSrPy+88EK7r22vC+i7774DAEyaNKnd90yePLnV67pr4sSJbR4bP348VFXFrl27un2szMxMpKeno6ioCLW1ta2eczqdGDp0aJv3tJxby7meLC4uDiNGjIDH48HBgwc7VEN759OdzwhW111362hvqnN6ejoAoKamRn/s4osvBgBcdtlluP/++/H++++juLg4KPWT8RgKISA5ORkAUFpa2ua5SZMmYc+ePdizZw927tzZoeOcrGWmUmpqarvvSUlJafW67mqvBpvNhoSEBNTX13fqWElJSWf8jFNrTkpKanfMouV1Led6qpbHTw2Zkz/rZO2dT3c+43Tv6Yru1NHeOEPLuJSmafpjc+bMwTPPPIPhw4fjjTfewJ133onp06dj8eLF+Oqrr7p9DmQshkIIGDduHABg3bp13TpOexfEmJgYAEBZWVm772l5PDo6us1x/H5/m9efLTxausJO5vP5UFVV1eozOqKiouKMn9Fybi1ON4jd8rr2agNOfA1OPd7p3tPe+XTnMzoz+H423amjMy644AK88MIL2LhxI55//nlce+212L9/P5YuXYr9+/d369hkLIZCCFi8eDFsNhs+/PBDHDhwIKjHbpm1snHjxnafb1kiITc3V3+spQ/92LFjbV6/ffv2M35ee5+zZcsW+P3+VjNoOqK9Yx05cgTHjh1DRkbGWWfhtGj53PaWg6itrcWuXbvgdDrb9MGfrob2zqc7n3E6ihL48WwvnE+nJ+o4k8jISEyZMgXLli3D0qVL4fV68fnnnwfl2GQMhkIIyMrKws033wyv14sbbrgBX3/9dbuva6/Jfzbjx4/HwIEDsWXLFqxatarVc6tWrcLmzZsxYMCAVjfLtfRxv/baa61ev2fPntOOZ7R46qmnWvU/ezwePPbYYwCA//iP/+hU7S+88AKKior0v2uahocffhiapnVq2YdFixbBbrfjpZdewuHDh1s99/jjj6O+vh6LFi2Cw+Ho8vl05zNOJyEhAUD74Xw6PVHHqTZt2gSfz9fm8ZaWncvl6vKxyXi8TyFE3HrrrZBS4s9//jOuuOIK5ObmYvTo0YiLi0NdXR2Kioqwdu1aAMCECRM6fFwhBB566CFcd911uPPOO/Huu+8iOzsb+fn5+PjjjxEVFYWHH35Y/60UAGbNmoUBAwbg3XffRXFxMUaPHo1jx47pc+Y/+OCD035ednY2FixY0Gpef0FBAS644AJccsklnfqajBs3Dt/73vda3aewe/du5Obm4oYbbujwcfr164dly5bhgQcewKWXXoqLLroIiYmJ2LRpE7Zu3Yrs7Gzcfffd3Tqf7nzG6eTl5SEiIgIrV65EdXW1Pr6xZMmS03b/9EQdp/rNb36DkpISjBs3DhkZGbDb7di5cyfWr1+PjIwMLFiwoFvHJ2MxFEKEEAI/+clPsGDBArzyyivYsGED3n33XbjdbkRFRSEzMxNXXHEFLrnkklZdPR0xZswY/N///R+eeuoprFu3Dp9++ikSEhKwYMEC3HLLLcjOzm71eqfTieeffx4PPfQQ1q5di+3bt2PIkCF49NFHERcXd8ZQePzxx7FixQq88847KC0tRZ8+ffCTn/wEN954Y6f7zn/xi1/go48+wj//+U8UFRUhPj4eV199Ne644452p0OeyZVXXon+/fvjueeew7///W+43W6kp6fj+uuvx0033XTarqjOnE9XP+N04uLi8MQTT2DFihV488030djYCCDQGjjTmECw6zjV0qVL8fHHH2PHjh1Yt24dhBDo27cvbrrpJlxzzTWtpvCS+QgppTS6CDK/JUuWYOPGjdizZ0+3j/Xzn/8cb775JlavXq3fkdzbgnk+RGbCMQUiItIxFIiISMdQICIiHccUiIhIx5YCERHpGApERKRjKBARkY6hQEREOoYCERHpGApERKRjKBARkY6hQEREOoYCERHpGApERKRjKBARkY6hQEREOoYCERHpGApERKRjKBARkY6hQEREOoYCERHpGApERKRjKBARkY6hQEREOoYCERHpGApERKRjKBARkY6hQEREOoYCERHpGApERKRjKBARkY6hQEREOoYCERHpGApERKRjKBARkY6hQEREOoYCERHpGApERKRjKBARkY6hQEREOoYCERHpGApERKRjKBARkY6hQEREOoYCERHpGApERKRjKBARkY6hQEREOoYCERHpGApERKRjKBARkY6hQEREOoYCERHpGApERKRjKBARkY6hQEREOoYCERHpGApERKRjKBARkY6hQEREOoYCERHpGApERKRjKBARkY6hQEREOoYCERHpGApERKRjKBARkY6hQEREOpvRBRAFm5QS0g9AAIoqgn98TUJqPXd8IiMxFMhUpJTQ/BJCiDYXZE+jH43VXjRUNKOhyofGai+aan3weTT4vRI+b+C//ub2/q5BSsDmUKA6FNgcou3/20/8vyvGhshEO6IS7YhOciAyzgbVrnSoTqJQJqSU0ugiiNoTuKgCQglcVD0NflQVNaH6aBPqK5rRePzCH/jjg+Yz9lvZEakiMsGGqAQ7ohLsiEwIBEZilguxqU4oqtDDQlEFhGBYUOhhKFBI0PwSQgGEEND8ErUlHpTnu1FZ6EZVkQc1x5rQVOc3uswuU2wCcWlOJGa6kNDPhaSsCCRmumB3qQDaBiCRURgKZIiTQ8Bd68PR7+pQeqARlYfdqDrqMfy3/t4SlWhHQj8XEjNdSB0UiT5DoqDalVZfH6LexFCgXqFpEgKB34SbG/04trsex3Y3oHhPPWpLmo0uL2QoNoGUgRFIGxaNviOikdQ/Aooi9C4nop7GUKAe03Ih8zVrKNnboAdBVVETwO+6DrG7FKQOiUL6sCj0HRGN+HQXADAkqMcwFCioWi5WTfU+HNpcg8NbalB6oDEwhZO6zRWjou+IGAyYEIe+I6IhFEBKQOFYBAUJQ4G6rSUIPI1+HNpcg0Oba1C6rwH8zupZjkgFWXmxGDgxHmk5UYAAIDlYTd3DUKAuaQmCZrcfh7fU4NCWWhTvqWeLwCCuGBVZY+OQPTEOKYMiA91zggPV1HkMBeowKSUgAU0DDm+pQf6mahzb1QDNz2+hUBIRb8OAcXHInhyPpKwIjj9QpzAU6KxaLiqN1V7s/rQC+76qgqfevPcMhJPETBdyzk/EoMnxUGyC3Ut0VgwFOq2WMCje24Bdn5SjcFsdu4dMyh6hYNDkeAybkYTYVCdbD3RaDAVqRWoSEIDfK3FgXRV2r6lEzTGP0WVRsAig7/BojLgwGX2HRzMcqA2GAgEIjBcIIVBf0YzvPi7HgXXV8DaxWWBlcelOjJiVhOzJCRBc8ZWOYyiEuZaWQWOVF9+8U4qDG6rZRRRmXLE2jJybjGEXJAFgOIQ7hkKYavlnd9f48O27pTiwrpqziMJcZIIdoy5KwZBzEwAwHMIVQyHMtPxze+r9+PbdUuz7qipsFp+jjolOtmPMwlRkT4wP3C3NcAgrDIUwIjWJ5kY/tn1Qhr2fV8Lv5T89nV5cmhNjLk7FgPFxHJAOIwyFMKD5Jfw+iW3vlWLPmgr4mvlPTh2XkOFC3iWpyBwdC02TXGfJ4hgKFtby293BjdXY/H/FaKr1GV0SmVja0ChMvrIvYpIdvAHOwhgKFiWlRG1JM9a/fBQlexuMLocsQrEJjJidjDELU7j/tEUxFCxG8wf2AP72nVJ8t7qc00upR0Qn2THpir7IGBkDqUm2HCyEoWARLX29h7fWYNM/i9FY5TW6JAoDmXkxmHRFX7hibBxrsAjLhMLQoUPP+poHH3wQixcv7oVqepfUJOorvdjw8lEc/a7e6HIozNicCsYsSMGI2cmcwmoBlgmFb775ptXfL7/8cixZsgQLFy7UH8vKykJiYmIvV9ZzNE1CCGDnR+X45u1S3m9Ahorv68TUa/ohKcvFfRxMzGZ0AcGSl5fX5rH09PR2H2/R1NQEl8vVc0X1IM0v4an34YvnClG8hwPJZLzqox588NABjFmYilEXpXCbUJNSjC6gtyxfvhxjx47Ftm3bcPnll2PUqFH4+9//jg0bNmDo0KHYvn17q9ffcsstWLJkSavHDhw4gJtvvhnjx49HXl4ebrzxRhQUFPTmaeh3JB/ZVou3fr2fgUAhRWrAN2+X4t+P5aOpzselU0wobEIBALxeL+666y4sWrQIzz77LM4999wOv/fIkSP44Q9/iJqaGvz+97/HI488gsrKSlx77bVobm7uwapP0PwSfq/EVysL8dkzR9DcyI1uKDSV7GvE27/ejyPf1gI48csMhT7LdB91hNfrxZ133on58+frj23YsKFD733yyScRFxeHv/3tb3A6nQCAcePGYdasWXjttddw5ZVX9kjNLaSUqCpswuf/ewR1Zb0TQkTd0dzox2d/OYLBU+sx6Yp0CIWD0GYQVqEAANOnT+/S+7766ivMnz8fqqrC5wvcGRwbG4sRI0Zgx44dwSyxFU2TEAC2fVCGbe+V8r4DMp39a6tQeqAB5/84EwkZLt7TEOLCKhQiIiIQFRXVpfdWVVVh5cqVWLlyZZvn7HZ7d0trl+aXaHb7sebpApTub+yRzyDqDbUlzXj/9weRd0kqRs5J0Td1otATVqHQ3jdhS1eQ19v6Zq/a2tpWr4+Li8P06dPxox/9qM0xuho0Z6JpEjXHPFi94jBvRCNL0PwSX79RgopDbky7rh+7k0JUWIVCe9LS0gAEZhaNGzcOAFBZWYmdO3di5MiR+uumTJmCffv2YcSIEVBVtcfrOvJNLb56vpArmpLlHP66FvXlBzHztgFwRqkMhhDDUEhLw5gxY7BixQrExMTAZrPh2WefRUxMTKvX3X777fj+97+P66+/HpdddhmSk5NRXl6OjRs3YsKECa1ukuuqljVkvnmnBNveLwOYB2RRFQVNePd3+zHzlv5I6Ofi/QwhJKympJ7OI488gqysLCxbtgwPPfQQrr766latBADo378/XnvtNcTHx+PXv/41rr/+ejzyyCNwu90dWmLjbFoWslvzlwJse4+BQNbnrvZh1R8OomBrrdGl0Ekss8yFmWl+iaZ6Hz558jAqjzQZXQ5Rrxu9IAV5F/fhAHQIYCgYTGoSFQVufPLnAm6CQ2Gt//jY4wPQgt1JBmIoGEhKiYJvavHFXwu5mB0RgKQsF2bdPgCOCA5AG4WhYKB9X1Vi/UtHwX8BohNiUh2Ye9dAuKJtDAYDMBQMsvOjcmx5vdjoMohCUnSSHXPvHoiIWDuDoZcxFAyw9a0SbP+gzOgyiEJaZIIdc+8aiKgEBkNvYij0sk2vHcOu1RVGl0FkChGxNsz52UDEpDgYDL2EodCLNr56FLs/rTS6DCJTcUarmHPnQMSlORkMvYCh0MNa5l2vf/ko9n7OQCDqCkekigt/OgAJGS4GQw9jKPSCdS8VYd+XVUaXQWRqdpeC2bcPQNKACN7H0IO4zEUP2/J6MQOBKAi8TRo+evwQqgqbuM1nD2Io9BApJb77uBw7Pyo3uhQiy/B5NKxefgiN1V4GQw9hKPQAqUkc2lyDzbwPgSjomur8+PcfD8Hb5IemMRiCjaEQZJomUby3AV89X8SVTol6SH15Mz5+/BA0n4RkMAQVQyGINL9EzVEP1jxdwKYtUQ+rKGjCmqcLIBHorqXgYCgEieaXaKz24qPH8+Ft0owuhygsHP2uHmtXFnG57SBiKASBpkl4m/z46E+H0FTnN7ocorBycEM1vn6T43fBwlDoJiklpF/i48cPoa6s2ehyiMLSjg/LsfvTCnYjBQFDoZuEEPhqZREqCrhjGpGRNv3zGI7tqud4XjcxFLpBahK7PinHoc01RpdCFPakBL74ayGa6nycqtoNDIUu0vwS5Yfd2PJ6idGlENFxngY/Pn26AJCckdRVDIUu0DQJr9uPNc9w6ilRqKk45Mamfx7jjKQuYih0gQCw5i9H4K72GV0KEbVjz2eVOLixmt1IXcBQ6IKv/1WCkr0NRpdBRGew/qUi1JU2szXfSQyFTtD8EgXf1GLnv7nIHVGo8zVLfPrUYWh+LoXRGQyFDtL8Eg1VXnz1fKHRpRBRB9WWNOOr5wshuP9ChzEUOmHN0wVcwoLIZA5/XYvvVpeztdBBDIUOkFJi23ulqCrkDWpEZvT1myWoK+P4QkcwFM5C80tUH/Vg+6oyo0shoi7SfBJfPFcIzlI9O4ZCB3z5t0JI9hoRmVrFYTe2fVDGm9rOgqFwBlJKbHuf3UZEVrH9/TJUH/WwG+kMGAqn0dJttGMVp58SWYXml/iS3UhnxFA4HRHoNuJvFETWUlXUhB0fcjbS6TAU2iE1ie3vl7HbiMiivn2vFPUVnI3UHobCKTS/RHWxB9s/4GwjIqvSfBJfrSyCorIf6VQMhVMoqsDaF4r4GwSRxZXub8TeLyr5s34KhsJJNL/EwY3VqDjkNroUIuoFW98qgd/H+eYnYyicRGoSX7/JTXOIwoWn3o9t7/HehZMxFI6TmsSOf5ejscprdClE1It2fVKBxmofZyMdx1BAIBA8DX4uiU0UhjSfxJbXi7mS6nEMBQBCEdjyRjF8HvYtEoWjQ5trUH64kYPOAGxGF2A0zS9Rc8yDA+urjS4lKN7ZtRzbitec9vmfTP0LYp1JrR5r8jbgqQ23odFbi8W5d2N46hT9uVpPBd7f/TSO1OxCrDMJMwZdhZzkc1q9f3fZenyw5xncPPlJuGxRQT0fot6y6dVjuOjeQUaXYbiwDwVFFdj46lHAIr8gjO07BwMSRp/yqMQHe/6COFdKm0AAgM/yX4FXa273eO/sWo46TyVmDroKhTV78MbOR3HTxCcQH5EKAPD5m7F6/0pMz76CgUCmVnbQjUNbapCVFxvW9y+EdShofonC7XUo2ddodClB0y9uKPrFDW312JHqXfBqHozsc36b15fWF+Drox9i2oAf4PP8V1o95/V7cKhqB5aM/TWy4nMxru9cFNbsxsHKbzAuYw4AYP2Rt+G0RWFs+uyeOymiXvL1m8XIyos1ugxDhfWYghDAljeKjS6jx+0o+QKAQG6f89o899G+5zA0eSKy4oa3ec6neQFIuGzRAAAhBJy2KHg1D4BA19LagjcxZ8h1ECKsv5XIIurLvdi1uhxaGM9ECtufZM0vcWhLDepK2+82sQq/5sOusrXoFzdU7/Jpsat0LQpr92DmoKvbfW+EPRoJEWn46vDrqHaXYEfx5yipP4S+MUMAAJ8ceBGDEsciKz63x8+DqLfs+LAcMowHnMM2FBRVhMVuagcrv4HbW4eRp7QSvH4PPt6/EhP7LWwTFiebP/QmHKz8FivW34K3dj2Oif0WIDN+GAprdmNP2QbMHtx+oBCZlafBjz2fh+/yF2E5pqD5JY7uqkd1kcfoUnrczpIvoAgbhqee2+rxtQVvQpN+nNt/8RnfPyBhFH4y5WmUNRxBjDMRsa5kSKnhw33PYVLmIsS5UrGlaBU2Fb4HKYGJmQsxPmNuT54SUY/77uMKDLug7aSMcBCWLQVFFdj+fqnRZfS4Zp8be8s3ITtxDCLtMfrj1e5SrC94Cxdk/wgOW8RZj+OwRSAjLgexrmQAwLfHPkFDcxWm9r8U+ZXfYvWBFzEj+yrMHLQEq/evxKGq7T12TkS9obHKi/yN1WHZWgi7UND8EqX7G1B20PqL3u0p39jurKPP819BjDMR/eNzUe0uRbW7FPXN1QCARm8Nqt2lkKfZlNrja8Sa/H9gRvZVcKgu7Cz9EsNTJmNoyiQMTZmIYalTjg9sE5nbjn+Xh+XU1LDrPlJUgW3vW38sAQjMOnKorjY3m9V4ylHlLsaK9be0ec+qvc8CAO6a9gJc9rb3HXxx6DXEu1L1oKnzVCEteqD+fIwjAcX1h4J4FkTGqDnmwZFva5ExMiaswiGsQkHTJGqOenD0u3qjS+lxDc01OFS1Dbmp02BXna2eu2DgFWj01rZ6rKzhCD7L/wemZH0PGbE5bd4DABWNR7G56AMsGfs/EMc3uY12xKGisUh/TXljIaId8cE/ISIDbF9Vhswx4XXfQliFgqIIbPvA+mMJAPBd6VfQpL/dexMy49vek9ByN3J6zGAMTZnU7jE/2vc3jEg9FxmxQ/THhqVMwWvbH8KnB/4OANhXvgWXjV4WjFMgMlx5vhul+xuQPDAybFoLYTOmIKVEXXkzCr6uPfuLLWBnyReIssdhYOKpS150zf6KLThS8x1mZF/V6vEhyRNwQfYV2Fa8BtuKP8WM7CsxOGlcUD6TKBRs+6AsbAIBAIQMk90lpJTY+Oox7FlTaXQpRGQyi+4fjLg0Z1gsrx02LQXND+RvrDa6DCIyoT2fVQLWzwMAYRIKml+iYGsNmhu5XwIRdV7+pmpofqOr6B1hEQqKKrDvyyqjyyAik2pu1FCwtSYsbmazfChIKdFQ2YzivQ1Gl0JEJrZ/bVVYDDiHQSgAe7+ssswmOkRkjOLdDWis9hpdRo+zfCgIARxYV210GURkclIC+76ssvxeC5YOBc0vcWxXPRqrrJ/uRNTzDqyrgmLxaamWDgVFFdj7BQeYiSg46iu8KN7bYOkBZ0uHgqfBh8JtdUaXQUQWsu/LSksPOFs2FDS/RP6m8JhCRkS9p2BrLXwe697zZNlQUFSBI9+ylUBEweX3ShRur7PsL5yWDQWfR0PJPt6bQETBd2RbrWW7kCwZCppfonBHHTSfNZOciIx1dGc9pEWnployFAJdR+GxRDYR9T5Pgx9l+Y2w4iLTlgwFqUkU7bD+7mpEZJwj39TBgplgvVCQmkTpgUY0N4bJkoZEZIgj22oteSOb5UIBAAq+YdcREfWs2pJm1Jc3G11G0FkuFITCqahE1DsKvqm13NRUy4VCTYnHkulNRKHnyLY6y01NtVQoaH7JWUdE1GtK9zfA22St8UtLhYKiCpRwMx0i6iVSA4r3NFhqOW1LhYKUgZlHRES9peygta45lgqFmmMeeN3WXaiKiEJP2cFGS01NtUwo+H0a92Emol5XcdjN7qNQpNoUlHIBPCLqZb5mieqjTUaXETSWCQUAKDvoNroEIgpDpfsbLbMAp2VCoanehwbuxUxEBig72AjFZo1xBUuEgqZJlHHWEREZxEozkCwRCpBAWT67jojIGPXlXngafEaXERSWCAVFFag4ZJ2kJiLzKd3faIlZSJYIBQCoLLTO6D8RmU9ZvhswfyZYIxS8TX546q21/ggRmUttsccSi+NZIhRqS7gqKhEZq7bUY3QJQWH6UND81rpxhIjMqa7MGr+cmj4UAKC21Br/GERkXn6vRGO1+e+VMn0oKKpATYk1mm1EZG41xR5Iae7RZtOHAgDUMhSIKATUlnhMvz2n6UNBSok6dh8RUQioLWk2/TLapg8Fd40Pfq+5k5mIrKG21APBUDCOlBI1x9h1REShwQqTXswdCn7JQWYiChn15c0cUzCWgLvWGotQEZH5SQ3w1Jv7mmTqUBAq0NzA5S2IKHQ0mfyaZO5QEAJNJk9lIrKWpjpzX5NMHQoAuBAeEYUUT53f1EtoMxSIiILI0+CD1IyuouvMHwoW2e2IiKzB0+CHmTdWsEAosKVARKHD0+A39Q1spg4Fv1fj3cxEFFI89X5TL3Vh6lBgK4GIQo3Zu7QZCkREQWT265KpQ6G50dxffCKyHoaCgaSJ5wITkTVpJh/nNHcoGF0AEdEpzHzjGmDyUGAqEFGoMXsPhqlDweRboRKRBZn5bmYAsBldAFEouGBpJuyRqtFlkAWY+R4FwOyhwKYCBUnf0bHwSsBj7inmFAKEuTPB3KHATKBgEQL42zY/3txr8rY/GS7aDry52GF0GV1m6jEFDjRTsKiKYCuBgsLsLQVThwJbChQMjsjAj0GTue85ohChMhSMxFSg7nPFBHpRm3z8fqLuc5h8voKpQ8HmMHX5FCKc0YGf4iZ2H1EQRNjM3VQw9VXVGW3qcXIKEc6olpaCwYWQJUTaja6ge8wdClEmb6dRSHAc/z7imAIFQ4TJf1c1dSjYIxgK1H2OiJbuI44pUPdFMhSMY3cqEKY+AwoFjojANxGnpFIwRNg5pmAoB5cmoG5q+R5ys/uIgiDSBmgmni/PUKCwZ3cdv0+BLQUKgigHYOaFUk0fChxspu6yuxT4NGnqH2QKHckR7D4yFEOBusvmVOFh1xEFSWqkMPVdzaYPBXYfUXfZHAoHmSlo+kQBwsQLIJk6FKQmeQMbdZvNIdhSoKBh95GBNE0iOtHktw+S4WwOhfcoUFA4VCDawVAwjKIKxPYx77rlFBpUu4Cb3UcUBMkRRlfQfaYOBSEE4tKcRpdBJqfYFDQyFCgIzN51BJg8FAAgKtFh+k0tyFiKTcDtNboKsoKUSPNfjEwfCooqEMlxBeoGoQo0+TmmQN2XHAH4TH7Di+lDAQBiUzmuQF0nVG7FScGRypaC8aSUiEnhuAJ1gyK4bDYFRXq0uW9cAywQCppfsqVA3aIIrntEwZGTKEx94xpggVBQVIEYhgJ1g1C4lwJ1X3IEEOc0dyAAFggFTkul7mJLgYIhJ9H8gQBYIBQAIDrJAcXkm2WTMRQboAiOKVD3DU1UTD/zCLBIKCiqQGI/l9FlkAk5owJrZ7GlQN01NNH8g8yARUJBahLJ2ZFGl0Em5Irm/swUHMMsMMgMWCUUJJAy0AKLjlCva1lll91H1B1pUUCUyRfCa2GJUFBUgdTBUUaXQSbUskkTu4+oO3ISLXEpBWCRUACAqAQ7XDHccIc6xxHJ/Zmp+3IShCUGmQELhQIAJA/kuAJ1TsvOfRxToO4YlmSNQWbAQqGg+SVSGArUSY6IQChw5zXqKgFr3MncwjKhIBQgZRBDgTrH7uKYAnVPRgwQYaH7pKwTCkIgeUAE91agTrFHBH4E2FKgrrLSIDNgoVAAAnvtxvXlkhfUcXangma/BEcUqKuGJgp4LTLIDFgsFKQm0XdEtNFlkInYXCpbCdQtE9IELNR7ZK1QAIDM0bFGl0AmYnNwgx3qurQoICtWscwgM2CxUBCKQOqgSL2fmOhsVLvCrTipyyb3VaBJa33/WO7qKRSBDHYhUQfZHIIzj6jLzs2w3CXUeqGg+SUy2IVEHaTaFTR6ja6CzCjSDoxKEVAs1HUEWDAUFFUgc1QMp6ZSh6g2ATdbCtQF56QpUBXrXWgsFwpAYOmCZK6aSh1hE3BziQvqgil9rbPe0cksGQqaX6LfKHYh0dkJhWMK1HmKACZnKLCxpWAOQgEy82KMLoNMQCiC9ylQp41MFoiyWy8QAKuGghCIT3chKsFudCkU4thSoK6YkmGN/ZjbY8lQAAJ3N2eNYxcSnZlQuGw2dd60ftbsOgIsHAoQwOApCUZXQSFOEdyKkzpnWKJAWpQ1AwGwcCgIIZDQz4W4dC6QR6enCC6bTZ1z4UDrdh0BFg4FIDALadCkeKPLoBBlcwXWrGEoUEfZFWBWf+t2HQEWDwVFFcieEh/YGonoFK5obsVJnTMp3bqzjlpYOhQAIDLOjvRhUUaXQSHIGW0DwDEF6rg5A1X4Ldx1BIRBKGh+iSHncsCZ2nJGBb792X1EHRHnBCamC0subXEyy4eCogpkjY2DM0o1uhQKMc4othSo42ZmKWGxpprlQwEAhACyJ8cbXQaFGEckxxSo4y4ZEh6/WIZFKABAzvmJRpdAIcYR0RIKBhdCIW9sqkBGjPWWyW6PzegCeoNQBOL6ONEnJwolexuMLodCRMsOfWYNBU/RDjRsfQue/E3wVR+FEhkHZ7/RiJv1E9iTB7R6rdQ01G9+DfWbX4Ov/BCE3QV72lAkXHQvHGlDAQCauxaV7/0W7r1fQImIRdz5NyJ6/OJTPnMnSp+7Fum3vQlbQr/eOlXDLRqiwqdJS09FbREWoQAEBpxHzk1mKJDO4Qq0FMy6IF7tF8/BU7AVkblzEJOWA39dOeo2/gPupy9Dnxv+DkefIfprK//1/9Cw7X1E5V2MmElXQGt2w3tsF/z1Ffprqj58FJ78zYifeSu8FQWofPtXsKdkw5mVBwCQUqLq/QcRM/mqsAqE1EhgakZ4tBKAMAoFRRXIyI1BfIYT1UUeo8uhEGB3KfBLCa9mdCVdEzv1aji+/xCE7cTCj5Gj5uHYisWo/eKvSP7+7wEADTtWoeGbt5H8wz8hcsSs0x7PvfczxM/5GaLzFgEAvCV74d6zRg+Fxm3vwl99DLHn39BzJxWCFg1WISXC5n6nsBlTAI63FuakGF0GhQibS0GzSVsJAODMymsVCABgT+oPe8ogeMsO6o/VrX0RjoxRiBwxC1LToDU3tns86fVAcZ1YRFKJiIPmbQIAaM2NqP7oT4i78A4ozsgeOJvQ5LIBFw+25g5rpxNWoaCoAgPPiUNUIpfUJsDmVOAx6XjC6UgpoTVUQI0M3JujNdWjuWg7HBm5qP7ocRT+bgoKfzMJRX+ch4Ydq1q915GRi7q1L8BbcRjufV+haf9XcGaMBADUfv6/UGP6IGrMxb1+TkaaO1BBRNj0pwSEVSgAgJTAiNlJRpdBIcDmUEw7nnA6jdvehb+2FJGj5gEAfFVHACnRuGMV6re+ifg5P0PS938PNTIRFa/dC/e+L/X3Jlx0L3yVBTj2+EKUvXgTXEPOQ+So+fBVFaJu3YtImH8fRJj0qwOBdY6uGK4i3CYsh1kGBloLOeclYtt7ZfA0WOyKQJ1icyiotdA9Ct6yg6h893dwZI5B1PFxAc0T6CrSGqvR54a/w5k5GgAQMXQGjv5xHmo/+wsihkwDADj65KDvHe+huXQ/FFcM7ElZAICqVY8gYsRsODPHoPG7j1Hz6VPQPA2IHnsJYi+4ybJBceEABYkuWPb8TifsWgoAIFSBoRfwvoVwp9oF3BbpPvLXlaPspVuhuKKRfPljEEpgZpWwuwAAakKGHggAoDgjETF0OjxF2yH9J74Iwu6EMyNXD4SmgxvQdGAt4i/8Kbzl+Sh/7R7ETLkKSd97AHWbXkXD1n/13kn2IlUAV+WGXysBCNNQUBSBEbOSoVp8tUM6M9VmjVDQmupQ+uLN0JrqkLrkadhiU/Xn1JjAxAo1qm2XqRqVCPh9kF53u8eVmh9V7/8esdOuhy22Dxp3fAhnZh6ix10KV/ZERE/4ARq2vdczJ2WwWf0VpESGzzTUk4VlKACBG5cGc6G8sKbYFDR6ja6ie6TXg7K/3wZfxWGkXPkk7KmDWj1vi02FEp0Mf11pm/f66sogbE4IR/urCNdvehVacyNiz70WAOCvK9NDBggEjr+27XHNTjneStBkOLYTwjgUAGD0/FTYHOH3mwAFCJtAk9+8P/hS86P8tbvhObINyZc/ot9PcKqokfPgrymGe/9a/TF/QxXcuz+Fc+BECKXtZcDfWIOaT/6MhDk/g7AHdi9UopLgLT+kv8ZXlg81Ojmo5xQKpmcqSI8Oz1YCEIYDzS2EEHBFqxgxOxnb3i8zuhwygiJMvRhe9apH4N69BhFDL4DmrkHDt++0er5l+mjs+dejceeHKH/1Z4iZcjUUVzTqN70GaD7EX3hHu8eu+WQ57H2GIHLkXP2xyNzZqP3saVS+8z9Q49JRv/k1xM+7p+dO0AA2BbhuVKCVwFAIQ0IRGDkvBfu+rIK71gKdy9QpQjHvukcA0Fy8GwDg3rMG7j1r2jzfEgpqdDL6XL8SVR8+irp1LwKaD45+Y5D0/Qf1dY9aHbdkL+q3vIG0G19u9bijTw4Sv/c/qPn0KcjmBkRPvBzRE74f/BMz0MWDFKRFhd+Mo5MJKcO04+w4zS+xf20V1v/9qNGlUC/74ZO5+L+9Gv62nVOTCYhxAC8utCPSFt6hENZjCkDgvoUh5yYgvq/T6FKolymCeynQCVeOUOFSwzsQAIYCgMBdzuP/I83oMqiXCWHu7iMKnoxo4HtDwmuNo9NhKODECqrpw9ufmkcWpACqIrgVJwEAbsyzheWNau1hKByn+SXO+UF6WOzBSoArkruuUcDoFIGpGUpYbKDTEQyF4xRVIL6vi3s5hwlnDPdnpsAWCbeOU+HX+H3QgqFwEqlJjF+cpm/TSNbljArMxmb3UXibPUBBdjzHEk7Gq99JhCLgiFIxgYPOlueMYvdRuHPZgBvGhO9yFqfDUDiFoggMmZbIQWeLc3BMIezdnKci1omwvXP5dBgK7dA0ialX94PNyS+PVZ1oKfC3xHA0KV1g/iAVKgOhDV712qEoAhFxNoz7Xh+jS6EeYo84HgocUwg7cU7gnkk2dhudBkPhNBRFYNiMJKQODp9NysOJwxX41mf3Ufj56QQbou3sNjodhsIZaH6Jc6/tx814LKhlhpnV9mimM5s9QMG0fpxtdCYMhTNQVIHoRDvGXJx69heTqdidKryaBKenh4+USOD28ZxtdDYMhbMQikDu7GQk9Y8wuhQKIptLQTO7jsKGAHDfJBscCruNzoah0AFSAuf9Zz/u0mYhNofCrqMwcmmOgjGp7DbqCIZCByiqQHSKA5OvyjC6FAoSm0PhzKMw0T9W4MdjVKPLMA2GQgcpikD2xHgMOS/B6FIoCFSHgJv3KFieTQF+MUXlha4T+LXqBCklJv2wLxKzXEaXQt2k2hS4vUZXQT3tqhEqBsQJdht1AkOhE1p2ZJpxUxYckfzSmZlqF3BzoNnShicJXDFC4cByJ/HK1kmKKhARZ8e06/oFpjSQKQkbQ8HKEl3Af59rA2efdh5DoQsUVaDfqFjkXphsdCnURUIVXPfIohwq8JvzbIh3gt1GXcBQ6IZx3+vDZTBMSnArTsu6Z6KKQQkcR+gqhkI3SAAXLM2CK9ZmdCnUSUIRXPfIgq7KVXBBlspxhG5gKHSDogg4IlXM/kl/LrNtMkJwMTyrmZ6p4JqR/AWtu3gl6yZFFYjPcOGCpZkQ/GqahlAAj59jClYxNFHgvklc1ygYeBkLAkURSB8ejSm849k0FLYULCMlIjCwrAiuaxQMDIUgEUJg8NQEjFnIFVVDnWILXDwYCubnUoHfnG9DtIMzjYKFoRBkYxamYsg0LoURylwxgX5nTkk1N0UAv5hiQ/9YARsDIWgYCkEmpcTkH/VFxshoo0uh03BGHw8FTkk1LYHA1NNJfTn1NNgYCkHWshTGBUuzuAdDiHJGHd+fmd1HpnXrOBWz+nMJi57AUOgBQhEQisDs2/sjJsVhdDl0Cj0U2FIwpetGqbhkiKr/AkbBxVDoIYoqYHepmHf3QMSkMhhCiUNvKXBMwWwuH6bgRyO4N0JPYij0IEUVcEbbcNE92YhLcxpdDh3niGD3kRktHKTgx2N4c1pPYyj0MEUN3PU8756BiO/LYAgFjojAtz1DwTwWDlJwxwQGQm9gKPSCE11J2UjM5AY9RrNHcEzBTC4dwkDoTQyFXqKoAjangrk/G4ikAZyVZCS7U4EmJZoZCiHv8mEKbhnHQOhNDIVepKgCqkPB3DsHIiWbwWAUu0uFl4EQ8v5zlMoxBAMwFHqZogoodoELfzoQfYZwLwYj2JwKPAyFkCUA3DZOxRWcZWQIhoIBFEVAsQnMvn0A+o2OMbqcsMNQCF0OFfivqSoWDealySj8yhukJRhm3JyFERcmGV1OWLHZuRVnKIpzAo/OsGFaP4U3phmIoWAgIQSEEJjwH+mYsqQvFJU/CL1BtStwczpqSMmIBp680I4hCaLbS1csX74cQ4cObfNn4cKFHXr/zJkz8cADD3SrBjPjKE6IGDwlAbGpTqx5ugCeBvZt9CTVLhgKISQ3WeA359ngsgVv+WuXy4WVK1e2eYzOjqEQIoQikJIdifnLBmH18kOoLWk2uiTLUmwC7iajqyAAuCBTwX2TVQgEdz8ERVGQl5cXtOOFE3YfhRBFFYhKsGPBskFIHxZldDmWJWwCbm7FaShVAEvzVPxyamDHtN5Y/rqxsREPPPAA5s6dizFjxmDmzJm4//77UVdXd8b37du3DzfccAMmTZqEMWPGYO7cuXj22WdbvWbr1q24+uqrkZeXh/Hjx+Ouu+5CRUVFT55Oj2FLIcQoqoAQCmbfPgAb/nEUe7+oMrokyxGqwoFmAyVFAPdPtWFYUiAIemr5a5+vdR9hU1MT/H4/7rzzTiQmJuLYsWN4+umnccstt+DFF1887XFuuukmJCcn47e//S2io6NRUFCA4uJi/fmtW7diyZIlmD59Ov74xz/C7XbjT3/6E2655Ra8+uqrPXJuPYmhEIKEIgKb9VyZgYRMFzb9sxgaL2JBIxSue2SUvFSB/zfVhkh7z+6n3NjYiNzc3FaPPfzww/j1r3+t/93n86Ffv3740Y9+hPz8fAwcOLDNcSorK1FYWIhf/vKXmDlzJgBg8uTJrV7z6KOPYuTIkXjyySf1WVM5OTlYuHAhPvvsM0yfPj3Yp9ejGAohSv/mmpaIPoOjsOaZAo4zBIlQOCW1twkAPxyu4NpRKqTs+e4il8uFl156qdVjmZmZ+Ne//oXnn38ehw8fRmNjo/7coUOH2g2FhIQEZGRk4LHHHkNNTQ2mTJmCtLQ0/Xm3242vv/4a9957L/z+ExNEBgwYgPT0dGzfvp2hQMElFIHYPk4s/OVgrP/7URzcUG10SaYnBNDEMYVeE+MAfj7Zhonpx4cwe2HmtaIoGDVqVKvHPvroI9x33324/PLLceeddyI+Ph5lZWW49dZb4fF42j2OEAJ//etf8cc//hEPPPCA3gJZtmwZzjnnHNTW1sLv9+PBBx/Egw8+2Ob9x44d65Hz60kMBRNQVAGhANOu64f0YVHY8Mox+Dya0WWZliIAD7uPekVOgsCvptmQGAKzQVetWoXhw4e3ugdh48aNZ33fwIED8cQTT8Dr9WLr1q147LHHcNNNN+Hzzz9HTEwMhBBYunQpZs+e3ea9CQkJQT2H3sBQMImW7qSBk+LRJycKX/z1CMoOug2uypwUwWWze5oAsGiwgpvGBn+6aVc1NTXBbre3euydd97p8PvtdjsmTpyIG2+8ETfffDNKS0sxcOBA5OXl4eDBg21aJmbFUDAZRRGIjLdj3t3Z2PZ+Gba9XwrJRkOHOSIDSyhwoLnn9I8VuGuiiuFJCqSUIbNkxdSpU/HAAw9gxYoVGDt2LD777DOsW7fujO/ZvXs3HnroIcyfPx+ZmZmor6/HM888g4yMDGRlZQEA7r33XlxzzTX46U9/igULFiA2NhbFxcVYu3YtFi9ejEmTJvXG6QUNQ8GEWpbDGL0gBf1GxeDL5wtRc6z9PlFqzRkd+JbnQHPw2RXgRyNUXDFcQctXN1QCAQB++MMforCwEC+99BL++te/Ytq0aXj00Udx2WWXnfY9KSkpSE5OxjPPPIOSkhLExMRgwoQJ+MMf/gBVDaziOm7cOLz88stYvnw5li1bBq/Xi7S0NEyePBn9+/fvrdMLGiGl5E+HiWnHB0x3/rsc294vhd/Lf84zSRkYgYvuG4Sfr/FiSwm/VsEyJlXgrnNs6BPVs1NNqeexpWByLa2GkXOTkT0pDutfPoqiHfUGVxW69JYCxxSCIsYB3JSnYs5AFX5NMhAsgKFgEUIRiIi3Y9ZtA3B4aw02vXoMjdXsOD+VIyIwLZJjCt03q7+CW8epiDx+FQmFwWTqPoaChSjHfygzR8ciIzcGW/9Vgt1rKjgQfRJHVKAfmGMKXZceBfz0HBvG9Qnsdc3WgbUwFCxIUQUUVWDCD9Iw+NwErHuxCOWHOH0VAByRx0OB3Uedpgrg+0MVXDNSRUsOMBCsh6FgYUIIxKU5cdF92TiwrhrfvleKhgqv0WUZyu5i91FXjE0VuHWciszY7m+CQ6GNoWBxLQPR2ZPikT0pHnu/qMT2D8rgrgnPq6I9oqX7yOBCTGJ0isB1o1SMTFE4kBwmGAphoiUccs5LxJBpCdj9SQV2fFgedru8OVwKfJoElz46sxFJAteNVpGXGggDgAPJ4YKhEGYC4SAwfHYyhk5Pws6PyvHdx+XwNoXHaLTNqaA5vHKwU4YlClw7SsX4tEB4AgyDcMNQCFOKIqA4BUbPT8HwmUnYvqoMuz+tsPzNbzanylBox5AEgWtHqpjY90QY2BgGYYmhEOaEImCPUDDu0j7InZOM3Z9UYO8XlWiqs+aV0+bgukcnG5YocMUIFVMzGAYUwFAgfX0aV7QNoxemYvSCVORvqsauTypQWWCtHe5Vu4L6MB9QUAVwXj8F3x+mYGgiw4BaYyhQKy03wA08Jx6DJiegLL8Ruz4ux+GttZa4CU61C7jDdFZujANYMEjBpUNUJEYIfQCZYUAnYyhQu1pmKyVlReD8G7LgrvFi16eV2PdlJTz15u1aUu0KGsNsQdkhCQILBim4cIACm3Ji4zMOIFN7GAp0Ri3h4Iq1YeyiVIxZmIpDm6txcEM1ivc0mK71oNgE3A1GV9HzYhzAzCwFCwcrGBAX6CJii4A6gqFAHSKEAASgKie6ljz1PuRvqkH+pmrT7AInVGHZdY9sCnBOmsCFA1RMyRA4OQMYCNRRDAXqtJbWgzPahpzzEzFsRhIaqrzI31CN/M01qCoM4cFpVaDJQgPNdgXISxWY1k/B+ZkKoh2CrQLqFoYCdUtLQEQl2DHiwmSMnJeC2lIPDq4PBERdabPBFbYmFPMvceFSgQnpAuf1UzAlQ0GErXUQMBCoOxgKFDQtARGT4sDohanIW9QHDZXNKNpRj2O761G8p8HwZTUC+zObr6WQEQ2M7aNgQpqCc9IFHCqDgHoGQ4GCTgihL60clejA4KkJyDk/EVJKVBU24ejOehzdVY/SA43QevkCrQhz7KWQGhkIgTGpAhPSFCS4BKSU0OSJWUMMAuoJDAXqcYotcPESQiChnwvxfV0YOS8Ffp+G0n2NOLqrHmUHGlFZ2ASfp2enMylKaO6lkOAC8lIV5B0PgdSoQAj45YmLvxACKnOAehhDgXqVEAIisHo1VJuCtKFR6DM0CooSuAg2VHhRftiNygI3Ko80ofKIO2hLbihKYFMYj4FjCg4VyIwRyIo98WdwgkDf6MDV/uQuISEEbAwB6mUMBTKUUIR+M5UQAtHJDkQm2JGVF6uPUTTV+VBx2I2KAjeqippQX+FFQ6UXTXU+oBM9QY7owLd7bww0R9nR6sLfP1YgO14gOeLEsiI+TUKg9U1k7BIiozEUKOQop/SRuGJs6DsiGunDo1s9p/klGmu8aKjwor68GQ2VXjRUefX/umt88Db59RvsXNEtW3F2fUzBZQNi7EC0QyDGAUQ7gJjj/58WJTAgLvAnzhmoU0oJnwysN3TqBjUMAApFQkoZ+qNuRGeh+SWklFBUof8m3sLv1eD1aNB8GiLjHThUo6HCDXj8gO94YCiBe/OgiBN/VAFEOYBYh0C0A4iwnf5C7tckJALvOfXzicyEoUBhS0qp9z6d3IVFFM4YCkREpFOMLoCIiEIHQ4GIiHQMBSIi0jEUiIhIx1AgIiIdQ4GIiHQMBSIi0jEUiIhIx1AgIiIdQ4GIiHQMBSIi0jEUiIhIx1AgIiIdQ4GIiHQMBSIi0jEUiIhIx1AgIiIdQ4GIiHQMBSIi0jEUiIhIx1AgIiIdQ4GIiHQMBSIi0jEUiIhIx1AgIiIdQ4GIiHQMBSIi0jEUiIhIx1AgIiIdQ4GIiHQMBSIi0jEUiIhIx1AgIiIdQ4GIiHQMBSIi0jEUiIhIx1AgIiIdQ4GIiHQMBSIi0jEUiIhIx1AgIiIdQ4GIiHQMBSIi0jEUiIhIx1AgIiLd/wdXENcnpqPjrQAAAABJRU5ErkJggg==",
-            "text/plain": [
-              "<Figure size 640x480 with 1 Axes>"
-            ]
-          },
-          "metadata": {},
-          "output_type": "display_data"
-        }
-      ],
-      "source": [
-        "from holisticai.plots.bias import group_pie_plot\n",
-        "\n",
-        "group_pie_plot(p_attr)"
-      ]
-    },
-    {
-      "attachments": {},
-      "cell_type": "markdown",
-      "metadata": {
-        "id": "H4CQyqQRn-aZ"
-      },
-      "source": [
-        "This graph show us that the proportion of non protected examples is very high compared to the protected group."
-      ]
-    },
-    {
-      "cell_type": "code",
-      "execution_count": 6,
-      "metadata": {
-        "colab": {
-          "base_uri": "https://localhost:8080/",
-          "height": 318
-        },
-        "id": "ph1Yx2aEOy_Y",
-        "outputId": "d0774fd3-2a49-444d-f16b-eb43b490effd"
-      },
-      "outputs": [
-        {
-          "name": "stdout",
-          "output_type": "stream",
-          "text": [
-            "Number of Unique Users : 15000\n",
-            "Number of Unique Artists : 1004\n"
-          ]
-        }
-      ],
-      "source": [
-        "print ('Number of Unique Users : ' + str(df_pivot.shape[0]))\n",
-        "print ('Number of Unique Artists : ' + str(df_pivot.shape[1]))"
-      ]
-    },
-    {
-      "attachments": {},
-      "cell_type": "markdown",
-      "metadata": {
-        "id": "NZTW9YJWomvC"
-      },
-      "source": [
-        "## **3. Model training**\n",
-        "\n",
-        "### **Training the baseline**\n",
-        "There are many ways to recommend artists to users. We will use item based collaborative filtering since it is the simplest and most intuitive approach. For each artist, we work out a list of most similar artists. Then we recommend artists to users by looking at which artists they like, and choosing the most similar ones.\n",
-        "\n",
-        "To do that, first we will define some util functions that will help us to sort these recommendations:"
-      ]
-    },
-    {
-      "cell_type": "code",
-      "execution_count": 7,
-      "metadata": {
-        "id": "bMdrrxwjZWaS"
-      },
-      "outputs": [],
-      "source": [
-        "def items_liked_by_user(data_matrix, u):\n",
-        "    return np.nonzero(data_matrix[u])[0]\n",
-        "\n",
-        "def recommended_items(data_matrix, similarity_matrix, u, k):\n",
-        "    liked = items_liked_by_user(data_matrix, u)\n",
-        "    arr = np.sum(similarity_matrix[liked,:], axis=0)\n",
-        "    arr[liked] = 0\n",
-        "    return np.argsort(arr)[-k:]\n",
-        "\n",
-        "def explode(arr, num_items):\n",
-        "    out = np.zeros(num_items)\n",
-        "    out[arr] = 1\n",
-        "    return out"
-      ]
-    },
-    {
-      "attachments": {},
-      "cell_type": "markdown",
-      "metadata": {},
-      "source": [
-        "Now, we have to prepare our pivoted table to calculate the correlations and perform the filtering to create a new pivoted table where we can extract the recommendations for the users"
-      ]
-    },
-    {
-      "cell_type": "code",
-      "execution_count": 8,
-      "metadata": {
-        "colab": {
-          "base_uri": "https://localhost:8080/",
-          "height": 346
-        },
-        "id": "-cy7YITbbwxJ",
-        "outputId": "550deb9a-809d-4051-9820-a33f4ca2afbb"
-      },
-      "outputs": [
-        {
-          "data": {
-            "text/html": [
-              "<div>\n",
-              "<style scoped>\n",
-              "    .dataframe tbody tr th:only-of-type {\n",
-              "        vertical-align: middle;\n",
-              "    }\n",
-              "\n",
-              "    .dataframe tbody tr th {\n",
-              "        vertical-align: top;\n",
-              "    }\n",
-              "\n",
-              "    .dataframe thead th {\n",
-              "        text-align: right;\n",
-              "    }\n",
-              "</style>\n",
-              "<table border=\"1\" class=\"dataframe\">\n",
-              "  <thead>\n",
-              "    <tr style=\"text-align: right;\">\n",
-              "      <th>artist</th>\n",
-              "      <th>...and you will know us by the trail of dead</th>\n",
-              "      <th>2pac</th>\n",
-              "      <th>3 doors down</th>\n",
-              "      <th>30 seconds to mars</th>\n",
-              "      <th>311</th>\n",
-              "      <th>36 crazyfists</th>\n",
-              "      <th>44</th>\n",
-              "      <th>50 cent</th>\n",
-              "      <th>65daysofstatic</th>\n",
-              "      <th>Edith piaf</th>\n",
-              "      <th>...</th>\n",
-              "      <th>weezer</th>\n",
-              "      <th>wilco</th>\n",
-              "      <th>within temptation</th>\n",
-              "      <th>wolfgang amadeus mozart</th>\n",
-              "      <th>wu-tang clan</th>\n",
-              "      <th>yann tiersen</th>\n",
-              "      <th>yeah yeah yeahs</th>\n",
-              "      <th>yellowcard</th>\n",
-              "      <th>yo la tengo</th>\n",
-              "      <th>zero 7</th>\n",
-              "    </tr>\n",
-              "  </thead>\n",
-              "  <tbody>\n",
-              "    <tr>\n",
-              "      <th>0</th>\n",
-              "      <td>0.0</td>\n",
-              "      <td>0.0</td>\n",
-              "      <td>0.0</td>\n",
-              "      <td>0.0</td>\n",
-              "      <td>0.0</td>\n",
-              "      <td>0.0</td>\n",
-              "      <td>0.0</td>\n",
-              "      <td>0.0</td>\n",
-              "      <td>0.0</td>\n",
-              "      <td>0.0</td>\n",
-              "      <td>...</td>\n",
-              "      <td>0.0</td>\n",
-              "      <td>0.0</td>\n",
-              "      <td>0.0</td>\n",
-              "      <td>0.0</td>\n",
-              "      <td>0.0</td>\n",
-              "      <td>0.0</td>\n",
-              "      <td>0.0</td>\n",
-              "      <td>0.0</td>\n",
-              "      <td>0.0</td>\n",
-              "      <td>0.0</td>\n",
-              "    </tr>\n",
-              "    <tr>\n",
-              "      <th>1</th>\n",
-              "      <td>0.0</td>\n",
-              "      <td>0.0</td>\n",
-              "      <td>0.0</td>\n",
-              "      <td>0.0</td>\n",
-              "      <td>0.0</td>\n",
-              "      <td>0.0</td>\n",
-              "      <td>0.0</td>\n",
-              "      <td>0.0</td>\n",
-              "      <td>0.0</td>\n",
-              "      <td>0.0</td>\n",
-              "      <td>...</td>\n",
-              "      <td>0.0</td>\n",
-              "      <td>0.0</td>\n",
-              "      <td>0.0</td>\n",
-              "      <td>0.0</td>\n",
-              "      <td>0.0</td>\n",
-              "      <td>0.0</td>\n",
-              "      <td>0.0</td>\n",
-              "      <td>0.0</td>\n",
-              "      <td>0.0</td>\n",
-              "      <td>0.0</td>\n",
-              "    </tr>\n",
-              "    <tr>\n",
-              "      <th>2</th>\n",
-              "      <td>0.0</td>\n",
-              "      <td>0.0</td>\n",
-              "      <td>0.0</td>\n",
-              "      <td>0.0</td>\n",
-              "      <td>0.0</td>\n",
-              "      <td>0.0</td>\n",
-              "      <td>0.0</td>\n",
-              "      <td>0.0</td>\n",
-              "      <td>0.0</td>\n",
-              "      <td>0.0</td>\n",
-              "      <td>...</td>\n",
-              "      <td>0.0</td>\n",
-              "      <td>0.0</td>\n",
-              "      <td>0.0</td>\n",
-              "      <td>0.0</td>\n",
-              "      <td>0.0</td>\n",
-              "      <td>0.0</td>\n",
-              "      <td>0.0</td>\n",
-              "      <td>0.0</td>\n",
-              "      <td>0.0</td>\n",
-              "      <td>0.0</td>\n",
-              "    </tr>\n",
-              "    <tr>\n",
-              "      <th>3</th>\n",
-              "      <td>0.0</td>\n",
-              "      <td>0.0</td>\n",
-              "      <td>0.0</td>\n",
-              "      <td>0.0</td>\n",
-              "      <td>0.0</td>\n",
-              "      <td>0.0</td>\n",
-              "      <td>0.0</td>\n",
-              "      <td>0.0</td>\n",
-              "      <td>0.0</td>\n",
-              "      <td>0.0</td>\n",
-              "      <td>...</td>\n",
-              "      <td>0.0</td>\n",
-              "      <td>0.0</td>\n",
-              "      <td>0.0</td>\n",
-              "      <td>0.0</td>\n",
-              "      <td>0.0</td>\n",
-              "      <td>0.0</td>\n",
-              "      <td>0.0</td>\n",
-              "      <td>0.0</td>\n",
-              "      <td>0.0</td>\n",
-              "      <td>0.0</td>\n",
-              "    </tr>\n",
-              "    <tr>\n",
-              "      <th>4</th>\n",
-              "      <td>0.0</td>\n",
-              "      <td>0.0</td>\n",
-              "      <td>0.0</td>\n",
-              "      <td>0.0</td>\n",
-              "      <td>0.0</td>\n",
-              "      <td>0.0</td>\n",
-              "      <td>0.0</td>\n",
-              "      <td>0.0</td>\n",
-              "      <td>0.0</td>\n",
-              "      <td>0.0</td>\n",
-              "      <td>...</td>\n",
-              "      <td>0.0</td>\n",
-              "      <td>0.0</td>\n",
-              "      <td>0.0</td>\n",
-              "      <td>0.0</td>\n",
-              "      <td>0.0</td>\n",
-              "      <td>0.0</td>\n",
-              "      <td>0.0</td>\n",
-              "      <td>0.0</td>\n",
-              "      <td>0.0</td>\n",
-              "      <td>0.0</td>\n",
-              "    </tr>\n",
-              "  </tbody>\n",
-              "</table>\n",
-              "<p>5 rows × 1004 columns</p>\n",
-              "</div>"
-            ],
-            "text/plain": [
-              "artist  ...and you will know us by the trail of dead  2pac  3 doors down  \\\n",
-              "0                                                0.0   0.0           0.0   \n",
-              "1                                                0.0   0.0           0.0   \n",
-              "2                                                0.0   0.0           0.0   \n",
-              "3                                                0.0   0.0           0.0   \n",
-              "4                                                0.0   0.0           0.0   \n",
-              "\n",
-              "artist  30 seconds to mars  311  36 crazyfists   44  50 cent  65daysofstatic  \\\n",
-              "0                      0.0  0.0            0.0  0.0      0.0             0.0   \n",
-              "1                      0.0  0.0            0.0  0.0      0.0             0.0   \n",
-              "2                      0.0  0.0            0.0  0.0      0.0             0.0   \n",
-              "3                      0.0  0.0            0.0  0.0      0.0             0.0   \n",
-              "4                      0.0  0.0            0.0  0.0      0.0             0.0   \n",
-              "\n",
-              "artist  Edith piaf  ...  weezer  wilco  within temptation  \\\n",
-              "0              0.0  ...     0.0    0.0                0.0   \n",
-              "1              0.0  ...     0.0    0.0                0.0   \n",
-              "2              0.0  ...     0.0    0.0                0.0   \n",
-              "3              0.0  ...     0.0    0.0                0.0   \n",
-              "4              0.0  ...     0.0    0.0                0.0   \n",
-              "\n",
-              "artist  wolfgang amadeus mozart  wu-tang clan  yann tiersen  yeah yeah yeahs  \\\n",
-              "0                           0.0           0.0           0.0              0.0   \n",
-              "1                           0.0           0.0           0.0              0.0   \n",
-              "2                           0.0           0.0           0.0              0.0   \n",
-              "3                           0.0           0.0           0.0              0.0   \n",
-              "4                           0.0           0.0           0.0              0.0   \n",
-              "\n",
-              "artist  yellowcard  yo la tengo  zero 7  \n",
-              "0              0.0          0.0     0.0  \n",
-              "1              0.0          0.0     0.0  \n",
-              "2              0.0          0.0     0.0  \n",
-              "3              0.0          0.0     0.0  \n",
-              "4              0.0          0.0     0.0  \n",
-              "\n",
-              "[5 rows x 1004 columns]"
-            ]
-          },
-          "execution_count": 8,
-          "metadata": {},
-          "output_type": "execute_result"
-        }
-      ],
-      "source": [
-        "from sklearn.metrics.pairwise import linear_kernel\n",
-        "\n",
-        "data_matrix = df_pivot.fillna(0).to_numpy()\n",
-        "cosine_sim = linear_kernel(data_matrix.T, data_matrix.T)\n",
-        "\n",
-        "new_recs = [explode(recommended_items(data_matrix, cosine_sim, u, 10), len(df_pivot.columns)) for u in range(df_pivot.shape[0])]\n",
-        "new_df_pivot = pd.DataFrame(new_recs, columns = df_pivot.columns)\n",
-        "new_df_pivot.head()"
-      ]
-    },
-    {
-      "attachments": {},
-      "cell_type": "markdown",
-      "metadata": {
-        "id": "rx5Y9OmOqY09"
-      },
-      "source": [
-        "## **3. Model training**\n",
-        "\n",
-        "### **Training the baseline**\n",
-        "There are many ways to recommend artists to users. We will use item based collaborative filtering since it is the simplest and most intuitive approach. For each artist, we work out a list of most similar artists. Then we recommend artists to users by looking at which artists they like, and choosing the most similar ones.\n",
-        "\n",
-        "To do that, first we will define some util functions that will help us to sort these recommendations:"
-      ]
-    },
-    {
-      "cell_type": "code",
-      "execution_count": 9,
-      "metadata": {
-        "id": "u6Cv018XgFEc"
-      },
-      "outputs": [],
-      "source": [
-        "def items_liked_by_user(data_matrix, u):\n",
-        "    return np.nonzero(data_matrix[u])[0]\n",
-        "\n",
-        "def recommended_items(data_matrix, similarity_matrix, u, k):\n",
-        "    liked = items_liked_by_user(data_matrix, u)\n",
-        "    arr = np.sum(similarity_matrix[liked,:], axis=0)\n",
-        "    arr[liked] = 0\n",
-        "    return np.argsort(arr)[-k:]\n",
-        "\n",
-        "def explode(arr, num_items):\n",
-        "    out = np.zeros(num_items)\n",
-        "    out[arr] = 1\n",
-        "    return out"
-      ]
-    },
-    {
-      "attachments": {},
-      "cell_type": "markdown",
-      "metadata": {
-        "id": "qnG-8NdwtTzf"
-      },
-      "source": [
-        "Now, we have to prepare our pivoted table to calculate the correlations and perform the filtering to create a new pivoted table where we can extract the recommendations for the users"
-      ]
-    },
-    {
-      "cell_type": "code",
-      "execution_count": 10,
-      "metadata": {
-        "colab": {
-          "base_uri": "https://localhost:8080/"
-        },
-        "id": "y99qdOhgf8B9",
-        "outputId": "f41673ee-cfe2-4716-cd00-6e6a30f82575"
-      },
-      "outputs": [
-        {
-          "data": {
-            "text/html": [
-              "<div>\n",
-              "<style scoped>\n",
-              "    .dataframe tbody tr th:only-of-type {\n",
-              "        vertical-align: middle;\n",
-              "    }\n",
-              "\n",
-              "    .dataframe tbody tr th {\n",
-              "        vertical-align: top;\n",
-              "    }\n",
-              "\n",
-              "    .dataframe thead th {\n",
-              "        text-align: right;\n",
-              "    }\n",
-              "</style>\n",
-              "<table border=\"1\" class=\"dataframe\">\n",
-              "  <thead>\n",
-              "    <tr style=\"text-align: right;\">\n",
-              "      <th>artist</th>\n",
-              "      <th>...and you will know us by the trail of dead</th>\n",
-              "      <th>2pac</th>\n",
-              "      <th>3 doors down</th>\n",
-              "      <th>30 seconds to mars</th>\n",
-              "      <th>311</th>\n",
-              "      <th>36 crazyfists</th>\n",
-              "      <th>44</th>\n",
-              "      <th>50 cent</th>\n",
-              "      <th>65daysofstatic</th>\n",
-              "      <th>Edith piaf</th>\n",
-              "      <th>...</th>\n",
-              "      <th>weezer</th>\n",
-              "      <th>wilco</th>\n",
-              "      <th>within temptation</th>\n",
-              "      <th>wolfgang amadeus mozart</th>\n",
-              "      <th>wu-tang clan</th>\n",
-              "      <th>yann tiersen</th>\n",
-              "      <th>yeah yeah yeahs</th>\n",
-              "      <th>yellowcard</th>\n",
-              "      <th>yo la tengo</th>\n",
-              "      <th>zero 7</th>\n",
-              "    </tr>\n",
-              "  </thead>\n",
-              "  <tbody>\n",
-              "    <tr>\n",
-              "      <th>0</th>\n",
-              "      <td>0.0</td>\n",
-              "      <td>0.0</td>\n",
-              "      <td>0.0</td>\n",
-              "      <td>0.0</td>\n",
-              "      <td>0.0</td>\n",
-              "      <td>0.0</td>\n",
-              "      <td>0.0</td>\n",
-              "      <td>0.0</td>\n",
-              "      <td>0.0</td>\n",
-              "      <td>0.0</td>\n",
-              "      <td>...</td>\n",
-              "      <td>0.0</td>\n",
-              "      <td>0.0</td>\n",
-              "      <td>0.0</td>\n",
-              "      <td>0.0</td>\n",
-              "      <td>0.0</td>\n",
-              "      <td>0.0</td>\n",
-              "      <td>0.0</td>\n",
-              "      <td>0.0</td>\n",
-              "      <td>0.0</td>\n",
-              "      <td>0.0</td>\n",
-              "    </tr>\n",
-              "    <tr>\n",
-              "      <th>1</th>\n",
-              "      <td>0.0</td>\n",
-              "      <td>0.0</td>\n",
-              "      <td>0.0</td>\n",
-              "      <td>0.0</td>\n",
-              "      <td>0.0</td>\n",
-              "      <td>0.0</td>\n",
-              "      <td>0.0</td>\n",
-              "      <td>0.0</td>\n",
-              "      <td>0.0</td>\n",
-              "      <td>0.0</td>\n",
-              "      <td>...</td>\n",
-              "      <td>0.0</td>\n",
-              "      <td>0.0</td>\n",
-              "      <td>0.0</td>\n",
-              "      <td>0.0</td>\n",
-              "      <td>0.0</td>\n",
-              "      <td>0.0</td>\n",
-              "      <td>0.0</td>\n",
-              "      <td>0.0</td>\n",
-              "      <td>0.0</td>\n",
-              "      <td>0.0</td>\n",
-              "    </tr>\n",
-              "    <tr>\n",
-              "      <th>2</th>\n",
-              "      <td>0.0</td>\n",
-              "      <td>0.0</td>\n",
-              "      <td>0.0</td>\n",
-              "      <td>0.0</td>\n",
-              "      <td>0.0</td>\n",
-              "      <td>0.0</td>\n",
-              "      <td>0.0</td>\n",
-              "      <td>0.0</td>\n",
-              "      <td>0.0</td>\n",
-              "      <td>0.0</td>\n",
-              "      <td>...</td>\n",
-              "      <td>0.0</td>\n",
-              "      <td>0.0</td>\n",
-              "      <td>0.0</td>\n",
-              "      <td>0.0</td>\n",
-              "      <td>0.0</td>\n",
-              "      <td>0.0</td>\n",
-              "      <td>0.0</td>\n",
-              "      <td>0.0</td>\n",
-              "      <td>0.0</td>\n",
-              "      <td>0.0</td>\n",
-              "    </tr>\n",
-              "    <tr>\n",
-              "      <th>3</th>\n",
-              "      <td>0.0</td>\n",
-              "      <td>0.0</td>\n",
-              "      <td>0.0</td>\n",
-              "      <td>0.0</td>\n",
-              "      <td>0.0</td>\n",
-              "      <td>0.0</td>\n",
-              "      <td>0.0</td>\n",
-              "      <td>0.0</td>\n",
-              "      <td>0.0</td>\n",
-              "      <td>0.0</td>\n",
-              "      <td>...</td>\n",
-              "      <td>0.0</td>\n",
-              "      <td>0.0</td>\n",
-              "      <td>0.0</td>\n",
-              "      <td>0.0</td>\n",
-              "      <td>0.0</td>\n",
-              "      <td>0.0</td>\n",
-              "      <td>0.0</td>\n",
-              "      <td>0.0</td>\n",
-              "      <td>0.0</td>\n",
-              "      <td>0.0</td>\n",
-              "    </tr>\n",
-              "    <tr>\n",
-              "      <th>4</th>\n",
-              "      <td>0.0</td>\n",
-              "      <td>0.0</td>\n",
-              "      <td>0.0</td>\n",
-              "      <td>0.0</td>\n",
-              "      <td>0.0</td>\n",
-              "      <td>0.0</td>\n",
-              "      <td>0.0</td>\n",
-              "      <td>0.0</td>\n",
-              "      <td>0.0</td>\n",
-              "      <td>0.0</td>\n",
-              "      <td>...</td>\n",
-              "      <td>0.0</td>\n",
-              "      <td>0.0</td>\n",
-              "      <td>0.0</td>\n",
-              "      <td>0.0</td>\n",
-              "      <td>0.0</td>\n",
-              "      <td>0.0</td>\n",
-              "      <td>0.0</td>\n",
-              "      <td>0.0</td>\n",
-              "      <td>0.0</td>\n",
-              "      <td>0.0</td>\n",
-              "    </tr>\n",
-              "  </tbody>\n",
-              "</table>\n",
-              "<p>5 rows × 1004 columns</p>\n",
-              "</div>"
-            ],
-            "text/plain": [
-              "artist  ...and you will know us by the trail of dead  2pac  3 doors down  \\\n",
-              "0                                                0.0   0.0           0.0   \n",
-              "1                                                0.0   0.0           0.0   \n",
-              "2                                                0.0   0.0           0.0   \n",
-              "3                                                0.0   0.0           0.0   \n",
-              "4                                                0.0   0.0           0.0   \n",
-              "\n",
-              "artist  30 seconds to mars  311  36 crazyfists   44  50 cent  65daysofstatic  \\\n",
-              "0                      0.0  0.0            0.0  0.0      0.0             0.0   \n",
-              "1                      0.0  0.0            0.0  0.0      0.0             0.0   \n",
-              "2                      0.0  0.0            0.0  0.0      0.0             0.0   \n",
-              "3                      0.0  0.0            0.0  0.0      0.0             0.0   \n",
-              "4                      0.0  0.0            0.0  0.0      0.0             0.0   \n",
-              "\n",
-              "artist  Edith piaf  ...  weezer  wilco  within temptation  \\\n",
-              "0              0.0  ...     0.0    0.0                0.0   \n",
-              "1              0.0  ...     0.0    0.0                0.0   \n",
-              "2              0.0  ...     0.0    0.0                0.0   \n",
-              "3              0.0  ...     0.0    0.0                0.0   \n",
-              "4              0.0  ...     0.0    0.0                0.0   \n",
-              "\n",
-              "artist  wolfgang amadeus mozart  wu-tang clan  yann tiersen  yeah yeah yeahs  \\\n",
-              "0                           0.0           0.0           0.0              0.0   \n",
-              "1                           0.0           0.0           0.0              0.0   \n",
-              "2                           0.0           0.0           0.0              0.0   \n",
-              "3                           0.0           0.0           0.0              0.0   \n",
-              "4                           0.0           0.0           0.0              0.0   \n",
-              "\n",
-              "artist  yellowcard  yo la tengo  zero 7  \n",
-              "0              0.0          0.0     0.0  \n",
-              "1              0.0          0.0     0.0  \n",
-              "2              0.0          0.0     0.0  \n",
-              "3              0.0          0.0     0.0  \n",
-              "4              0.0          0.0     0.0  \n",
-              "\n",
-              "[5 rows x 1004 columns]"
-            ]
-          },
-          "execution_count": 10,
-          "metadata": {},
-          "output_type": "execute_result"
-        }
-      ],
-      "source": [
-        "from sklearn.metrics.pairwise import linear_kernel\n",
-        "\n",
-        "data_matrix = df_pivot.fillna(0).to_numpy()\n",
-        "cosine_sim = linear_kernel(data_matrix.T, data_matrix.T)\n",
-        "\n",
-        "new_recs = [explode(recommended_items(data_matrix, cosine_sim, u, 10), len(df_pivot.columns)) for u in range(df_pivot.shape[0])]\n",
-        "new_df_pivot = pd.DataFrame(new_recs, columns = df_pivot.columns)\n",
-        "new_df_pivot.head()"
-      ]
-    },
-    {
-      "attachments": {},
-      "cell_type": "markdown",
-      "metadata": {
-        "id": "aO9VlS1ouHJk"
-      },
-      "source": [
-        "Finally, we obtain our recommendation matrix:"
-      ]
-=======
  "cells": [
   {
    "attachments": {},
@@ -875,7 +97,6 @@
    "metadata": {
     "colab": {
      "base_uri": "https://localhost:8080/"
->>>>>>> 182b7e6b
     },
     "id": "qmFz5l9ebgCs",
     "outputId": "f53080ce-8202-44e1-c935-115276104d63"
@@ -965,17 +186,6 @@
    },
    "outputs": [
     {
-<<<<<<< HEAD
-      "cell_type": "code",
-      "execution_count": 12,
-      "metadata": {
-        "id": "RHqbHr1HZ_LS"
-      },
-      "outputs": [],
-      "source": [
-        "from holisticai.metrics.bias import recommender_bias_metrics"
-      ]
-=======
      "name": "stdout",
      "output_type": "stream",
      "text": [
@@ -1042,7 +252,6 @@
     "colab": {
      "base_uri": "https://localhost:8080/",
      "height": 346
->>>>>>> 182b7e6b
     },
     "id": "-cy7YITbbwxJ",
     "outputId": "550deb9a-809d-4051-9820-a33f4ca2afbb"
@@ -1218,78 +427,6 @@
        "<p>5 rows × 1004 columns</p>\n",
        "</div>"
       ],
-<<<<<<< HEAD
-      "source": [
-        "df = recommender_bias_metrics(mat_pred=mat, metric_type='item_based')\n",
-        "df_baseline=df.copy()\n",
-        "df_baseline"
-      ]
-    },
-    {
-      "attachments": {},
-      "cell_type": "markdown",
-      "metadata": {
-        "id": "fljfCEvdvq72"
-      },
-      "source": [
-        "Above we have batch plotted all `item_based` metrics for recommender bias task. For instance observe the Average Recommendation Popularity is 5738, meaning that on average a user will be recommended an artist that has 5738 total interactions.\n",
-        "\n",
-        "An interesting feature of this function is that not only returns the calculated metrics from the predictions but also returns the reference to compare the values with an ideal fair model. This feature helps us to analyse the fairness of the predictions for the protected groups in terms of different metrics.\n",
-        "\n",
-        "For example:\n",
-        "\n",
-        "*   **Aggregate Diversity:** Given a matrix of scores, this function computes the recommended items for each user and returning the proportion of recommended items out of all possible items. A value of 1 is desired. We wish for a high proportion of items to be shown to avoid the \"rich get richer effect\".\n",
-        "*   **GINI index:** Measures the inequality across the frequency distribution of the recommended items. An algorithm that recommends each item the same number of times (uniform distribution) will have a Gini index of 0 and the one with extreme inequality will have a Gini of 1.\n",
-        "\n",
-        "Besides these metrics, we can calculate another ones, you will find them in the documentation of the library [here](https://holisticai.readthedocs.io/en/latest/metrics.html#recommender)."
-      ]
-    },
-    {
-      "attachments": {},
-      "cell_type": "markdown",
-      "metadata": {
-        "id": "E6nr3AEdwGXF"
-      },
-      "source": [
-        "## **5. Bias mitigation**\n",
-        "\n",
-        "### **Inprocessing: Two sided fairness method**"
-      ]
-    },
-    {
-      "attachments": {},
-      "cell_type": "markdown",
-      "metadata": {
-        "id": "WK7-IXhtwDJF"
-      },
-      "source": [
-        "Now that we could observe that the model metrics are far away from the desired values, we need to apply some kind of strategy to mitigate the bias present in the model.\n",
-        "\n",
-        "Exists different kinds of strategies, and the literature has divided them into three categories: \"Pre-processing\", \"in-processing\" and \"post-processing\" methods. The `holisticai` library possesses different algorithms from these categories for bias mitigation. An interesting feature is that all of them are compatible with the `Scikit-learn` package, so that, if you are familiar with this package, you will not have problems using the library.\n",
-        "\n",
-        "For this opportunity, we will implement the \"Two sided fairness\" method which is a inprocessing algorithm that maps the fair recommendation problem to a fair allocation problem; moreover, it is agnostic to the specifics of the data-driven model (that estimates the product-customer relevance scores) which makes it more scalable and easy to adapt."
-      ]
-    },
-    {
-      "cell_type": "code",
-      "execution_count": 14,
-      "metadata": {
-        "id": "3fCA4ygOxaBP"
-      },
-      "outputs": [],
-      "source": [
-        "from holisticai.mitigation.bias import FairRec"
-      ]
-    },
-    {
-      "attachments": {},
-      "cell_type": "markdown",
-      "metadata": {
-        "id": "9lNet1nTyDGD"
-      },
-      "source": [
-        "To perform the mitigation with this method we will use the data matrix calculated before with the protected groups"
-=======
       "text/plain": [
        "artist  ...and you will know us by the trail of dead  2pac  3 doors down  \\\n",
        "0                                                0.0   0.0           0.0   \n",
@@ -1327,7 +464,6 @@
        "4              0.0          0.0     0.0  \n",
        "\n",
        "[5 rows x 1004 columns]"
->>>>>>> 182b7e6b
       ]
      },
      "execution_count": 8,
@@ -1406,28 +542,6 @@
    },
    "outputs": [
     {
-<<<<<<< HEAD
-      "cell_type": "code",
-      "execution_count": 15,
-      "metadata": {
-        "colab": {
-          "base_uri": "https://localhost:8080/"
-        },
-        "id": "HYec2907ZqMt",
-        "outputId": "5e6cf8fc-aef0-42d4-a868-d3e3237b8a5a"
-      },
-      "outputs": [
-        {
-          "data": {
-            "text/plain": [
-              "<holisticai.mitigation.bias.inprocessing.two_sided_fairness.transformer.FairRec at 0x7f6d14261b20>"
-            ]
-          },
-          "execution_count": 15,
-          "metadata": {},
-          "output_type": "execute_result"
-        }
-=======
      "data": {
       "text/html": [
        "<div>\n",
@@ -1596,7 +710,6 @@
        "</table>\n",
        "<p>5 rows × 1004 columns</p>\n",
        "</div>"
->>>>>>> 182b7e6b
       ],
       "text/plain": [
        "artist  ...and you will know us by the trail of dead  2pac  3 doors down  \\\n",
