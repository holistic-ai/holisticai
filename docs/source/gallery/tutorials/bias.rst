Bias
====

Measuring
---------

Here are some tutorials where different systems are assessed using the metrics.

- `Measuring Bias Classification <bias/measuring_bias_tutorials/measuring_bias_classification.ipynb>`_
- `Measuring Bias Regression <bias/measuring_bias_tutorials/measuring_bias_regression.ipynb>`_
- `Measuring Bias Recommender <bias/measuring_bias_tutorials/measuring_bias_recommender.ipynb>`_
- `Measuring Bias Clustering <bias/measuring_bias_tutorials/measuring_bias_clustering.ipynb>`_
- `Measuring Bias Multiclass <bias/measuring_bias_tutorials/measuring_bias_multiclass.ipynb>`_

Mitigation
----------

Here are some tutorials where different systems are fitting using the mitigators.

- Binary Classification
    - Preprocessing
        - `Mitigating Bias using Correlation Remover <bias/mitigating_bias_tutorials/binary_classification/preprocessing/correlation_remover.ipynb>`_
        - `Mitigating Bias using Disparate Impact <bias/mitigating_bias_tutorials/binary_classification/preprocessing/disparate_impact.ipynb>`_
        - `Mitigating Bias using Learning Fair Representation <bias/mitigating_bias_tutorials/binary_classification/preprocessing/learning_fair_representation.ipynb>`_
        - `Mitigating Bias using Reweighing <bias/mitigating_bias_tutorials/binary_classification/preprocessing/reweighing.ipynb>`_

    - Inprocessing
<<<<<<< HEAD
        - `Mitigating Bias using Adversariala Debiasing <bias/mitigating_bias_tutorials/binary_classification/inprocessing/adversarial_debiasing.ipynb>`_
        - `Mitigating Bias using Exponientiated Gradient <bias/mitigating_bias_tutorials/binary_classification/inprocessing/exponientiated_gradient.ipynb>`_
        - `Mitigating Bias using Grid Search Reduction <bias/mitigating_bias_tutorials/binary_classification/inprocessing/grid_search_reduction.ipynb>`_
        - `Mitigating Bias using Meta Fair Classifier <bias/mitigating_bias_tutorials/binary_classification/inprocessing/meta_fair_classifier.ipynb>`_
        - `Mitigating Bias using Prejudice Remover <bias/mitigating_bias_tutorials/binary_classification/inprocessing/prejudice_remover.ipynb>`_

    - Postprocessing
        - `Mitigating Bias using Calibrated Equalize Odds Debiasing <bias/mitigating_bias_tutorials/binary_classification/postprocessing/calibrated_equalized_odds.ipynb>`_
        - `Mitigating Bias using Equaliized Odds <bias/mitigating_bias_tutorials/binary_classification/postprocessing/equalized_odds.ipynb>`_
        - `Mitigating Bias using LP Debiaser <bias/mitigating_bias_tutorials/binary_classification/postprocessing/lp_debiaser.ipynb>`_
        - `Mitigating Bias using ML Debiaser <bias/mitigating_bias_tutorials/binary_classification/postprocessing/ml_debiaser.ipynb>`_
        - `Mitigating Bias using Reject Option Classification <bias/mitigating_bias_tutorials/binary_classification/postprocessing/reject_option_classification.ipynb>`_

- Regression
    - Preprocessing
        - `Mitigating Bias using Correlation Remover <bias/mitigating_bias_tutorials/regression/preprocessing/correlation_remover.ipynb>`_
        - `Mitigating Bias using Disparate Impact <bias/mitigating_bias_tutorials/regression/preprocessing/disparate_impact_remover.ipynb>`_

    - Inprocessing
        - `Mitigating Bias using Exponientiated Gradient <bias/mitigating_bias_tutorials/regression/inprocessing/exponientiated_gradient.ipynb>`_
        - `Mitigating Bias using Grid Search Reduction <bias/mitigating_bias_tutorials/regression/inprocessing/grid_search_reduction.ipynb>`_

    - Postprocessing
        - `Mitigating Bias using Plugin Estimator and Calibrator <bias/mitigating_bias_tutorials/regression/postprocessing/plugin_estimator_and_calibrator.ipynb>`_
        - `Mitigating Bias using Wasserstein Barycenters <bias/mitigating_bias_tutorials/regression/postprocessing/wasserstein_barycenters.ipynb>`_

- Multiclass Classification
    - Preprocessing
        - `Mitigating Bias using Correlation Remover <bias/mitigating_bias_tutorials/multi_classification/preprocessing/correlation_remover.ipynb>`_
        - `Mitigating Bias using Disparate Impact <bias/mitigating_bias_tutorials/multi_classification/preprocessing/disparate_impact.ipynb>`_
        - `Mitigating Bias using Reweighing <bias/mitigating_bias_tutorials/multi_classification/preprocessing/reweighing.ipynb>`_

    - Inprocessing
        - `Mitigating Bias using Fair Scoring Classifier <bias/mitigating_bias_tutorials/multi_classification/inprocessing/fair_scoring_classifier.ipynb>`_

    - Postprocessing
        - `Mitigating Bias using LP Debiaser <bias/mitigating_bias_tutorials/multi_classification/postprocessing/lp_debiaser.ipynb>`_
        - `Mitigating Bias using ML Debiaser <bias/mitigating_bias_tutorials/multi_classification/postprocessing/ml_debiaser.ipynb>`_
=======
        - `Mitigating Bias using Adversarial Debiasing <notebooks/bias/mitigating_bias_tutorials/binary_classification/inprocessing/adversarial_debiasing.ipynb>`_
        - `Mitigating Bias using Exponentiated Gradient <notebooks/bias/mitigating_bias_tutorials/binary_classification/inprocessing/exponentiated_gradient.ipynb>`_
        - `Mitigating Bias using Grid Search Reduction <notebooks/bias/mitigating_bias_tutorials/binary_classification/inprocessing/grid_search_reduction.ipynb>`_
        - `Mitigating Bias using Meta Fair Classifier <notebooks/bias/mitigating_bias_tutorials/binary_classification/inprocessing/meta_fair_classifier.ipynb>`_
        - `Mitigating Bias using Prejudice Remover <notebooks/bias/mitigating_bias_tutorials/binary_classification/inprocessing/prejudice_remover.ipynb>`_

    - Postprocessing
        - `Mitigating Bias using Calibrated Equalize Odds Debiasing <notebooks/bias/mitigating_bias_tutorials/binary_classification/postprocessing/calibrated_equalized_odds.ipynb>`_
        - `Mitigating Bias using Equaliized Odds <notebooks/bias/mitigating_bias_tutorials/binary_classification/postprocessing/equalized_odds.ipynb>`_
        - `Mitigating Bias using LP Debiaser <notebooks/bias/mitigating_bias_tutorials/binary_classification/postprocessing/lp_debiaser.ipynb>`_
        - `Mitigating Bias using ML Debiaser <notebooks/bias/mitigating_bias_tutorials/binary_classification/postprocessing/ml_debiaser.ipynb>`_
        - `Mitigating Bias using Reject Option Classification <notebooks/bias/mitigating_bias_tutorials/binary_classification/postprocessing/reject_option_classification.ipynb>`_

- Regression
    - Preprocessing
        - `Mitigating Bias using Correlation Remover <notebooks/bias/mitigating_bias_tutorials/regression/preprocessing/correlation_remover.ipynb>`_
        - `Mitigating Bias using Disparate Impact <notebooks/bias/mitigating_bias_tutorials/regression/preprocessing/disparate_impact_remover.ipynb>`_

    - Inprocessing
        - `Mitigating Bias using Exponientiated Gradient <notebooks/bias/mitigating_bias_tutorials/regression/inprocessing/exponientiated_gradient.ipynb>`_
        - `Mitigating Bias using Grid Search Reduction <notebooks/bias/mitigating_bias_tutorials/regression/inprocessing/grid_search_reduction.ipynb>`_

    - Postprocessing
        - `Mitigating Bias using Plugin Estimator and Calibrator <notebooks/bias/mitigating_bias_tutorials/regression/postprocessing/plugin_estimator_and_calibrator.ipynb>`_
        - `Mitigating Bias using Wasserstein Barycenters <notebooks/bias/mitigating_bias_tutorials/regression/postprocessing/wasserstein_barycenters.ipynb>`_

- Multiclass Classification
    - Preprocessing
        - `Mitigating Bias using Correlation Remover <notebooks/bias/mitigating_bias_tutorials/multi_classification/preprocessing/correlation_remover.ipynb>`_
        - `Mitigating Bias using Disparate Impact <notebooks/bias/mitigating_bias_tutorials/multi_classification/preprocessing/disparate_impact.ipynb>`_
        - `Mitigating Bias using Reweighing <notebooks/bias/mitigating_bias_tutorials/multi_classification/preprocessing/reweighing.ipynb>`_

    - Inprocessing
        - `Mitigating Bias using Fair Scoring Classifier <notebooks/bias/mitigating_bias_tutorials/multi_classification/inprocessing/fair_scoring_classifier.ipynb>`_

    - Postprocessing
        - `Mitigating Bias using LP Debiaser <notebooks/bias/mitigating_bias_tutorials/multi_classification/postprocessing/lp_debiaser.ipynb>`_
        - `Mitigating Bias using ML Debiaser <notebooks/bias/mitigating_bias_tutorials/multi_classification/postprocessing/ml_debiaser.ipynb>`_
>>>>>>> d2961a7a
        
- Recommender Systems
    - Preprocessing
        - `Mitigating Bias using Disparate Impact Remover <mitigating_bias_tutorials/recommender_systems/preprocessing/disparate_impact_remover.ipynb>`_

    - Inprocessing
<<<<<<< HEAD
        - `Mitigating Bias using Blind Spot Aware <bias/mitigating_bias_tutorials/recommender_systems/inprocessing/blind_spot_aware.ipynb>`_
        - `Mitigating Bias using Debiasing Learning <nbias/mitigating_bias_tutorials/recommender_systems/inprocessing/debiasing_learning.ipynb>`_
        - `Mitigating Bias using Popularity Propensity <bias/mitigating_bias_tutorials/recommender_systems/inprocessing/popularity_propensity.ipynb>`_
        - `Mitigating Bias using Two Side Fairness <bias/mitigating_bias_tutorials/recommender_systems/inprocessing/two_sided_fairness.ipynb>`_

    - Postprocessing
        - `Mitigating Bias using Debiasing Exposure <bias/mitigating_bias_tutorials/recommender_systems/postprocessing/debiasing_exposure.ipynb>`_
        - `Mitigating Bias using Fair Top-K <bias/mitigating_bias_tutorials/recommender_systems/postprocessing/fair_top_k.ipynb>`_
        
- Clustering
    - Preprocessing
        - `Mitigating Bias using Fairlet Clustering <bias/mitigating_bias_tutorials/clustering/preprocessing/fairlet_clustering_preprocessing.ipynb>`_

    - Inprocessing
        - `Mitigating Bias using Fair-K Center Clustering <bias/mitigating_bias_tutorials/clustering/inprocessing/fair_k_center_clustering.ipynb>`_
        - `Mitigating Bias using Fair-K Mediam Clustering <bias/mitigating_bias_tutorials/clustering/inprocessing/fair_k_median_clustering.ipynb>`_
        - `Mitigating Bias using Fairlet Clustering <bias/mitigating_bias_tutorials/clustering/inprocessing/fairlet_clustering.ipynb>`_
        - `Mitigating Bias using Variational Fair Clustering <bias/mitigating_bias_tutorials/clustering/inprocessing/variational_fair_clustering.ipynb>`_

    - Postprocessing
        - `Mitigating Bias using MCMF Clustering <bias/mitigating_bias_tutorials/clustering/postprocessing/mcmf_clustering.ipynb>`_
=======
        - `Mitigating Bias using Blind Spot Aware <notebooks/bias/mitigating_bias_tutorials/recommender_systems/inprocessing/blind_spot_aware.ipynb>`_
        - `Mitigating Bias using Debiasing Learning <notebooks/bias/mitigating_bias_tutorials/recommender_systems/inprocessing/debiasing_learning.ipynb>`_
        - `Mitigating Bias using Popularity Propensity <notebooks/bias/mitigating_bias_tutorials/recommender_systems/inprocessing/popularity_propensity.ipynb>`_
        - `Mitigating Bias using Two Side Fairness <notebooks/bias/mitigating_bias_tutorials/recommender_systems/inprocessing/two_sided_fairness.ipynb>`_

    - Postprocessing
        - `Mitigating Bias using Debiasing Exposure <notebooks/bias/mitigating_bias_tutorials/recommender_systems/postprocessing/debiasing_exposure.ipynb>`_
        - `Mitigating Bias using Fair Top-K <notebooks/bias/mitigating_bias_tutorials/recommender_systems/postprocessing/fair_top_k.ipynb>`_
        
- Clustering
    - Preprocessing
        - `Mitigating Bias using Fairlet Clustering <notebooks/bias/mitigating_bias_tutorials/clustering/preprocessing/fairlet_clustering_preprocessing.ipynb>`_

    - Inprocessing
        - `Mitigating Bias using Fair-K Center Clustering <notebooks/bias/mitigating_bias_tutorials/clustering/inprocessing/fair_k_center_clustering.ipynb>`_
        - `Mitigating Bias using Fair-K Mediam Clustering <notebooks/bias/mitigating_bias_tutorials/clustering/inprocessing/fair_k_median_clustering.ipynb>`_
        - `Mitigating Bias using Fairlet Clustering <notebooks/bias/mitigating_bias_tutorials/clustering/inprocessing/fairlet_clustering.ipynb>`_
        - `Mitigating Bias using Variational Fair Clustering <notebooks/bias/mitigating_bias_tutorials/clustering/inprocessing/variational_fair_clustering.ipynb>`_

    - Postprocessing
        - `Mitigating Bias using MCMF Clustering <notebooks/bias/mitigating_bias_tutorials/clustering/postprocessing/mcmf_clustering.ipynb>`_
>>>>>>> d2961a7a
<|MERGE_RESOLUTION|>--- conflicted
+++ resolved
@@ -19,139 +19,74 @@
 
 - Binary Classification
     - Preprocessing
-        - `Mitigating Bias using Correlation Remover <bias/mitigating_bias_tutorials/binary_classification/preprocessing/correlation_remover.ipynb>`_
-        - `Mitigating Bias using Disparate Impact <bias/mitigating_bias_tutorials/binary_classification/preprocessing/disparate_impact.ipynb>`_
-        - `Mitigating Bias using Learning Fair Representation <bias/mitigating_bias_tutorials/binary_classification/preprocessing/learning_fair_representation.ipynb>`_
-        - `Mitigating Bias using Reweighing <bias/mitigating_bias_tutorials/binary_classification/preprocessing/reweighing.ipynb>`_
+        - `Mitigating Bias using Correlation Remover <bias/mitigating_bias/binary_classification/preprocessing/correlation_remover.ipynb>`_
+        - `Mitigating Bias using Disparate Impact <bias/mitigating_bias/binary_classification/preprocessing/disparate_impact.ipynb>`_
+        - `Mitigating Bias using Learning Fair Representation <bias/mitigating_bias/binary_classification/preprocessing/learning_fair_representation.ipynb>`_
+        - `Mitigating Bias using Reweighing <bias/mitigating_bias/binary_classification/preprocessing/reweighing.ipynb>`_
 
     - Inprocessing
-<<<<<<< HEAD
-        - `Mitigating Bias using Adversariala Debiasing <bias/mitigating_bias_tutorials/binary_classification/inprocessing/adversarial_debiasing.ipynb>`_
-        - `Mitigating Bias using Exponientiated Gradient <bias/mitigating_bias_tutorials/binary_classification/inprocessing/exponientiated_gradient.ipynb>`_
-        - `Mitigating Bias using Grid Search Reduction <bias/mitigating_bias_tutorials/binary_classification/inprocessing/grid_search_reduction.ipynb>`_
-        - `Mitigating Bias using Meta Fair Classifier <bias/mitigating_bias_tutorials/binary_classification/inprocessing/meta_fair_classifier.ipynb>`_
-        - `Mitigating Bias using Prejudice Remover <bias/mitigating_bias_tutorials/binary_classification/inprocessing/prejudice_remover.ipynb>`_
+        - `Mitigating Bias using Adversarial Debiasing <bias/mitigating_bias/binary_classification/inprocessing/adversarial_debiasing.ipynb>`_
+        - `Mitigating Bias using Exponentiated Gradient <bias/mitigating_bias/binary_classification/inprocessing/exponentiated_gradient.ipynb>`_
+        - `Mitigating Bias using Grid Search Reduction <bias/mitigating_bias/binary_classification/inprocessing/grid_search_reduction.ipynb>`_
+        - `Mitigating Bias using Meta Fair Classifier <bias/mitigating_bias/binary_classification/inprocessing/meta_fair_classifier.ipynb>`_
+        - `Mitigating Bias using Prejudice Remover <bias/mitigating_bias/binary_classification/inprocessing/prejudice_remover.ipynb>`_
 
     - Postprocessing
-        - `Mitigating Bias using Calibrated Equalize Odds Debiasing <bias/mitigating_bias_tutorials/binary_classification/postprocessing/calibrated_equalized_odds.ipynb>`_
-        - `Mitigating Bias using Equaliized Odds <bias/mitigating_bias_tutorials/binary_classification/postprocessing/equalized_odds.ipynb>`_
-        - `Mitigating Bias using LP Debiaser <bias/mitigating_bias_tutorials/binary_classification/postprocessing/lp_debiaser.ipynb>`_
-        - `Mitigating Bias using ML Debiaser <bias/mitigating_bias_tutorials/binary_classification/postprocessing/ml_debiaser.ipynb>`_
-        - `Mitigating Bias using Reject Option Classification <bias/mitigating_bias_tutorials/binary_classification/postprocessing/reject_option_classification.ipynb>`_
+        - `Mitigating Bias using Calibrated Equalize Odds Debiasing <bias/mitigating_bias/binary_classification/postprocessing/calibrated_equalized_odds.ipynb>`_
+        - `Mitigating Bias using Equaliized Odds <bias/mitigating_bias/binary_classification/postprocessing/equalized_odds.ipynb>`_
+        - `Mitigating Bias using LP Debiaser <bias/mitigating_bias/binary_classification/postprocessing/lp_debiaser.ipynb>`_
+        - `Mitigating Bias using ML Debiaser <bias/mitigating_bias/binary_classification/postprocessing/ml_debiaser.ipynb>`_
+        - `Mitigating Bias using Reject Option Classification <bias/mitigating_bias/binary_classification/postprocessing/reject_option_classification.ipynb>`_
 
 - Regression
     - Preprocessing
-        - `Mitigating Bias using Correlation Remover <bias/mitigating_bias_tutorials/regression/preprocessing/correlation_remover.ipynb>`_
-        - `Mitigating Bias using Disparate Impact <bias/mitigating_bias_tutorials/regression/preprocessing/disparate_impact_remover.ipynb>`_
+        - `Mitigating Bias using Correlation Remover <bias/mitigating_bias/regression/preprocessing/correlation_remover.ipynb>`_
+        - `Mitigating Bias using Disparate Impact <bias/mitigating_bias/regression/preprocessing/disparate_impact_remover.ipynb>`_
 
     - Inprocessing
-        - `Mitigating Bias using Exponientiated Gradient <bias/mitigating_bias_tutorials/regression/inprocessing/exponientiated_gradient.ipynb>`_
-        - `Mitigating Bias using Grid Search Reduction <bias/mitigating_bias_tutorials/regression/inprocessing/grid_search_reduction.ipynb>`_
+        - `Mitigating Bias using Exponientiated Gradient <bias/mitigating_bias/regression/inprocessing/exponientiated_gradient.ipynb>`_
+        - `Mitigating Bias using Grid Search Reduction <bias/mitigating_bias/regression/inprocessing/grid_search_reduction.ipynb>`_
 
     - Postprocessing
-        - `Mitigating Bias using Plugin Estimator and Calibrator <bias/mitigating_bias_tutorials/regression/postprocessing/plugin_estimator_and_calibrator.ipynb>`_
-        - `Mitigating Bias using Wasserstein Barycenters <bias/mitigating_bias_tutorials/regression/postprocessing/wasserstein_barycenters.ipynb>`_
+        - `Mitigating Bias using Plugin Estimator and Calibrator <bias/mitigating_bias/regression/postprocessing/plugin_estimator_and_calibrator.ipynb>`_
+        - `Mitigating Bias using Wasserstein Barycenters <bias/mitigating_bias/regression/postprocessing/wasserstein_barycenters.ipynb>`_
 
 - Multiclass Classification
     - Preprocessing
-        - `Mitigating Bias using Correlation Remover <bias/mitigating_bias_tutorials/multi_classification/preprocessing/correlation_remover.ipynb>`_
-        - `Mitigating Bias using Disparate Impact <bias/mitigating_bias_tutorials/multi_classification/preprocessing/disparate_impact.ipynb>`_
-        - `Mitigating Bias using Reweighing <bias/mitigating_bias_tutorials/multi_classification/preprocessing/reweighing.ipynb>`_
+        - `Mitigating Bias using Correlation Remover <bias/mitigating_bias/multi_classification/preprocessing/correlation_remover.ipynb>`_
+        - `Mitigating Bias using Disparate Impact <bias/mitigating_bias/multi_classification/preprocessing/disparate_impact.ipynb>`_
+        - `Mitigating Bias using Reweighing <bias/mitigating_bias/multi_classification/preprocessing/reweighing.ipynb>`_
 
     - Inprocessing
-        - `Mitigating Bias using Fair Scoring Classifier <bias/mitigating_bias_tutorials/multi_classification/inprocessing/fair_scoring_classifier.ipynb>`_
+        - `Mitigating Bias using Fair Scoring Classifier <bias/mitigating_bias/multi_classification/inprocessing/fair_scoring_classifier.ipynb>`_
 
     - Postprocessing
-        - `Mitigating Bias using LP Debiaser <bias/mitigating_bias_tutorials/multi_classification/postprocessing/lp_debiaser.ipynb>`_
-        - `Mitigating Bias using ML Debiaser <bias/mitigating_bias_tutorials/multi_classification/postprocessing/ml_debiaser.ipynb>`_
-=======
-        - `Mitigating Bias using Adversarial Debiasing <notebooks/bias/mitigating_bias_tutorials/binary_classification/inprocessing/adversarial_debiasing.ipynb>`_
-        - `Mitigating Bias using Exponentiated Gradient <notebooks/bias/mitigating_bias_tutorials/binary_classification/inprocessing/exponentiated_gradient.ipynb>`_
-        - `Mitigating Bias using Grid Search Reduction <notebooks/bias/mitigating_bias_tutorials/binary_classification/inprocessing/grid_search_reduction.ipynb>`_
-        - `Mitigating Bias using Meta Fair Classifier <notebooks/bias/mitigating_bias_tutorials/binary_classification/inprocessing/meta_fair_classifier.ipynb>`_
-        - `Mitigating Bias using Prejudice Remover <notebooks/bias/mitigating_bias_tutorials/binary_classification/inprocessing/prejudice_remover.ipynb>`_
-
-    - Postprocessing
-        - `Mitigating Bias using Calibrated Equalize Odds Debiasing <notebooks/bias/mitigating_bias_tutorials/binary_classification/postprocessing/calibrated_equalized_odds.ipynb>`_
-        - `Mitigating Bias using Equaliized Odds <notebooks/bias/mitigating_bias_tutorials/binary_classification/postprocessing/equalized_odds.ipynb>`_
-        - `Mitigating Bias using LP Debiaser <notebooks/bias/mitigating_bias_tutorials/binary_classification/postprocessing/lp_debiaser.ipynb>`_
-        - `Mitigating Bias using ML Debiaser <notebooks/bias/mitigating_bias_tutorials/binary_classification/postprocessing/ml_debiaser.ipynb>`_
-        - `Mitigating Bias using Reject Option Classification <notebooks/bias/mitigating_bias_tutorials/binary_classification/postprocessing/reject_option_classification.ipynb>`_
-
-- Regression
-    - Preprocessing
-        - `Mitigating Bias using Correlation Remover <notebooks/bias/mitigating_bias_tutorials/regression/preprocessing/correlation_remover.ipynb>`_
-        - `Mitigating Bias using Disparate Impact <notebooks/bias/mitigating_bias_tutorials/regression/preprocessing/disparate_impact_remover.ipynb>`_
-
-    - Inprocessing
-        - `Mitigating Bias using Exponientiated Gradient <notebooks/bias/mitigating_bias_tutorials/regression/inprocessing/exponientiated_gradient.ipynb>`_
-        - `Mitigating Bias using Grid Search Reduction <notebooks/bias/mitigating_bias_tutorials/regression/inprocessing/grid_search_reduction.ipynb>`_
-
-    - Postprocessing
-        - `Mitigating Bias using Plugin Estimator and Calibrator <notebooks/bias/mitigating_bias_tutorials/regression/postprocessing/plugin_estimator_and_calibrator.ipynb>`_
-        - `Mitigating Bias using Wasserstein Barycenters <notebooks/bias/mitigating_bias_tutorials/regression/postprocessing/wasserstein_barycenters.ipynb>`_
-
-- Multiclass Classification
-    - Preprocessing
-        - `Mitigating Bias using Correlation Remover <notebooks/bias/mitigating_bias_tutorials/multi_classification/preprocessing/correlation_remover.ipynb>`_
-        - `Mitigating Bias using Disparate Impact <notebooks/bias/mitigating_bias_tutorials/multi_classification/preprocessing/disparate_impact.ipynb>`_
-        - `Mitigating Bias using Reweighing <notebooks/bias/mitigating_bias_tutorials/multi_classification/preprocessing/reweighing.ipynb>`_
-
-    - Inprocessing
-        - `Mitigating Bias using Fair Scoring Classifier <notebooks/bias/mitigating_bias_tutorials/multi_classification/inprocessing/fair_scoring_classifier.ipynb>`_
-
-    - Postprocessing
-        - `Mitigating Bias using LP Debiaser <notebooks/bias/mitigating_bias_tutorials/multi_classification/postprocessing/lp_debiaser.ipynb>`_
-        - `Mitigating Bias using ML Debiaser <notebooks/bias/mitigating_bias_tutorials/multi_classification/postprocessing/ml_debiaser.ipynb>`_
->>>>>>> d2961a7a
+        - `Mitigating Bias using LP Debiaser <bias/mitigating_bias/multi_classification/postprocessing/lp_debiaser.ipynb>`_
+        - `Mitigating Bias using ML Debiaser <bias/mitigating_bias/multi_classification/postprocessing/ml_debiaser.ipynb>`_
         
 - Recommender Systems
     - Preprocessing
-        - `Mitigating Bias using Disparate Impact Remover <mitigating_bias_tutorials/recommender_systems/preprocessing/disparate_impact_remover.ipynb>`_
+        - `Mitigating Bias using Disparate Impact Remover <mitigating_bias/recommender_systems/preprocessing/disparate_impact_remover.ipynb>`_
 
     - Inprocessing
-<<<<<<< HEAD
-        - `Mitigating Bias using Blind Spot Aware <bias/mitigating_bias_tutorials/recommender_systems/inprocessing/blind_spot_aware.ipynb>`_
-        - `Mitigating Bias using Debiasing Learning <nbias/mitigating_bias_tutorials/recommender_systems/inprocessing/debiasing_learning.ipynb>`_
-        - `Mitigating Bias using Popularity Propensity <bias/mitigating_bias_tutorials/recommender_systems/inprocessing/popularity_propensity.ipynb>`_
-        - `Mitigating Bias using Two Side Fairness <bias/mitigating_bias_tutorials/recommender_systems/inprocessing/two_sided_fairness.ipynb>`_
+        - `Mitigating Bias using Blind Spot Aware <bias/mitigating_bias/recommender_systems/inprocessing/blind_spot_aware.ipynb>`_
+        - `Mitigating Bias using Debiasing Learning <bias/mitigating_bias/recommender_systems/inprocessing/debiasing_learning.ipynb>`_
+        - `Mitigating Bias using Popularity Propensity <bias/mitigating_bias/recommender_systems/inprocessing/popularity_propensity.ipynb>`_
+        - `Mitigating Bias using Two Side Fairness <bias/mitigating_bias/recommender_systems/inprocessing/two_sided_fairness.ipynb>`_
 
     - Postprocessing
-        - `Mitigating Bias using Debiasing Exposure <bias/mitigating_bias_tutorials/recommender_systems/postprocessing/debiasing_exposure.ipynb>`_
-        - `Mitigating Bias using Fair Top-K <bias/mitigating_bias_tutorials/recommender_systems/postprocessing/fair_top_k.ipynb>`_
+        - `Mitigating Bias using Debiasing Exposure <bias/mitigating_bias/recommender_systems/postprocessing/debiasing_exposure.ipynb>`_
+        - `Mitigating Bias using Fair Top-K <bias/mitigating_bias/recommender_systems/postprocessing/fair_top_k.ipynb>`_
         
 - Clustering
     - Preprocessing
-        - `Mitigating Bias using Fairlet Clustering <bias/mitigating_bias_tutorials/clustering/preprocessing/fairlet_clustering_preprocessing.ipynb>`_
+        - `Mitigating Bias using Fairlet Clustering <bias/mitigating_bias/clustering/preprocessing/fairlet_clustering_preprocessing.ipynb>`_
 
     - Inprocessing
-        - `Mitigating Bias using Fair-K Center Clustering <bias/mitigating_bias_tutorials/clustering/inprocessing/fair_k_center_clustering.ipynb>`_
-        - `Mitigating Bias using Fair-K Mediam Clustering <bias/mitigating_bias_tutorials/clustering/inprocessing/fair_k_median_clustering.ipynb>`_
-        - `Mitigating Bias using Fairlet Clustering <bias/mitigating_bias_tutorials/clustering/inprocessing/fairlet_clustering.ipynb>`_
-        - `Mitigating Bias using Variational Fair Clustering <bias/mitigating_bias_tutorials/clustering/inprocessing/variational_fair_clustering.ipynb>`_
+        - `Mitigating Bias using Fair-K Center Clustering <bias/mitigating_bias/clustering/inprocessing/fair_k_center_clustering.ipynb>`_
+        - `Mitigating Bias using Fair-K Mediam Clustering <bias/mitigating_bias/clustering/inprocessing/fair_k_median_clustering.ipynb>`_
+        - `Mitigating Bias using Fairlet Clustering <bias/mitigating_bias/clustering/inprocessing/fairlet_clustering.ipynb>`_
+        - `Mitigating Bias using Variational Fair Clustering <bias/mitigating_bias/clustering/inprocessing/variational_fair_clustering.ipynb>`_
 
     - Postprocessing
-        - `Mitigating Bias using MCMF Clustering <bias/mitigating_bias_tutorials/clustering/postprocessing/mcmf_clustering.ipynb>`_
-=======
-        - `Mitigating Bias using Blind Spot Aware <notebooks/bias/mitigating_bias_tutorials/recommender_systems/inprocessing/blind_spot_aware.ipynb>`_
-        - `Mitigating Bias using Debiasing Learning <notebooks/bias/mitigating_bias_tutorials/recommender_systems/inprocessing/debiasing_learning.ipynb>`_
-        - `Mitigating Bias using Popularity Propensity <notebooks/bias/mitigating_bias_tutorials/recommender_systems/inprocessing/popularity_propensity.ipynb>`_
-        - `Mitigating Bias using Two Side Fairness <notebooks/bias/mitigating_bias_tutorials/recommender_systems/inprocessing/two_sided_fairness.ipynb>`_
-
-    - Postprocessing
-        - `Mitigating Bias using Debiasing Exposure <notebooks/bias/mitigating_bias_tutorials/recommender_systems/postprocessing/debiasing_exposure.ipynb>`_
-        - `Mitigating Bias using Fair Top-K <notebooks/bias/mitigating_bias_tutorials/recommender_systems/postprocessing/fair_top_k.ipynb>`_
-        
-- Clustering
-    - Preprocessing
-        - `Mitigating Bias using Fairlet Clustering <notebooks/bias/mitigating_bias_tutorials/clustering/preprocessing/fairlet_clustering_preprocessing.ipynb>`_
-
-    - Inprocessing
-        - `Mitigating Bias using Fair-K Center Clustering <notebooks/bias/mitigating_bias_tutorials/clustering/inprocessing/fair_k_center_clustering.ipynb>`_
-        - `Mitigating Bias using Fair-K Mediam Clustering <notebooks/bias/mitigating_bias_tutorials/clustering/inprocessing/fair_k_median_clustering.ipynb>`_
-        - `Mitigating Bias using Fairlet Clustering <notebooks/bias/mitigating_bias_tutorials/clustering/inprocessing/fairlet_clustering.ipynb>`_
-        - `Mitigating Bias using Variational Fair Clustering <notebooks/bias/mitigating_bias_tutorials/clustering/inprocessing/variational_fair_clustering.ipynb>`_
-
-    - Postprocessing
-        - `Mitigating Bias using MCMF Clustering <notebooks/bias/mitigating_bias_tutorials/clustering/postprocessing/mcmf_clustering.ipynb>`_
->>>>>>> d2961a7a
+        - `Mitigating Bias using MCMF Clustering <bias/mitigating_bias/clustering/postprocessing/mcmf_clustering.ipynb>`_