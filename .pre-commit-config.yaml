--- conflicted
+++ resolved
@@ -13,11 +13,7 @@
     hooks:
       - id: black
   - repo: https://github.com/PyCQA/isort
-<<<<<<< HEAD
-    rev: 5.11.5
-=======
     rev: 5.12.0
->>>>>>> 0ef44850
     hooks:
       - id: isort
         args: ["--profile", "black"]
