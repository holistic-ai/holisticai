# imports
from holisticai.bias.mitigation.inprocessing.adversarial_debiasing.transformer import AdversarialDebiasing
from holisticai.bias.mitigation.inprocessing.exponentiated_gradient.transformer import ExponentiatedGradientReduction
from holisticai.bias.mitigation.inprocessing.fair_k_center_clustering.transformer import FairKCenterClustering
from holisticai.bias.mitigation.inprocessing.fair_k_mediam_clustering.transformer import FairKMedianClustering
from holisticai.bias.mitigation.inprocessing.fair_scoring_classifier.transformer import FairScoreClassifier
from holisticai.bias.mitigation.inprocessing.fairlet_clustering.transformer import FairletClustering
from holisticai.bias.mitigation.inprocessing.grid_search.transformer import GridSearchReduction
from holisticai.bias.mitigation.inprocessing.matrix_factorization.blind_spot_aware import BlindSpotAwareMF
from holisticai.bias.mitigation.inprocessing.matrix_factorization.debiasing_learning.transformer import (
    DebiasingLearningMF,
)
from holisticai.bias.mitigation.inprocessing.matrix_factorization.popularity_propensity import PopularityPropensityMF
from holisticai.bias.mitigation.inprocessing.meta_fair_classifier.transformer import MetaFairClassifier
from holisticai.bias.mitigation.inprocessing.prejudice_remover.transformer import PrejudiceRemover
from holisticai.bias.mitigation.inprocessing.two_sided_fairness.transformer import FairRec
from holisticai.bias.mitigation.inprocessing.variational_fair_clustering.transformer import VariationalFairClustering

__all__ = [
    "ExponentiatedGradientReduction",
    "GridSearchReduction",
    "PrejudiceRemover",
    "MetaFairClassifier",
    "VariationalFairClustering",
    "FairKCenterClustering",
    "FairKMedianClustering",
    "FairletClustering",
    "FairScoreClassifier",
    "BlindSpotAwareMF",
    "DebiasingLearningMF",
    "PopularityPropensityMF",
    "FairRec",
    "AdversarialDebiasing",
]
import importlib.util

<<<<<<< HEAD
torch_spec = importlib.util.find_spec("torch")
if torch_spec is not None:
    from holisticai.bias.mitigation.inprocessing.adversarial_debiasing.torch.transformer import AdversarialDebiasing

    __all__ += ["AdversarialDebiasing"]
=======
cvxpy_spec = importlib.util.find_spec("cvxpy")
if cvxpy_spec is not None:
    from holisticai.bias.mitigation.inprocessing.fair_scoring_classifier.transformer import FairScoreClassifier

    __all__ += ["FairScoreClassifier"]
>>>>>>> 53865d69
<|MERGE_RESOLUTION|>--- conflicted
+++ resolved
@@ -34,16 +34,8 @@
 ]
 import importlib.util
 
-<<<<<<< HEAD
 torch_spec = importlib.util.find_spec("torch")
 if torch_spec is not None:
     from holisticai.bias.mitigation.inprocessing.adversarial_debiasing.torch.transformer import AdversarialDebiasing
 
-    __all__ += ["AdversarialDebiasing"]
-=======
-cvxpy_spec = importlib.util.find_spec("cvxpy")
-if cvxpy_spec is not None:
-    from holisticai.bias.mitigation.inprocessing.fair_scoring_classifier.transformer import FairScoreClassifier
-
-    __all__ += ["FairScoreClassifier"]
->>>>>>> 53865d69
+    __all__ += ["AdversarialDebiasing"]