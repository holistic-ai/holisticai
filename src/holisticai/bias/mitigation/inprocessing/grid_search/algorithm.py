import copy
import logging
from typing import Any

from holisticai.bias.mitigation.inprocessing.grid_search._grid_generator import GridGenerator

logger = logging.getLogger(__name__)


class GridSearchAlgorithm:
    """
    Estimator to perform a grid search given a blackbox estimator algorithm.
    The approach used is taken from section 3.4 of "A reductions approach to fair classification"
    Enabled for more than two sensitive feature values

    Reference
    ---------
    Agarwal, Alekh, et al. "A reductions approach to fair classification."
    International Conference on Machine Learning. PMLR, 2018.
    """

    def __init__(
        self,
        estimator: Any,
        constraint: Any,
        constraint_weight: float = 0.5,
        grid_size: int = 20,
        grid_limit: int = 2,
        n_jobs=-1,
        verbose=0,
    ):
        """
        Init GridSearchAlgorithm object

        Parameters
        ----------
        estimator : object
            An estimator implementing methods :code:`fit(X, y, sample_weight=sample_weight)` and
            :code:`predict(X)`, where `X` is the matrix of features, `y` is the
            vector of labels, and `sample_weight` is a vector of weights.
            In binary classification labels `y` and predictions returned by
            :code:`predict(X)` are either 0 or 1.

        constraint : ClassificationConstraint
            The disparity constraint.

        constraint_weight : float
            Specifies the relative weight put on the constraint violation when selecting the
            best model. The weight placed on the error rate will be :code:`1-constraint_weight`.

        grid_size: int
            Number of columns to be generated in the grid.

        grid_limit : float
            Range of the values in the grid generated.

        verbose : int
            If >0, will show progress percentage.
        """
        self.estimator: Any = estimator
        self.constraint: Any = constraint
        self.objective: Any = constraint.default_objective()
        self.grid_limit: int = grid_limit
        self.grid_size: int = grid_size
        self.constraint_weight = constraint_weight
        self.n_jobs = n_jobs
        self.verbose = verbose

    def fit(self, X: Any, y: Any, sensitive_features: Any):
        """
        Fit model using Grid Search Algorithm.

        Parameters
        ----------
        X : matrix-like
            Input matrix.

        y : numpy array
            Target vector.

        sensitive_features : numpy array
            Matrix where each column is a sensitive feature e.g. [col_1=group_a, col_2=group_b].

        Returns
        -------
        GridSearchAlgorithm
            The same object.
        """
        self._load_data(X, y, sensitive_features)
        grid = self._generate_grid()
<<<<<<< HEAD

        """            
        results = Parallel(n_jobs=self.n_jobs, verbose=self.verbose)(
            delayed(self.evaluate_candidate)(
                X,
                grid[col_name],
=======
        col_names = grid.columns

        results = list(
            Parallel(n_jobs=self.n_jobs, verbose=self.verbose)(
                delayed(self.evaluate_candidate)(
                    X,
                    grid[col_name],
                )
                for col_name in col_names
>>>>>>> 26fddd55
            )
        )
<<<<<<< HEAD
        """
        results = [self.evaluate_candidate(
                        X,
                        grid[col_name],
                    )
                    for col_name in grid
        ]
=======
        if not results:
            raise ValueError("No results were generated. This is likely due to an issue with the grid.")

        def loss_fct(result):
            return (1 - self.constraint_weight) * result["objective"] + self.constraint_weight * result["gamma"].max()
>>>>>>> 26fddd55

        losses = [loss_fct(result) for result in results]
        self.best_idx_ = losses.index(min(losses))
        self.best_predictor = self._fit_estimator(X, results[self.best_idx_]["lambda_vec"])  # type: ignore
        return self

    def evaluate_candidate(self, X, lambda_vec):
        current_estimator = self._fit_estimator(X, lambda_vec)

        def predict_fn(X: Any) -> Any:
            return current_estimator.predict(X)

        objective = self.objective.gamma(predict_fn).iloc[0]
        gamma = self.constraint.gamma(predict_fn)
        return {"gamma": gamma, "objective": objective, "lambda_vec": lambda_vec}

    def _load_data(self, X: Any, y: Any, sensitive_features: Any):
        self.constraint.load_data(X, y, sensitive_features)
        self.objective.load_data(X, y, sensitive_features)

    def _generate_grid(self) -> Any:
        """
        Generates a grid of lambda vectors based on the constraint and grid parameters.
        Ensures the grid is of adequate size and dimensionality.
        """
        # Check if negative values are allowed in the grid
        neg_allowed = self.constraint.neg_basis_present

        # Check if the L1 norm must be enforced
        objective_in_the_span = self.constraint.default_objective_lambda_vec is not None

        # Adjust dimensionality according to whether the L1 norm is enforced
        if objective_in_the_span:
            true_dim = self.constraint.basis["+"].shape[1] - 1
        else:
            true_dim = self.constraint.basis["-"].shape[1]

        # Warning if the grid has too many dimensions
        GRID_DIMENSION_WARN_THRESHOLD = 4
        if true_dim > GRID_DIMENSION_WARN_THRESHOLD:
            logger.warning(f"Warning: the grid has {true_dim} dimensions, which could be prohibitive in terms of size.")

        # Minimum grid size verification
        recommended_min_grid_size = 2**true_dim
        if self.grid_size < recommended_min_grid_size:
            logger.warning(
                f"Warning: the grid size is {self.grid_size}, a minimum of {recommended_min_grid_size} is recommended."
            )

        # Inicializar el generador de grid
        generator = GridGenerator(
            grid_size=self.grid_size,
            grid_limit=self.grid_limit,
            neg_allowed=neg_allowed,
            force_L1_norm=objective_in_the_span,
        )

        # Generar la grid de coeficientes
        grid = generator.generate_grid(self.constraint)
        grid = grid.loc[:, ~(grid == 0).all(axis=0)]
        return grid

    def _fit_estimator(self, X: Any, lambda_vec: Any):
        weights = self._compute_weights(lambda_vec)
        y_reduction, weights = self._get_reduction(weights)
        current_estimator = copy.deepcopy(self.estimator)
        current_estimator.fit(X, y_reduction, sample_weight=weights)
        return current_estimator

    def _compute_weights(self, lambda_vec: Any) -> Any:
        weights = self.constraint.signed_weights(lambda_vec)
        if self.constraint.default_objective_lambda_vec is not None:
            weights += self.objective.signed_weights()
        return weights

    def _get_reduction(self, weights: Any) -> tuple:
        if self.constraint.PROBLEM_TYPE == "classification":
            y_reduction = 1 * (weights > 0)
            weights = weights.abs()
        else:
            y_reduction = self.constraint.y_as_series
        return y_reduction, weights

    def predict(self, X: Any) -> Any:
        return self.best_predictor.predict(X)

    def predict_proba(self, X: Any) -> Any:
        return self.best_predictor.predict_proba(X)<|MERGE_RESOLUTION|>--- conflicted
+++ resolved
@@ -3,6 +3,7 @@
 from typing import Any
 
 from holisticai.bias.mitigation.inprocessing.grid_search._grid_generator import GridGenerator
+from joblib import Parallel, delayed
 
 logger = logging.getLogger(__name__)
 
@@ -88,14 +89,6 @@
         """
         self._load_data(X, y, sensitive_features)
         grid = self._generate_grid()
-<<<<<<< HEAD
-
-        """            
-        results = Parallel(n_jobs=self.n_jobs, verbose=self.verbose)(
-            delayed(self.evaluate_candidate)(
-                X,
-                grid[col_name],
-=======
         col_names = grid.columns
 
         results = list(
@@ -105,24 +98,13 @@
                     grid[col_name],
                 )
                 for col_name in col_names
->>>>>>> 26fddd55
             )
         )
-<<<<<<< HEAD
-        """
-        results = [self.evaluate_candidate(
-                        X,
-                        grid[col_name],
-                    )
-                    for col_name in grid
-        ]
-=======
         if not results:
             raise ValueError("No results were generated. This is likely due to an issue with the grid.")
 
         def loss_fct(result):
             return (1 - self.constraint_weight) * result["objective"] + self.constraint_weight * result["gamma"].max()
->>>>>>> 26fddd55
 
         losses = [loss_fct(result) for result in results]
         self.best_idx_ = losses.index(min(losses))
