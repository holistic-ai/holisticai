from holisticai.explainability.metrics.tree._tree import (
    TreeDepthVariance,
    TreeNumberOfFeatures,
    TreeNumberOfRules,
    WeightedAverageDepth,
    WeightedAverageExplainabilityScore,
    WeightedTreeGini,
    TreeNumberOfFeatures,
    TreeNumberOfRules,
    tree_depth_variance,
    tree_number_of_features,
    tree_number_of_rules,
    weighted_average_depth,
    weighted_average_explainability_score,
    weighted_tree_gini,
    tree_number_of_features,
    tree_number_of_rules,
)

__all__ = [
    "WeightedAverageDepth",
    "WeightedAverageExplainabilityScore",
    "WeightedTreeGini",
    "TreeDepthVariance",
    "TreeNumberOfFeatures",
    "TreeNumberOfRules",
    "weighted_average_depth",
    "weighted_average_explainability_score",
    "weighted_tree_gini",
    "tree_depth_variance",
<<<<<<< HEAD
    "tree_number_of_rules",
    "tree_number_of_features",
    "TreeNumberOfFeatures",
    "TreeNumberOfRules",
=======
>>>>>>> e9e8dc42
    "tree_number_of_features",
    "tree_number_of_rules",
]<|MERGE_RESOLUTION|>--- conflicted
+++ resolved
@@ -5,16 +5,12 @@
     WeightedAverageDepth,
     WeightedAverageExplainabilityScore,
     WeightedTreeGini,
-    TreeNumberOfFeatures,
-    TreeNumberOfRules,
     tree_depth_variance,
     tree_number_of_features,
     tree_number_of_rules,
     weighted_average_depth,
     weighted_average_explainability_score,
     weighted_tree_gini,
-    tree_number_of_features,
-    tree_number_of_rules,
 )
 
 __all__ = [
@@ -28,13 +24,8 @@
     "weighted_average_explainability_score",
     "weighted_tree_gini",
     "tree_depth_variance",
-<<<<<<< HEAD
-    "tree_number_of_rules",
-    "tree_number_of_features",
     "TreeNumberOfFeatures",
     "TreeNumberOfRules",
-=======
->>>>>>> e9e8dc42
     "tree_number_of_features",
     "tree_number_of_rules",
 ]