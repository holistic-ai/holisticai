from typing import Literal, Optional

import numpy as np
from holisticai.utils.transformers.bias import BMInprocessing as BMImp
from sklearn.base import BaseEstimator, ClassifierMixin, clone

from ..commons.classification import _constraints as cc
from ..commons.regression import _constraints as rc
from ..commons.regression import _losses as rl
from .algorithm import ExponentiatedGradientAlgorithm


class ExponentiatedGradientReduction(BaseEstimator, ClassifierMixin, BMImp):
    """Exponentiated gradient reduction 

    Exponentiated gradient reduction is an in-processing technique that reduces
    fair classification to a sequence of cost-sensitive classification problems,
    returning a randomized classifier with the lowest empirical error subject to
    fair classification constraints.

    Parameters
    ----------
<<<<<<< HEAD
        Agarwal, Alekh, et al. "A reductions approach to fair classification."
        International Conference on Machine Learning. PMLR, 2018.
    """

    CONSTRAINTS = Literal[
        "DemographicParity",
        "EqualizedOdds",
        "TruePositiveRateParity",
        "FalsePositiveRateParity",
        "ErrorRateParity",
    ]

    def __init__(
        self,
        constraints: str = "EqualizedOdds",
        eps: Optional[float] = 0.01,
        max_iter: Optional[int] = 50,
        nu: Optional[float] = None,
        eta0: Optional[float] = 2.0,
        loss: str = "ZeroOne",
        min_val: float = None,
        max_val: float = None,
        upper_bound: float = 0.01,
        verbose: Optional[int] = 0,
        estimator=None,
        seed : int =0,
    ):

        """

        Parameters
        ----------
=======
>>>>>>> 182b7e6b
        estimator : sklearn-like
            The model you want to mitigate bias for.

        constraints (str or BaseMoment): If string, keyword
            denoting the :class:`BaseMoment` object
            defining the disparity constraints:
                - "DemographicParity"
                - "EqualizedOdds"
                - "TruePositiveRateParity"
                - "FalsePositiveRateParity"
                - "ErrorRateParity"

        eps: Allowed fairness constraint violation; the solution is
            guaranteed to have the error within ``2*best_gap`` of the best
            error under constraint eps; the constraint violation is at most
            ``2*(eps+best_gap)``.

        num_iter: Maximum number of iterations.

        nu: Convergence threshold for the duality gap, corresponding to a
            conservative automatic setting based on the statistical
            uncertainty in measuring classification error.

        eta_mul: Initial setting of the learning rate.

        drop_prot_attr: Boolean flag indicating whether to drop protected
            attributes from training data.

        loss : str
            String identifying loss function for constraints. Options include "ZeroOne", "Square", and "Absolute."

        min_val : float
            Loss function parameter for "Square" and "Absolute," typically the minimum of the range of y values.

        max_val: float
            Loss function parameter for "Square" and "Absolute," typically the maximum of the range of y values.

        verbose : int
            If >0, will show progress percentage.
<<<<<<< HEAD

        seed: int
            seed for random initialization
        """
=======
>>>>>>> 182b7e6b

    Methods
    -------
        fit(X, y_true, group_a, group_b)
            Fit the model according to the given training data.

        predict(X)
            Predict output for the given samples.

        predict_proba(X)
            Probability estimate for the given samples.
            
    References
    ----------
        [1] Agarwal, Alekh, et al. "A reductions approach to fair classification."
        International Conference on Machine Learning. PMLR, 2018.
    """

    CONSTRAINTS = [
        "DemographicParity",
        "EqualizedOdds",
        "TruePositiveRateParity",
        "FalsePositiveRateParity",
        "ErrorRateParity",
    ]

    def __init__(
        self,
        constraints: str = "EqualizedOdds",
        eps: Optional[float] = 0.01,
        max_iter: Optional[int] = 50,
        nu: Optional[float] = None,
        eta0: Optional[float] = 2.0,
        loss: str = "ZeroOne",
        min_val: float = None,
        max_val: float = None,
        upper_bound: float = 0.01,
        verbose: Optional[int] = 0,
        estimator=None,
    ):
        self.constraints = constraints
        self.eps = eps
        self.max_iter = max_iter
        self.nu = nu
        self.eta0 = eta0
        self.loss = loss
        self.min_val = min_val
        self.max_val = max_val
        self.upper_bound = upper_bound
        self.verbose = verbose
        self.estimator = estimator
        self.seed = seed

    def transform_estimator(self, estimator):

        """
        This method is deprecated but retained for backwards-compatibility. You should pass the estimator object directly in the constructor.
        """

        self.estimator = estimator
        return self

    def fit(
        self,
        X: np.ndarray,
        y: np.ndarray,
        group_a: np.ndarray,
        group_b: np.ndarray,
    ):
        """
        Fit Exponentiated Gradient Reduction

        Parameters
        ----------
        X : matrix-like
            Input matrix
        y : array-like
            Target vector
        group_a : array-like
            Group membership vector (binary)
        group_b : array-like
            Group membership vector (binary)

        Returns
        -------
        Self

        """
        params = self._load_data(X=X, y=y, group_a=group_a, group_b=group_b)
        group_a = params["group_a"]
        group_b = params["group_b"]
        X = params["X"]
        y = params["y"]

        sensitive_features = np.stack([group_a, group_b], axis=1)

        self.estimator_ = clone(self.estimator)

        constraints_catalog = {
            "DemographicParity": cc.DemographicParity,
            "EqualizedOdds": cc.EqualizedOdds,
            "TruePositiveRateParity": cc.TruePositiveRateParity,
            "FalsePositiveRateParity": cc.FalsePositiveRateParity,
            "ErrorRateParity": cc.ErrorRateParity,
            "BoundedGroupLoss": rc.BoundedGroupLoss,
        }

        constraint_kargs = self._constraint_parameters()
        self.constraint_ = constraints_catalog[self.constraints](**constraint_kargs)

        self.model_ = ExponentiatedGradientAlgorithm(
            self.estimator_,
            constraints=self.constraint_,
            eps=self.eps,
            max_iter=self.max_iter,
            nu=self.nu,
            eta0=self.eta0,
            verbose=self.verbose,
            seed=self.seed
        )

        self.model_.fit(X, y, sensitive_features=sensitive_features)

        return self

    def _constraint_parameters(self):
        kargs = {}
        if self.constraints == "BoundedGroupLoss":
            losses = {
                "ZeroOne": rl.ZeroOneLoss,
                "Square": rl.SquareLoss,
                "Absolute": rl.AbsoluteLoss,
            }
            if self.loss == "ZeroOne":
                self.loss_ = losses[self.loss]()
            else:
                self.loss_ = losses[self.loss](self.min_val, self.max_val)
            kargs.update({"loss": self.loss_, "upper_bound": self.upper_bound})
        return kargs

    def predict(self, X):
        """
        Prediction

        Description
        ----------
        Predict output for the given samples.

        Parameters
        ----------
        X : matrix-like
            Input matrix.

        Returns
        -------
        numpy.ndarray: Predicted output
        """
        return self.model_.predict(X).ravel()

    def predict_proba(self, X):
        """
        Predict Probabilities

        Description
        ----------
        Probability estimate for the given samples.

        Parameters
        ----------
        X : matrix-like
            Input matrix.

        Returns
        -------
        numpy.ndarray: probability output
        """
        return self.model_.predict_proba(X)<|MERGE_RESOLUTION|>--- conflicted
+++ resolved
@@ -20,7 +20,52 @@
 
     Parameters
     ----------
-<<<<<<< HEAD
+    
+        estimator : sklearn-like
+            The model you want to mitigate bias for.
+
+        constraints (str or BaseMoment): If string, keyword
+            denoting the :class:`BaseMoment` object
+            defining the disparity constraints:
+                - "DemographicParity"
+                - "EqualizedOdds"
+                - "TruePositiveRateParity"
+                - "FalsePositiveRateParity"
+                - "ErrorRateParity"
+
+        eps: Allowed fairness constraint violation; the solution is
+            guaranteed to have the error within ``2*best_gap`` of the best
+            error under constraint eps; the constraint violation is at most
+            ``2*(eps+best_gap)``.
+
+        num_iter: Maximum number of iterations.
+
+        nu: Convergence threshold for the duality gap, corresponding to a
+            conservative automatic setting based on the statistical
+            uncertainty in measuring classification error.
+
+        eta_mul: Initial setting of the learning rate.
+
+        drop_prot_attr: Boolean flag indicating whether to drop protected
+            attributes from training data.
+
+        loss : str
+            String identifying loss function for constraints. Options include "ZeroOne", "Square", and "Absolute."
+
+        min_val : float
+            Loss function parameter for "Square" and "Absolute," typically the minimum of the range of y values.
+
+        max_val: float
+            Loss function parameter for "Square" and "Absolute," typically the maximum of the range of y values.
+
+        verbose : int
+            If >0, will show progress percentage.
+
+        seed: int
+            seed for random initialization
+
+    Reference
+    ---------
         Agarwal, Alekh, et al. "A reductions approach to fair classification."
         International Conference on Machine Learning. PMLR, 2018.
     """
@@ -32,6 +77,7 @@
         "FalsePositiveRateParity",
         "ErrorRateParity",
     ]
+
 
     def __init__(
         self,
@@ -46,101 +92,9 @@
         upper_bound: float = 0.01,
         verbose: Optional[int] = 0,
         estimator=None,
-        seed : int =0,
+        seed: int=0
     ):
-
-        """
-
-        Parameters
-        ----------
-=======
->>>>>>> 182b7e6b
-        estimator : sklearn-like
-            The model you want to mitigate bias for.
-
-        constraints (str or BaseMoment): If string, keyword
-            denoting the :class:`BaseMoment` object
-            defining the disparity constraints:
-                - "DemographicParity"
-                - "EqualizedOdds"
-                - "TruePositiveRateParity"
-                - "FalsePositiveRateParity"
-                - "ErrorRateParity"
-
-        eps: Allowed fairness constraint violation; the solution is
-            guaranteed to have the error within ``2*best_gap`` of the best
-            error under constraint eps; the constraint violation is at most
-            ``2*(eps+best_gap)``.
-
-        num_iter: Maximum number of iterations.
-
-        nu: Convergence threshold for the duality gap, corresponding to a
-            conservative automatic setting based on the statistical
-            uncertainty in measuring classification error.
-
-        eta_mul: Initial setting of the learning rate.
-
-        drop_prot_attr: Boolean flag indicating whether to drop protected
-            attributes from training data.
-
-        loss : str
-            String identifying loss function for constraints. Options include "ZeroOne", "Square", and "Absolute."
-
-        min_val : float
-            Loss function parameter for "Square" and "Absolute," typically the minimum of the range of y values.
-
-        max_val: float
-            Loss function parameter for "Square" and "Absolute," typically the maximum of the range of y values.
-
-        verbose : int
-            If >0, will show progress percentage.
-<<<<<<< HEAD
-
-        seed: int
-            seed for random initialization
-        """
-=======
->>>>>>> 182b7e6b
-
-    Methods
-    -------
-        fit(X, y_true, group_a, group_b)
-            Fit the model according to the given training data.
-
-        predict(X)
-            Predict output for the given samples.
-
-        predict_proba(X)
-            Probability estimate for the given samples.
-            
-    References
-    ----------
-        [1] Agarwal, Alekh, et al. "A reductions approach to fair classification."
-        International Conference on Machine Learning. PMLR, 2018.
-    """
-
-    CONSTRAINTS = [
-        "DemographicParity",
-        "EqualizedOdds",
-        "TruePositiveRateParity",
-        "FalsePositiveRateParity",
-        "ErrorRateParity",
-    ]
-
-    def __init__(
-        self,
-        constraints: str = "EqualizedOdds",
-        eps: Optional[float] = 0.01,
-        max_iter: Optional[int] = 50,
-        nu: Optional[float] = None,
-        eta0: Optional[float] = 2.0,
-        loss: str = "ZeroOne",
-        min_val: float = None,
-        max_val: float = None,
-        upper_bound: float = 0.01,
-        verbose: Optional[int] = 0,
-        estimator=None,
-    ):
+                
         self.constraints = constraints
         self.eps = eps
         self.max_iter = max_iter
