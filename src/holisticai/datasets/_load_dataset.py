from __future__ import annotations

from typing import Literal, Optional

import numpy as np
import pandas as pd

<<<<<<< HEAD
from holisticai.datasets._dataloaders import load_hai_datasets
=======
from holisticai.datasets._dataloaders import (
    load_acsincome,
    load_acspublic,
    load_adult,
    load_bank_marketing,
    load_census_kdd,
    load_compas_is_recid,
    load_compas_two_year_recid,
    load_diabetes,
    load_german_credit,
    load_last_fm,
    load_law_school,
    load_student,
    load_us_crime,
)
>>>>>>> b7fff06c
from holisticai.datasets._dataset import Dataset
from holisticai.datasets._utils import convert_float_to_categorical, get_protected_values


def create_preprocessor(X, numerical_transform: bool = True, categorical_transform: bool = True):
    from sklearn.compose import ColumnTransformer
    from sklearn.pipeline import Pipeline
    from sklearn.preprocessing import OneHotEncoder, StandardScaler

    categorical_features = X.select_dtypes(include=["category"]).columns
    numerical_fatures = X.select_dtypes(exclude=["category"]).columns

    # Create transformers for numerical and categorical features
    numeric_transformer = Pipeline(steps=[("scaler", StandardScaler())])
    categorical_transformer = Pipeline(steps=[("onehot", OneHotEncoder(handle_unknown="ignore", sparse_output=False))])

    transformers = []
    if numerical_transform:
        transformers.append(("num", numeric_transformer, numerical_fatures))
    if categorical_transform:
        transformers.append(("cat", categorical_transformer, categorical_features))

    # Combine transformers into a preprocessor using ColumnTransformer
    return ColumnTransformer(transformers=transformers)


def load_adult_dataset(protected_attribute: Optional[Literal["race", "sex"]] = "sex", preprocessed: bool = True):
    sensitive_attribute = ["race", "sex"]
    feature_names = [
        "age",
        "workclass",
        "fnlwgt",
        "education",
        "marital-status",
        "occupation",
        "relationship",
        "capital-gain",
        "capital-loss",
        "hours-per-week",
        "native-country",
    ]
    column_types = {
        "age": "int64",
        "fnlwgt": "object",
        "workclass": "category",
        "education": "category",
        "marital-status": "category",
        "occupation": "category",
        "relationship": "category",
        "capital-gain": "int64",
        "capital-loss": "int64",
        "hours-per-week": "int64",
        "native-country": "category",
    }
    output_variable = "class"

    data = load_hai_datasets(dataset_name="adult")
    df = data.copy()
    df = df.dropna().reset_index(drop=True)
    p_attrs = df[sensitive_attribute]
    if preprocessed:
        y = df[output_variable].map({"<=50K": 0, ">50K": 1}).astype("category")
        xt = df[feature_names]
        categorical_features = xt.select_dtypes(include=["category"]).columns
        xt = pd.get_dummies(xt, columns=categorical_features).astype(np.float64)
    else:
        xt = df[feature_names].astype(column_types)
        y = df[output_variable]

    if protected_attribute is not None:
        if protected_attribute == "race":
            ga_label = "White"
            gb_label = "Black"
            group_a = pd.Series(get_protected_values(df, protected_attribute, ga_label), name="group_a")
            group_b = pd.Series(get_protected_values(df, protected_attribute, gb_label), name="group_b")

        elif protected_attribute == "sex":
            ga_label = "Male"
            gb_label = "Female"
            group_a = pd.Series(get_protected_values(df, protected_attribute, ga_label), name="group_a")
            group_b = pd.Series(get_protected_values(df, protected_attribute, gb_label), name="group_b")
        else:
            raise ValueError("The protected attribute must be: race or sex")

        if protected_attribute is not None:
            metadata = f"""{protected_attribute}: {{'group_a': '{ga_label}', 'group_b': '{gb_label}'}}"""
            return Dataset(X=xt, y=y, p_attrs=p_attrs, group_a=group_a, group_b=group_b, _metadata=metadata)
    return Dataset(X=xt, y=y, p_attrs=p_attrs)


def load_law_school_dataset(protected_attribute: Optional[Literal["race", "sex"]] = "sex", preprocessed: bool = True):
    data = load_hai_datasets(dataset_name="law_school")
    sensitive_attribute = ["race1", "gender", "age"]
    output_variable = "bar"
    drop_columns = ["ugpagt3", "bar", *sensitive_attribute]
    df = data.copy()
    df = df.dropna()
    p_attrs = df[sensitive_attribute]
    y = df[output_variable]
    if preprocessed:
        y = y.map({"FALSE": 0, "TRUE": 1}).astype("category")
    X = df.drop(drop_columns, axis=1)

    if protected_attribute is not None:
        if protected_attribute == "race":
            ga_label = "white"
            gb_label = "non-white"
            group_a = pd.Series(get_protected_values(df, "race1", ga_label), name="group_a")
            group_b = pd.Series(get_protected_values(df, "race1", gb_label), name="group_b")

        elif protected_attribute == "sex":
            ga_label = "female"
            gb_label = "male"
            group_a = pd.Series(get_protected_values(df, "gender", ga_label), name="group_a")
            group_b = pd.Series(get_protected_values(df, "gender", gb_label), name="group_b")
        else:
            raise ValueError("The protected attribute must be one of: race or gender")

    if protected_attribute is not None:
        metadata = f"""{protected_attribute}: {{'group_a': '{ga_label}', 'group_b': '{gb_label}'}}"""
        return Dataset(X=X, y=y, p_attrs=p_attrs, group_a=group_a, group_b=group_b, _metadata=metadata)
    return Dataset(X=X, y=y, p_attrs=p_attrs)


def load_student_multiclass_dataset(
    protected_attribute: Optional[Literal["sex", "address"]] = "sex", preprocessed=True
):
    sensitive_attributes = ["sex", "address", "Mjob", "Fjob"]
    output_column = "G3"
    drop_columns = ["G1", "G2", "G3", "sex", "address", "Mjob", "Fjob"]
    data = load_hai_datasets(dataset_name="student")
    df = data.copy()

    # we don't want to encode protected attributes
    df = df.dropna()
    y = convert_float_to_categorical(df[output_column], 3)

    p_attrs = df[sensitive_attributes]
    X = df.drop(drop_columns, axis=1)

    if preprocessed:
        for col in X.select_dtypes(include="object").columns:
            X[col] = X[col].astype("category")

        for col in X.select_dtypes(include=["category"]):
            X[col] = pd.factorize(X[col])[0]

        X = pd.get_dummies(X, columns=X.columns[X.dtypes == "category"])
        X = X.reset_index(drop=True).astype(float)
        y = y.reset_index(drop=True)

    if protected_attribute is not None:
        for col in ["sex", "address"]:
            df[col] = df[col].apply(lambda x: x.replace("'", ""))

        if protected_attribute == "sex":
            ga_label = "F"
            gb_label = "M"
            group_a = pd.Series(df["sex"] == ga_label, name="group_a")
            group_b = ~group_a
        elif protected_attribute == "address":
            ga_label = "U"
            gb_label = "M"
            group_a = pd.Series(df["address"] == ga_label, name="group_a")
            group_b = ~group_a
        else:
            raise ValueError("The protected attribute must be one sex or address")

    if protected_attribute is not None:
        metadata = f"""{protected_attribute}: {{'group_a': '{ga_label}', 'group_b': '{gb_label}'}}"""
        return Dataset(X=X, y=y, p_attrs=p_attrs, group_a=group_a, group_b=group_b, _metadata=metadata)
    return Dataset(X=X, y=y, p_attrs=p_attrs)


def load_student_dataset(
    target: Optional[Literal["G1", "G2", "G3"]] = None,
    preprocessed: bool = True,
    protected_attribute: Optional[Literal["sex", "address"]] = "sex",
):
    if target is None:
        target = "G3"

    sensitive_attributes = ["sex", "address", "Mjob", "Fjob"]
    drop_columns = ["G1", "G2", "G3", "sex", "address", "Mjob", "Fjob"]
    data = load_hai_datasets(dataset_name="student")

    df = data.copy()
    for col in ["sex", "address", "Mjob", "Fjob"]:
        df[col] = df[col].apply(lambda x: x.replace("'", ""))

    for col in df.select_dtypes(include="object").columns:
        df[col] = df[col].astype("category")

    df = df.dropna()
    y = df[target]
    p_attrs = df[sensitive_attributes]

    if protected_attribute is not None:
        if protected_attribute == "sex":
            ga_label = "F"
            gb_label = "M"
            group_a = pd.Series(df["sex"] == "F", name="group_a")
            group_b = pd.Series(df["sex"] == "M", name="group_b")
        elif protected_attribute == "address":
            ga_label = "U"
            gb_label = "R"
            group_a = pd.Series(df["address"] == "U", name="group_a")
            group_b = pd.Series(df["address"] == "R", name="group_b")
        else:
            raise ValueError("The protected attribute doesn't exist or not implemented")
    df = df.drop(drop_columns, axis=1)

    if preprocessed:
        for col in df.select_dtypes(include=["category"]):
            df[col] = pd.factorize(df[col])[0]
        df = pd.get_dummies(df, columns=df.columns[df.dtypes == "category"])
        df = df.reset_index(drop=True)
        X = df.astype(float)
        y = y.reset_index(drop=True)
    else:
        X = df

    if protected_attribute is not None:
        metadata = f"""{protected_attribute}: {{'group_a': '{ga_label}', 'group_b': '{gb_label}'}}"""
        return Dataset(X=X, y=y, p_attrs=p_attrs, group_a=group_a, group_b=group_b, _metadata=metadata)
    return Dataset(X=X, y=y, p_attrs=p_attrs)


def load_lastfm_dataset():
    """
    Processes the last_fm dataset and returns the data, output variable, protected group A and protected group B as numerical arrays

    Parameters
    ----------
    size : str
        The size of the dataset to return. Either 'small' or 'large'

    Returns
    -------
    data_matrix : np.ndarray
        The numerical pivot array
    p_attr : np.ndarray
        The protected attribute
    """
    data = load_hai_datasets(dataset_name="lastfm")
    df = data.copy()
    user_column = "user"
    item_column = "artist"
    protected_attribute = "sex"
    from holisticai.utils import recommender_formatter

    random_state = np.random.RandomState(42)
    df["score"] = random_state.randint(1, 5, len(df))
    df[protected_attribute] = df[protected_attribute] == "m"
    df = df.drop_duplicates()
    df_pivot, p_attr = recommender_formatter(
        df,
        users_col=user_column,
        groups_col=protected_attribute,
        items_col=item_column,
        scores_col="score",
        aggfunc="mean",
    )
    df_pivot = df_pivot.fillna(0)
    return Dataset(data_pivot=df_pivot, p_attr=pd.Series(p_attr))


def load_us_crime_dataset(preprocessed=True, protected_attribute: Optional[Literal["race"]] = "race"):
    """
    Processes the US crime dataset and returns the data, output variable, protected group A and \
    protected group B as numerical arrays or as dataframe if needed

    Parameters
    ----------
    size : str
        The size of the dataset to return. Either 'small' or 'large'
    return_df : bool
        Whether to return the data as dataframe or not

    Returns
    -------
    tuple
        A tuple with two lists containing the data, output variable, protected group A and protected group B
    """
    min_nonan_values = 1000
    data = load_hai_datasets(dataset_name="us_crime")
    protected_attributes = ["racePctWhite"]
    mapping_name2column = {"race": "racePctWhite"}
    protected_attribute_column = mapping_name2column.get(protected_attribute)
    output_variable = "ViolentCrimesPerPop"
    df = data.copy()
    df = df.iloc[:, [i for i, n in enumerate(df.isna().sum(axis=0).T.values) if n < min_nonan_values]]
    df = df.dropna()
    p_attrs = df[protected_attributes]
    threshold = 0.5
    y = df[output_variable]
    remove_columns = [*protected_attributes, output_variable]
    X = df.drop(columns=remove_columns)

    if preprocessed:
        numeric_features = X.select_dtypes(include=[np.number]).columns
        X = X[numeric_features]

    if protected_attribute is not None:
        if protected_attribute == "race":
            ga_label = f"racePctWhite>{threshold}"
            gb_label = f"racePctWhite<={threshold}"
            group_a = pd.Series(df[protected_attribute_column] > threshold, name="group_a")
            group_b = pd.Series(~group_a, name="group_b")
        else:
            raise ValueError(
                f"The protected attribute doesn't exist or not implemented. Please use: {protected_attributes}"
            )

    if protected_attribute is not None:
        metadata = f"""{protected_attribute}: {{'group_a': '{ga_label}', 'group_b': '{gb_label}'}}"""
        return Dataset(X=X, y=y, p_attrs=p_attrs, group_a=group_a, group_b=group_b, _metadata=metadata)
    return Dataset(X=X, y=y, p_attrs=p_attrs)


def load_us_crime_multiclass_dataset(preprocessed=True, protected_attribute: Optional[Literal["race"]] = "race"):
    """
    Processes the US crime dataset and returns the data, output variable, protected group A and protected group B as numerical arrays or as dataframe if needed

    Parameters
    ----------
    size : str
        The size of the dataset to return. Either 'small' or 'large'
    return_df : bool
        Whether to return the data as dataframe or not

    Returns
    -------
    tuple
        A tuple with two lists containing the data, output variable, protected group A and protected group B
    """
    data = load_hai_datasets(dataset_name="us_crime")
    protected_attributes = ["racePctWhite"]
    mapping_name2column = {"race": "racePctWhite"}
    protected_attribute_column = mapping_name2column.get(protected_attribute)
    output_column = "ViolentCrimesPerPop"
    df = data.copy()
    remove_columns = [*protected_attributes, output_column]
    df = df.dropna()
    df.reset_index(drop=True, inplace=True)
    X = df.drop(columns=remove_columns)
    y_cat = pd.Series(convert_float_to_categorical(df[output_column], 3)).astype("category")

    if preprocessed:
        numeric_features = X.select_dtypes(include=[np.number]).columns
        X = X[numeric_features]
        # df = df.iloc[:, [i for i, n in enumerate(df.isna().sum(axis=0).T.values) if n < min_nonan_values]]
        # df = df.dropna()

    p_attrs = df[protected_attributes]

    if protected_attribute is not None:
        if protected_attribute == "race":
            threshold = 0.5
            ga_label = f"racePctWhite>{threshold}"
            gb_label = f"racePctWhite<={threshold}"
            group_a = pd.Series(df[protected_attribute_column] > threshold, name="group_a")
            group_b = pd.Series(~group_a, name="group_b")
        else:
            raise ValueError(
                f"The protected attribute doesn't exist or not implemented. Please use: {protected_attribute}"
            )

    if protected_attribute is not None:
        metadata = f"""{protected_attribute}: {{'group_a': '{ga_label}', 'group_b': '{gb_label}'}}"""
        return Dataset(X=X, y=y_cat, p_attrs=p_attrs, group_a=group_a, group_b=group_b, _metadata=metadata)
    return Dataset(X=X, y=y_cat, p_attrs=p_attrs)


def load_clinical_records_dataset(protected_attribute: Optional[Literal["sex"]] = "sex"):
    """
    Processes the heart dataset and returns the data, output variable, protected group A and protected group B as numerical arrays

    Parameters
    ----------
    size : str
        The size of the dataset to return. Either 'small' or 'large'

    Returns
    -------
    tuple
        A tuple with two lists containing the data, output variable, protected group A and protected group B
    """
    df = load_hai_datasets(dataset_name="clinical_records")
    protected_attributes = ["age", "sex"]
    output_variable = "DEATH_EVENT"
    drop_columns = ["age", "sex", "DEATH_EVENT"]
    p_attrs = df[protected_attributes]
    df = df.dropna().reset_index(drop=True)
    X = df.drop(columns=drop_columns)
    y = df[output_variable]

    if protected_attribute is not None:
        if protected_attribute == "sex":
            ga_label = 0
            gb_label = 1
            group_a = pd.Series(df[protected_attribute] == ga_label, name="group_a")
            group_b = pd.Series(df[protected_attribute] == gb_label, name="group_b")
        else:
            raise ValueError("The protected attribute doesn't exist or not implemented. Please use: sex")

    if protected_attribute is not None:
        metadata = f"""{protected_attribute}: {{'group_a': '{ga_label}', 'group_b': '{gb_label}'}}"""
        return Dataset(X=X, y=y, p_attrs=p_attrs, group_a=group_a, group_b=group_b, _metadata=metadata)
    return Dataset(X=X, y=y, p_attrs=p_attrs)


def load_german_credit_dataset(preprocessed=True, protected_attribute: Optional[Literal["sex"]] = "sex"):
    """
    Processes the german credit dataset and returns the data, output variable, protected group A and protected group B as numerical arrays or as dataframe if needed

    Parameters
    ----------
    size : str
        The size of the dataset to return. Either 'small' or 'large'
    return_df : bool
        Whether to return the data as dataframe or not

    Returns
    -------
    tuple
        A tuple with two lists containing the data, output variable, protected group A and protected group B
    """
    data = load_hai_datasets(dataset_name="german_credit")
    protected_attributes = ["Sex", "Age"]
    output_column = "Risk"
    # change risk to binary
    data[output_column] = data[output_column].map({"good": 0, "bad": 1})
    df = data.copy()
    remove_columns = [*protected_attributes, output_column]
    df = df.ffill()
    df.reset_index(drop=True, inplace=True)
    X = df.drop(columns=remove_columns)

    if preprocessed:
        X = pd.get_dummies(X, columns=X.select_dtypes(include=["category", "object"]).columns, dtype=float)

    p_attrs = df[protected_attributes]
    y = df[output_column]

    if protected_attribute is not None:
        if protected_attribute == "sex":
            ga_label = "male"
            gb_label = "female"
            group_a = pd.Series(df["Sex"] == "male", name="group_a")
            group_b = pd.Series(df["Sex"] == "female", name="group_b")
        else:
            raise ValueError(
                f"The protected attribute doesn't exist or not implemented. Please use: {protected_attribute}"
            )

    if protected_attribute is not None:
        metadata = f"""{protected_attribute}: {{'group_a': '{ga_label}', 'group_b': '{gb_label}'}}"""
        return Dataset(X=X, y=y, p_attrs=p_attrs, group_a=group_a, group_b=group_b, _metadata=metadata)
    return Dataset(X=X, y=y, p_attrs=p_attrs)


def load_census_kdd_dataset(preprocessed=True, protected_attribute: Optional[Literal["sex"]] = "sex"):
    """
    Processes the Census KDD dataset and returns the data, output variable, protected group A and protected group B as numerical arrays or as dataframe if needed

    Parameters
    ----------
    size : str
        The size of the dataset to return. Either 'small' or 'large'
    return_df : bool
        Whether to return the data as dataframe or not

    Returns
    -------
    tuple
        A tuple with two lists containing the data, output variable, protected group A and protected group B
    """
    data = load_hai_datasets(dataset_name="census_kdd")
    protected_attributes = ["race", "sex"]
    output_column = "income_50k"
    # change risk to binary
    data[output_column] = data[output_column].map({"' - 50000.'": 0, "' 50000+.'": 1})
    df = data.copy()
    remove_columns = [*protected_attributes, output_column]
    df = df.dropna(axis=0)
    df.reset_index(drop=True, inplace=True)
    X = df.drop(columns=remove_columns)

    if preprocessed:
        X = pd.get_dummies(X, columns=X.select_dtypes(include=["category", "object"]).columns, dtype=float)

    p_attrs = df[protected_attributes]
    y = df[output_column]

    df["race"] = [1 if x == "' White'" else 0 for x in df["race"]]

    if protected_attribute is not None:
        if protected_attribute == "sex":
            ga_label = "Male"
            gb_label = "Female"
            group_a = pd.Series(df["sex"] == "' Male'", name="group_a")
            group_b = pd.Series(df["sex"] == "' Female'", name="group_b")

        elif protected_attribute == "race":
            ga_label = "White"
            gb_label = "Non-White"
            group_a = pd.Series(df["race"] == 1, name="group_a")
            group_b = pd.Series(df["race"] == 0, name="group_b")
        else:
            raise ValueError(
                f"The protected attribute doesn't exist or not implemented. Please use: {protected_attribute}"
            )

    if protected_attribute is not None:
        metadata = f"""{protected_attribute}: {{'group_a': '{ga_label}', 'group_b': '{gb_label}'}}"""
        return Dataset(X=X, y=y, p_attrs=p_attrs, group_a=group_a, group_b=group_b, _metadata=metadata)
    return Dataset(X=X, y=y, p_attrs=p_attrs)


def load_bank_marketing_dataset(preprocessed=True, protected_attribute: Optional[Literal["marital"]] = "marital"):
    """
    Processes the Banking Marketing dataset and returns the data, output variable, protected group A and protected group B as numerical arrays or as dataframe if needed

    Parameters
    ----------
    preprocessed : bool
        Whether to return the preprocessed X and y.
    protected_attribute : str
        If this parameter is set, the dataset will be returned with the protected attribute as a binary column group_a and group_b.
        Otherwise, the dataset will be returned with the protected attribute as a column p_attrs.

    Returns
    -------
    tuple
        A tuple with two lists containing the data, output variable, protected group A and protected group B
    """
    data = load_hai_datasets(dataset_name="bank_marketing")
    protected_attributes = ["marital", "age"]
    output_column = "class"
    data[output_column] = data[output_column].map({1: 0, 2: 1})

    rename_columns = {
        "V1": "age",
        "V2": "job",
        "V3": "marital",
        "V4": "education",
        "V5": "default",
        "V6": "balance",
        "V7": "housing",
        "V8": "loan",
        "V9": "contact",
        "V10": "day",
        "V11": "month",
        "V12": "duration",
        "V13": "campaign",
        "V14": "pdays",
        "V15": "previous",
        "V16": "poutcome",
    }
    df = data.copy()
    df.rename(columns=rename_columns, inplace=True)

    df["marital"] = [1 if x == "married" else 0 for x in df["marital"]]
    remove_columns = [*protected_attributes, output_column]
    df = df.dropna(axis=0)
    df.reset_index(drop=True, inplace=True)
    X = df.drop(columns=remove_columns)

    if preprocessed:
        X = pd.get_dummies(X, columns=X.select_dtypes(include=["category", "object"]).columns, dtype=float)

    p_attrs = df[protected_attributes]
    y = df[output_column]

    if protected_attribute is not None:
        if protected_attribute == "marital":
            ga_label = "Married"
            gb_label = "Not Married"
            group_a = pd.Series(df["marital"] == 1, name="group_a")
            group_b = pd.Series(df["marital"] == 0, name="group_b")
        else:
            raise ValueError(
                f"The protected attribute doesn't exist or not implemented. Please use: {protected_attribute}"
            )

    if protected_attribute is not None:
        metadata = f"""{protected_attribute}: {{'group_a': '{ga_label}', 'group_b': '{gb_label}'}}"""
        return Dataset(X=X, y=y, p_attrs=p_attrs, group_a=group_a, group_b=group_b, _metadata=metadata)
    return Dataset(X=X, y=y, p_attrs=p_attrs)


def load_compas_two_year_recid_dataset(
    preprocessed=True, protected_attribute: Optional[Literal["race", "sex"]] = "race"
):
    """
    Processes the compas dataset and returns the data, output variable, protected group A and protected group B as numerical arrays or as dataframe if needed
    Target: 2-year recidivism

    Parameters
    ----------
    preprocessed : bool
        Whether to return the preprocessed X and y.
    protected_attribute : str
        If this parameter is set, the dataset will be returned with the protected attribute as a binary column group_a and group_b.
        Otherwise, the dataset will be returned with the protected attribute as a column p_attrs.

    Returns
    -------
    tuple
        A tuple with two lists containing the data, output variable, protected group A and protected group B
    """
<<<<<<< HEAD
    data = load_hai_datasets(dataset_name="compas_two_year_recid")
    protected_attributes = ["race", "sex", "age"]
    output_column = "two_year_recid"

    df = data.copy()
    remove_columns = [*protected_attributes, output_column]
    df.reset_index(drop=True, inplace=True)
    X = df.drop(columns=remove_columns)

    if preprocessed:
        X = pd.get_dummies(X, columns=X.select_dtypes(include=["category", "object"]).columns, dtype=float)

    p_attrs = df[protected_attributes]
    y = df[output_column]

    if protected_attribute is not None:
        if protected_attribute == "sex":
            ga_label = "Male"
            gb_label = "Female"
            group_a = pd.Series(df["sex"] == ga_label, name="group_a")
            group_b = pd.Series(df["sex"] == gb_label, name="group_b")
        elif protected_attribute == "race":
            ga_label = "Causasian"
            gb_label = "Non-Caucasian"
            group_a = pd.Series(df["race"] == 1, name="group_a")
            group_b = pd.Series(df["race"] == 2, name="group_b")
        else:
            raise ValueError(
                f"The protected attribute doesn't exist or not implemented. Please use: {protected_attribute}"
            )

    if protected_attribute is not None:
        metadata = f"""{protected_attribute}: {{'group_a': '{ga_label}', 'group_b': '{gb_label}'}}"""
        return Dataset(X=X, y=y, p_attrs=p_attrs, group_a=group_a, group_b=group_b, _metadata=metadata)
    return Dataset(X=X, y=y, p_attrs=p_attrs)


def load_compas_is_recid_dataset(preprocessed=True, protected_attribute: Optional[Literal["race", "sex"]] = "race"):
    """
    Processes the compas dataset and returns the data, output variable, protected group A and protected group B as numerical arrays or as dataframe if needed
    Target: 2-year recidivism

    Parameters
    ----------
    preprocessed : bool
        Whether to return the preprocessed X and y.
    protected_attribute : str
        If this parameter is set, the dataset will be returned with the protected attribute as a binary column group_a and group_b.
        Otherwise, the dataset will be returned with the protected attribute as a column p_attrs.

    Returns
    -------
    tuple
        A tuple with two lists containing the data, output variable, protected group A and protected group B
    """
    data = load_hai_datasets(dataset_name="compas_is_recid")
    protected_attributes = ["race", "sex", "age"]
    output_column = "is_recid"

=======
    data = load_compas_two_year_recid()
    protected_attributes = ["race", "sex", "age"]
    output_column = "two_year_recid"

    df = data.copy()
    remove_columns = [*protected_attributes, output_column]
    df.reset_index(drop=True, inplace=True)
    X = df.drop(columns=remove_columns)

    if preprocessed:
        X = pd.get_dummies(X, columns=X.select_dtypes(include=["category", "object"]).columns, dtype=float)

    p_attrs = df[protected_attributes]
    y = df[output_column]

    if protected_attribute is not None:
        if protected_attribute == "sex":
            ga_label = "Male"
            gb_label = "Female"
            group_a = pd.Series(df["sex"] == ga_label, name="group_a")
            group_b = pd.Series(df["sex"] == gb_label, name="group_b")
        elif protected_attribute == "race":
            ga_label = "Causasian"
            gb_label = "Non-Caucasian"
            group_a = pd.Series(df["race"] == 1, name="group_a")
            group_b = pd.Series(df["race"] == 2, name="group_b")
        else:
            raise ValueError(
                f"The protected attribute doesn't exist or not implemented. Please use: {protected_attribute}"
            )

    if protected_attribute is not None:
        metadata = f"""{protected_attribute}: {{'group_a': '{ga_label}', 'group_b': '{gb_label}'}}"""
        return Dataset(X=X, y=y, p_attrs=p_attrs, group_a=group_a, group_b=group_b, _metadata=metadata)
    return Dataset(X=X, y=y, p_attrs=p_attrs)


def load_compas_is_recid_dataset(preprocessed=True, protected_attribute: Optional[Literal["race", "sex"]] = "race"):
    """
    Processes the compas dataset and returns the data, output variable, protected group A and protected group B as numerical arrays or as dataframe if needed
    Target: 2-year recidivism

    Parameters
    ----------
    preprocessed : bool
        Whether to return the preprocessed X and y.
    protected_attribute : str
        If this parameter is set, the dataset will be returned with the protected attribute as a binary column group_a and group_b.
        Otherwise, the dataset will be returned with the protected attribute as a column p_attrs.

    Returns
    -------
    tuple
        A tuple with two lists containing the data, output variable, protected group A and protected group B
    """
    data = load_compas_is_recid()
    protected_attributes = ["race", "sex", "age"]
    output_column = "is_recid"

>>>>>>> b7fff06c
    df = data.copy()
    remove_columns = [*protected_attributes, output_column]
    df.reset_index(drop=True, inplace=True)
    X = df.drop(columns=remove_columns)

    if preprocessed:
        X = pd.get_dummies(X, columns=X.select_dtypes(include=["category", "object"]).columns, dtype=float)

    p_attrs = df[protected_attributes]
    y = df[output_column]

    if protected_attribute is not None:
        if protected_attribute == "sex":
            ga_label = "Male"
            gb_label = "Female"
            group_a = pd.Series(df["sex"] == ga_label, name="group_a")
            group_b = pd.Series(df["sex"] == gb_label, name="group_b")
        elif protected_attribute == "race":
            ga_label = "Causasian"
            gb_label = "Non-Caucasian"
            group_a = pd.Series(df["race"] == 1, name="group_a")
            group_b = pd.Series(df["race"] == 2, name="group_b")
        else:
            raise ValueError(
                f"The protected attribute doesn't exist or not implemented. Please use: {protected_attribute}"
            )

    if protected_attribute is not None:
        metadata = f"""{protected_attribute}: {{'group_a': '{ga_label}', 'group_b': '{gb_label}'}}"""
        return Dataset(X=X, y=y, p_attrs=p_attrs, group_a=group_a, group_b=group_b, _metadata=metadata)
    return Dataset(X=X, y=y, p_attrs=p_attrs)


def load_diabetes_dataset(preprocessed=True, protected_attribute: Optional[Literal["race", "sex"]] = "sex"):
    """
    Processes the Diabetes dataset and returns the data, output variable, protected group A and protected group B as numerical arrays or as dataframe if needed

    Parameters
    ----------
    preprocessed : bool
        Whether to return the preprocessed X and y.
    protected_attribute : str
        If this parameter is set, the dataset will be returned with the protected attribute as a binary column group_a and group_b.
        Otherwise, the dataset will be returned with the protected attribute as a column p_attrs.

    Returns
    -------
    tuple
        A tuple with two lists containing the data, output variable, protected group A and protected group B
    """
    data = load_hai_datasets(dataset_name="diabetes")
    protected_attributes = ["race", "gender", "age"]
    output_column = "readmit_30_days"
    data[output_column] = data[output_column].astype(int)

    df = data.copy()
    df["race"] = ["Caucasian" if x == "Caucasian" else "Non-Caucasian" for x in df["race"]]
    # drop gender row with "unknown/invalid" value
    df = df[~df["gender"].isin(["Unknown/Invalid"])]
    remove_columns = [*protected_attributes, output_column]
    df.reset_index(drop=True, inplace=True)
    X = df.drop(columns=remove_columns)

    if preprocessed:
        X = pd.get_dummies(X, columns=X.select_dtypes(include=["category", "object"]).columns, dtype=float)

    p_attrs = df[protected_attributes]
    y = df[output_column]

    if protected_attribute is not None:
        if protected_attribute == "sex":
            ga_label = "Male"
            gb_label = "Female"
            group_a = pd.Series(df["gender"] == "Male", name="group_a")
            group_b = pd.Series(df["gender"] == "Female", name="group_b")
        elif protected_attribute == "race":
            ga_label = "Caucasian"
            gb_label = "Non-Caucasian"
            group_a = pd.Series(df["race"] == "Caucasian", name="group_a")
            group_b = pd.Series(df["race"] == "Non-Caucasian", name="group_b")
        else:
            raise ValueError(
                f"The protected attribute doesn't exist or not implemented. Please use: {protected_attribute}"
            )

    if protected_attribute is not None:
        metadata = f"""{protected_attribute}: {{'group_a': '{ga_label}', 'group_b': '{gb_label}'}}"""
        return Dataset(X=X, y=y, p_attrs=p_attrs, group_a=group_a, group_b=group_b, _metadata=metadata)
    return Dataset(X=X, y=y, p_attrs=p_attrs)


def load_acsincome_dataset(preprocessed=True, protected_attribute: Optional[Literal["race", "sex"]] = "sex"):
    """
    Processes the ACSIncome dataset and returns the data, output variable, protected group A and protected group B as numerical arrays or as dataframe if needed

    Parameters
    ----------
    preprocessed : bool
        Whether to return the preprocessed X and y.
    protected_attribute : str
        If this parameter is set, the dataset will be returned with the protected attribute as a binary column group_a and group_b.
        Otherwise, the dataset will be returned with the protected attribute as a column p_attrs.

    Returns
    -------
    tuple
        A tuple with two lists containing the data, output variable, protected group A and protected group B
    """
    data = load_hai_datasets(dataset_name="acsincome")
    protected_attributes = ["AGEP", "RAC1P", "SEX"]
    output_column = "PINCP"  # Total person's income
    data[output_column] = (data[output_column] > 50000).astype(int)  # map income to binary

    df = data.copy()
    df["RAC1P"] = ["White" if x == 1 else "Non-White" for x in df["RAC1P"]]
    remove_columns = [*protected_attributes, output_column]
    df.reset_index(drop=True, inplace=True)
    X = df.drop(columns=remove_columns)

    if preprocessed:
        X = pd.get_dummies(X, columns=X.select_dtypes(include=["category", "object"]).columns, dtype=float)

    p_attrs = df[protected_attributes]
    y = df[output_column]

    if protected_attribute is not None:
        if protected_attribute == "sex":
            ga_label = "Male"
            gb_label = "Female"
            group_a = pd.Series(df["SEX"] == 1, name="group_a")
            group_b = pd.Series(df["SEX"] == 2, name="group_b")
        elif protected_attribute == "race":
            ga_label = "White"
            gb_label = "Non_White"
            group_a = pd.Series(df["RAC1P"] == "White", name="group_a")
            group_b = pd.Series(df["RAC1P"] == "Non-White", name="group_b")
        else:
            raise ValueError(
                f"The protected attribute doesn't exist or not implemented. Please use: {protected_attribute}"
            )

    if protected_attribute is not None:
        metadata = f"""{protected_attribute}: {{'group_a': '{ga_label}', 'group_b': '{gb_label}'}}"""
        return Dataset(X=X, y=y, p_attrs=p_attrs, group_a=group_a, group_b=group_b, _metadata=metadata)
    return Dataset(X=X, y=y, p_attrs=p_attrs)


def load_acspublic_dataset(preprocessed=True, protected_attribute: Optional[Literal["race", "sex"]] = "sex"):
    """
    Processes the ACSPublicCoverage dataset and returns the data, output variable, protected group A and protected group B as numerical arrays or as dataframe if needed

    Parameters
    ----------
    preprocessed : bool
        Whether to return the preprocessed X and y.
    protected_attribute : str
        If this parameter is set, the dataset will be returned with the protected attribute as a binary column group_a and group_b.
        Otherwise, the dataset will be returned with the protected attribute as a column p_attrs.

    Returns
    -------
    tuple
        A tuple with two lists containing the data, output variable, protected group A and protected group B
    """
    data = load_hai_datasets(dataset_name="acspublic")
    protected_attributes = ["AGEP", "RAC1P", "SEX"]
    output_column = "PUBCOV"  # public health coverage : an individual's label is 1 if PUBCOV == 1 (with public health coverage), otherwise 0.

    df = data.copy()
    df["RAC1P"] = ["White" if x == 1 else "Non-White" for x in df["RAC1P"]]
    remove_columns = [*protected_attributes, output_column]
    df.reset_index(drop=True, inplace=True)
    X = df.drop(columns=remove_columns)

    if preprocessed:
        X = pd.get_dummies(X, columns=X.select_dtypes(include=["category", "object"]).columns, dtype=float)

    p_attrs = df[protected_attributes]
    y = df[output_column]

    if protected_attribute is not None:
        if protected_attribute == "sex":
            ga_label = "Male"
            gb_label = "Female"
            group_a = pd.Series(df["SEX"] == 1, name="group_a")
            group_b = pd.Series(df["SEX"] == 2, name="group_b")
        elif protected_attribute == "race":
            ga_label = "White"
            gb_label = "Non_White"
            group_a = pd.Series(df["RAC1P"] == "White", name="group_a")
            group_b = pd.Series(df["RAC1P"] == "Non-White", name="group_b")
        else:
            raise ValueError(
                f"The protected attribute doesn't exist or not implemented. Please use: {protected_attribute}"
            )

    if protected_attribute is not None:
        metadata = f"""{protected_attribute}: {{'group_a': '{ga_label}', 'group_b': '{gb_label}'}}"""
        return Dataset(X=X, y=y, p_attrs=p_attrs, group_a=group_a, group_b=group_b, _metadata=metadata)
    return Dataset(X=X, y=y, p_attrs=p_attrs)


def load_mw_medium_dataset(preprocessed=True, protected_attribute: Optional[Literal["race", "sex"]] = "race"):
    """
    Processes the Minimum Wage Medium dataset and returns the data, output variable, protected group A and protected group B as numerical arrays or as dataframe if needed
    Target: contracted_hours

    Parameters
    ----------
    preprocessed : bool
        Whether to return the preprocessed X and y.
    protected_attribute : str
        If this parameter is set, the dataset will be returned with the protected attribute as a binary column group_a and group_b.
        Otherwise, the dataset will be returned with the protected attribute as a column p_attrs.

    Returns
    -------
    tuple
        A tuple with two lists containing the data, output variable, protected group A and protected group B
    """
    data = load_hai_datasets(dataset_name="mw_medium")
    protected_attributes = ["race", "sex", "age_group", "education_level", "age"]
    output_column = "class"

    df = data.copy()
    remove_columns = [*protected_attributes, output_column]
    df.reset_index(drop=True, inplace=True)
    X = df.drop(columns=remove_columns)

    if preprocessed:
        for col in X.select_dtypes(include=["category", "object"]).columns:
            X[col] = pd.factorize(X[col])[0]

    p_attrs = df[protected_attributes]
    y = df[output_column]

    if protected_attribute is not None:
        if protected_attribute == "sex":
            ga_label = "Male"
            gb_label = "Female"
            group_a = pd.Series(df["sex"] == ga_label, name="group_a")
            group_b = pd.Series(df["sex"] == gb_label, name="group_b")
        elif protected_attribute == "race":
            ga_label = "White"
            gb_label = "Black"
            group_a = pd.Series(df["race"] == ga_label, name="group_a")
            group_b = pd.Series(df["race"] == gb_label, name="group_b")
        else:
            raise ValueError(
                f"The protected attribute doesn't exist or not implemented. Please use: {protected_attribute}"
            )

    if protected_attribute is not None:
        metadata = f"""{protected_attribute}: {{'group_a': '{ga_label}', 'group_b': '{gb_label}'}}"""
        return Dataset(X=X, y=y, p_attrs=p_attrs, group_a=group_a, group_b=group_b, _metadata=metadata)
    return Dataset(X=X, y=y, p_attrs=p_attrs)


def load_mw_small_dataset(preprocessed=True, protected_attribute: Optional[Literal["race", "sex"]] = "race"):
    """
    Processes the Minimum Wage Small dataset and returns the data, output variable, protected group A and protected group B as numerical arrays or as dataframe if needed
    Target: contracted_hours

    Parameters
    ----------
    preprocessed : bool
        Whether to return the preprocessed X and y.
    protected_attribute : str
        If this parameter is set, the dataset will be returned with the protected attribute as a binary column group_a and group_b.
        Otherwise, the dataset will be returned with the protected attribute as a column p_attrs.

    Returns
    -------
    tuple
        A tuple with two lists containing the data, output variable, protected group A and protected group B
    """
    data = load_hai_datasets(dataset_name="mw_small")
    protected_attributes = ["race", "sex", "age_group", "education_level", "age"]
    output_column = "class"

    df = data.copy()
    remove_columns = [*protected_attributes, output_column]
    df.reset_index(drop=True, inplace=True)
    X = df.drop(columns=remove_columns)

    if preprocessed:
        for col in X.select_dtypes(include=["category", "object"]).columns:
            X[col] = pd.factorize(X[col])[0]

    p_attrs = df[protected_attributes]
    y = df[output_column]

    if protected_attribute is not None:
        if protected_attribute == "sex":
            ga_label = "Male"
            gb_label = "Female"
            group_a = pd.Series(df["sex"] == ga_label, name="group_a")
            group_b = pd.Series(df["sex"] == gb_label, name="group_b")
        elif protected_attribute == "race":
            ga_label = "White"
            gb_label = "Black"
            group_a = pd.Series(df["race"] == ga_label, name="group_a")
            group_b = pd.Series(df["race"] == gb_label, name="group_b")
        else:
            raise ValueError(
                f"The protected attribute doesn't exist or not implemented. Please use: {protected_attribute}"
            )

    if protected_attribute is not None:
        metadata = f"""{protected_attribute}: {{'group_a': '{ga_label}', 'group_b': '{gb_label}'}}"""
        return Dataset(X=X, y=y, p_attrs=p_attrs, group_a=group_a, group_b=group_b, _metadata=metadata)
    return Dataset(X=X, y=y, p_attrs=p_attrs)


ProcessedDatasets = Literal[
    "adult",
    "law_school",
    "student_multiclass",
    "student",
    "lastfm",
    "us_crime",
    "us_crime_multiclass",
    "clinical_records",
    "german_credit",
    "census_kdd",
    "bank_marketing",
    "compas_two_year_recid",
    "compas_is_recid",
    "diabetes",
    "acsincome",
    "acspublic",
    "mw_medium",
    "mw_small",
]


def load_dataset(
    dataset_name: ProcessedDatasets,
    preprocessed: bool = True,
    protected_attribute: Optional[str] = None,
    target: Optional[str] = None,
) -> Dataset:
    """
    Load a specific dataset based on the given dataset name.

    Parameters
    ----------
    dataset_name: ProcessedDatasets
        The name of the dataset to load. The list of supported datasets are here: :ref:`processed_datasets`.
    preprocessed: (bool, Optional)
        Whether to return the preprocessed X and y.
    protected_attribute: (str, Optional)
        If this parameter is set, the dataset will be returned with the protected attribute as a binary column group_a and group_b.
        Otherwise, the dataset will be returned with the protected attribute as a column p_attrs.

    Returns
    -------
    Dataset: The loaded dataset.

    Raises
    ------
    NotImplementedError:
        If the specified dataset name is not supported.
    """
    if dataset_name == "adult":
        return load_adult_dataset(preprocessed=preprocessed, protected_attribute=protected_attribute)
    if dataset_name == "law_school":
        return load_law_school_dataset(preprocessed=preprocessed, protected_attribute=protected_attribute)
    if dataset_name == "student_multiclass":
        return load_student_multiclass_dataset(preprocessed=preprocessed, protected_attribute=protected_attribute)
    if dataset_name == "student":
        return load_student_dataset(preprocessed=preprocessed, protected_attribute=protected_attribute, target=target)
    if dataset_name == "lastfm":
        return load_lastfm_dataset()
    if dataset_name == "us_crime":
        return load_us_crime_dataset(preprocessed=preprocessed, protected_attribute=protected_attribute)
    if dataset_name == "us_crime_multiclass":
        return load_us_crime_multiclass_dataset(preprocessed=preprocessed, protected_attribute=protected_attribute)
    if dataset_name == "clinical_records":
        return load_clinical_records_dataset(protected_attribute=protected_attribute)
    if dataset_name == "german_credit":
        return load_german_credit_dataset(preprocessed=preprocessed, protected_attribute=protected_attribute)
    if dataset_name == "census_kdd":
        return load_census_kdd_dataset(preprocessed=preprocessed, protected_attribute=protected_attribute)
    if dataset_name == "bank_marketing":
        return load_bank_marketing_dataset(preprocessed=preprocessed, protected_attribute=protected_attribute)
    if dataset_name == "compas_two_year_recid":
        return load_compas_two_year_recid_dataset(preprocessed=preprocessed, protected_attribute=protected_attribute)
    if dataset_name == "compas_is_recid":
        return load_compas_is_recid_dataset(preprocessed=preprocessed, protected_attribute=protected_attribute)
    if dataset_name == "diabetes":
        return load_diabetes_dataset(preprocessed=preprocessed, protected_attribute=protected_attribute)
    if dataset_name == "acsincome":
        return load_acsincome_dataset(preprocessed=preprocessed, protected_attribute=protected_attribute)
    if dataset_name == "acspublic":
        return load_acspublic_dataset(preprocessed=preprocessed, protected_attribute=protected_attribute)
    if dataset_name == "mw_medium":
        return load_mw_medium_dataset(preprocessed=preprocessed, protected_attribute=protected_attribute)
    if dataset_name == "mw_small":
        return load_mw_small_dataset(preprocessed=preprocessed, protected_attribute=protected_attribute)
    raise NotImplementedError


def _load_dataset_benchmark(
    dataset_name: ProcessedDatasets,
    preprocessed: bool = True,
) -> Dataset:
    """
    Load a specific dataset based on the given dataset name.

    Parameters
    ----------
    dataset_name: ProcessedDatasets
        The name of the dataset to load. The list of supported datasets are here: :ref:`processed_datasets`.
    preprocessed: (bool, Optional)
        Whether to return the preprocessed X and y.
    protected_attribute: (str, Optional)
        If this parameter is set, the dataset will be returned with the protected attribute as a binary column group_a and group_b.
        Otherwise, the dataset will be returned with the protected attribute as a column p_attrs.

    Returns
    -------
    Dataset: The loaded dataset.

    Raises
    ------
    NotImplementedError:
        If the specified dataset name is not supported.
    """
    if dataset_name == "adult_sex":
        return load_adult_dataset(preprocessed=preprocessed, protected_attribute="sex")
    if dataset_name == "adult_race":
        return load_adult_dataset(preprocessed=preprocessed, protected_attribute="race")

    if dataset_name == "law_school_sex":
        return load_law_school_dataset(preprocessed=preprocessed, protected_attribute="sex")
    if dataset_name == "law_school_race":
        return load_law_school_dataset(preprocessed=preprocessed, protected_attribute="race")

    if dataset_name == "student_multiclass_sex":
        return load_student_multiclass_dataset(preprocessed=preprocessed, protected_attribute="sex")
    if dataset_name == "student_multiclass_address":
        return load_student_multiclass_dataset(preprocessed=preprocessed, protected_attribute="address")

    if dataset_name == "student_sex":
        return load_student_dataset(preprocessed=preprocessed, protected_attribute="sex")
    if dataset_name == "student_address":
        return load_student_dataset(preprocessed=preprocessed, protected_attribute="address")

    if dataset_name == "us_crime_race":
        return load_us_crime_dataset(preprocessed=preprocessed, protected_attribute="race")

    if dataset_name == "us_crime_multiclass_race":
        return load_us_crime_multiclass_dataset(preprocessed=preprocessed, protected_attribute="race")

    if dataset_name == "clinical_records_sex":
        return load_clinical_records_dataset(protected_attribute="sex")

    if dataset_name == "german_credit_sex":
        return load_german_credit_dataset(preprocessed=preprocessed, protected_attribute="sex")

    if dataset_name == "census_kdd_sex":
        return load_census_kdd_dataset(preprocessed=preprocessed, protected_attribute="sex")

    if dataset_name == "bank_marketing_marital":
        return load_bank_marketing_dataset(preprocessed=preprocessed, protected_attribute="marital")

    if dataset_name == "compas_two_year_recid_sex":
<<<<<<< HEAD
        return load_compas_two_year_recid_dataset(preprocessed=preprocessed, protected_attribute="sex")

    if dataset_name == "compas_two_year_recid_race":
        return load_compas_two_year_recid_dataset(preprocessed=preprocessed, protected_attribute="race")

    if dataset_name == "compas_is_recid_sex":
        return load_compas_is_recid_dataset(preprocessed=preprocessed, protected_attribute="sex")

    if dataset_name == "compas_is_recid_race":
        return load_compas_is_recid_dataset(preprocessed=preprocessed, protected_attribute="race")
=======
        return load_compas_two_year_recid(preprocessed=preprocessed, protected_attribute="sex")

    if dataset_name == "compas_two_year_recid_race":
        return load_compas_two_year_recid(preprocessed=preprocessed, protected_attribute="race")

    if dataset_name == "compas_is_recid_sex":
        return load_compas_is_recid(preprocessed=preprocessed, protected_attribute="sex")

    if dataset_name == "compas_is_recid_race":
        return load_compas_is_recid(preprocessed=preprocessed, protected_attribute="race")
>>>>>>> b7fff06c

    if dataset_name == "diabetes_sex":
        return load_diabetes_dataset(preprocessed=preprocessed, protected_attribute="sex")

    if dataset_name == "diabetes_race":
        return load_diabetes_dataset(preprocessed=preprocessed, protected_attribute="race")

    if dataset_name == "acsincome_sex":
        return load_acsincome_dataset(preprocessed=preprocessed, protected_attribute="sex")

    if dataset_name == "acsincome_race":
        return load_acsincome_dataset(preprocessed=preprocessed, protected_attribute="race")

    if dataset_name == "acspublic_sex":
        return load_acspublic_dataset(preprocessed=preprocessed, protected_attribute="sex")

    if dataset_name == "acspublic_race":
        return load_acspublic_dataset(preprocessed=preprocessed, protected_attribute="race")

    if dataset_name == "mw_medium_race":
        return load_mw_medium_dataset(preprocessed=preprocessed, protected_attribute="race")
    if dataset_name == "mw_medium_sex":
        return load_mw_medium_dataset(preprocessed=preprocessed, protected_attribute="sex")

    if dataset_name == "mw_small_race":
        return load_mw_small_dataset(preprocessed=preprocessed, protected_attribute="race")
    if dataset_name == "mw_small_sex":
        return load_mw_small_dataset(preprocessed=preprocessed, protected_attribute="sex")

    raise NotImplementedError<|MERGE_RESOLUTION|>--- conflicted
+++ resolved
@@ -5,25 +5,8 @@
 import numpy as np
 import pandas as pd
 
-<<<<<<< HEAD
 from holisticai.datasets._dataloaders import load_hai_datasets
-=======
-from holisticai.datasets._dataloaders import (
-    load_acsincome,
-    load_acspublic,
-    load_adult,
-    load_bank_marketing,
-    load_census_kdd,
-    load_compas_is_recid,
-    load_compas_two_year_recid,
-    load_diabetes,
-    load_german_credit,
-    load_last_fm,
-    load_law_school,
-    load_student,
-    load_us_crime,
-)
->>>>>>> b7fff06c
+
 from holisticai.datasets._dataset import Dataset
 from holisticai.datasets._utils import convert_float_to_categorical, get_protected_values
 
@@ -636,7 +619,7 @@
     tuple
         A tuple with two lists containing the data, output variable, protected group A and protected group B
     """
-<<<<<<< HEAD
+
     data = load_hai_datasets(dataset_name="compas_two_year_recid")
     protected_attributes = ["race", "sex", "age"]
     output_column = "two_year_recid"
@@ -695,68 +678,6 @@
     data = load_hai_datasets(dataset_name="compas_is_recid")
     protected_attributes = ["race", "sex", "age"]
     output_column = "is_recid"
-
-=======
-    data = load_compas_two_year_recid()
-    protected_attributes = ["race", "sex", "age"]
-    output_column = "two_year_recid"
-
-    df = data.copy()
-    remove_columns = [*protected_attributes, output_column]
-    df.reset_index(drop=True, inplace=True)
-    X = df.drop(columns=remove_columns)
-
-    if preprocessed:
-        X = pd.get_dummies(X, columns=X.select_dtypes(include=["category", "object"]).columns, dtype=float)
-
-    p_attrs = df[protected_attributes]
-    y = df[output_column]
-
-    if protected_attribute is not None:
-        if protected_attribute == "sex":
-            ga_label = "Male"
-            gb_label = "Female"
-            group_a = pd.Series(df["sex"] == ga_label, name="group_a")
-            group_b = pd.Series(df["sex"] == gb_label, name="group_b")
-        elif protected_attribute == "race":
-            ga_label = "Causasian"
-            gb_label = "Non-Caucasian"
-            group_a = pd.Series(df["race"] == 1, name="group_a")
-            group_b = pd.Series(df["race"] == 2, name="group_b")
-        else:
-            raise ValueError(
-                f"The protected attribute doesn't exist or not implemented. Please use: {protected_attribute}"
-            )
-
-    if protected_attribute is not None:
-        metadata = f"""{protected_attribute}: {{'group_a': '{ga_label}', 'group_b': '{gb_label}'}}"""
-        return Dataset(X=X, y=y, p_attrs=p_attrs, group_a=group_a, group_b=group_b, _metadata=metadata)
-    return Dataset(X=X, y=y, p_attrs=p_attrs)
-
-
-def load_compas_is_recid_dataset(preprocessed=True, protected_attribute: Optional[Literal["race", "sex"]] = "race"):
-    """
-    Processes the compas dataset and returns the data, output variable, protected group A and protected group B as numerical arrays or as dataframe if needed
-    Target: 2-year recidivism
-
-    Parameters
-    ----------
-    preprocessed : bool
-        Whether to return the preprocessed X and y.
-    protected_attribute : str
-        If this parameter is set, the dataset will be returned with the protected attribute as a binary column group_a and group_b.
-        Otherwise, the dataset will be returned with the protected attribute as a column p_attrs.
-
-    Returns
-    -------
-    tuple
-        A tuple with two lists containing the data, output variable, protected group A and protected group B
-    """
-    data = load_compas_is_recid()
-    protected_attributes = ["race", "sex", "age"]
-    output_column = "is_recid"
-
->>>>>>> b7fff06c
     df = data.copy()
     remove_columns = [*protected_attributes, output_column]
     df.reset_index(drop=True, inplace=True)
@@ -1225,7 +1146,6 @@
         return load_bank_marketing_dataset(preprocessed=preprocessed, protected_attribute="marital")
 
     if dataset_name == "compas_two_year_recid_sex":
-<<<<<<< HEAD
         return load_compas_two_year_recid_dataset(preprocessed=preprocessed, protected_attribute="sex")
 
     if dataset_name == "compas_two_year_recid_race":
@@ -1236,18 +1156,6 @@
 
     if dataset_name == "compas_is_recid_race":
         return load_compas_is_recid_dataset(preprocessed=preprocessed, protected_attribute="race")
-=======
-        return load_compas_two_year_recid(preprocessed=preprocessed, protected_attribute="sex")
-
-    if dataset_name == "compas_two_year_recid_race":
-        return load_compas_two_year_recid(preprocessed=preprocessed, protected_attribute="race")
-
-    if dataset_name == "compas_is_recid_sex":
-        return load_compas_is_recid(preprocessed=preprocessed, protected_attribute="sex")
-
-    if dataset_name == "compas_is_recid_race":
-        return load_compas_is_recid(preprocessed=preprocessed, protected_attribute="race")
->>>>>>> b7fff06c
 
     if dataset_name == "diabetes_sex":
         return load_diabetes_dataset(preprocessed=preprocessed, protected_attribute="sex")
