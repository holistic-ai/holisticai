from __future__ import annotations

from typing import Literal

import numpy as np
import pandas as pd

from holisticai.datasets._dataloaders import load_hai_datasets
from holisticai.datasets._dataset import Dataset
from holisticai.datasets._utils import convert_float_to_categorical, get_protected_values


def create_preprocessor(X, numerical_transform: bool = True, categorical_transform: bool = True):
    from sklearn.compose import ColumnTransformer
    from sklearn.pipeline import Pipeline
    from sklearn.preprocessing import OneHotEncoder, StandardScaler

    categorical_features = X.select_dtypes(include=["category"]).columns
    numerical_fatures = X.select_dtypes(exclude=["category"]).columns

    # Create transformers for numerical and categorical features
    numeric_transformer = Pipeline(steps=[("scaler", StandardScaler())])
    categorical_transformer = Pipeline(steps=[("onehot", OneHotEncoder(handle_unknown="ignore", sparse_output=False))])

    transformers = []
    if numerical_transform:
        transformers.append(("num", numeric_transformer, numerical_fatures))
    if categorical_transform:
        transformers.append(("cat", categorical_transformer, categorical_features))

    # Combine transformers into a preprocessor using ColumnTransformer
    return ColumnTransformer(transformers=transformers)


def load_adult_dataset(protected_attribute: Literal["race", "sex"] | None = "sex", preprocessed: bool = True):
    sensitive_attribute = ["race", "sex"]
    feature_names = [
        "age",
        "workclass",
        "fnlwgt",
        "education",
        "marital-status",
        "occupation",
        "relationship",
        "capital-gain",
        "capital-loss",
        "hours-per-week",
        "native-country",
    ]
    column_types = {
        "age": "int64",
        "fnlwgt": "object",
        "workclass": "category",
        "education": "category",
        "marital-status": "category",
        "occupation": "category",
        "relationship": "category",
        "capital-gain": "int64",
        "capital-loss": "int64",
        "hours-per-week": "int64",
        "native-country": "category",
    }
    output_variable = "class"

    data = load_hai_datasets(dataset_name="adult")
    df = data.copy()
    df = df.dropna().reset_index(drop=True)
    p_attrs = df[sensitive_attribute]
    if preprocessed:
        y = df[output_variable].map({"<=50K": 0, ">50K": 1}).astype("category")
        xt = df[feature_names]
        categorical_features = xt.select_dtypes(include=["category"]).columns
        xt = pd.get_dummies(xt, columns=categorical_features).astype(np.float64)
    else:
        xt = df[feature_names].astype(column_types)
        y = df[output_variable]

    if protected_attribute is not None:
        if protected_attribute == "race":
            ga_label = "White"
            gb_label = "Black"
            group_a = pd.Series(get_protected_values(df, protected_attribute, ga_label), name="group_a")
            group_b = pd.Series(get_protected_values(df, protected_attribute, gb_label), name="group_b")

        elif protected_attribute == "sex":
            ga_label = "Male"
            gb_label = "Female"
            group_a = pd.Series(get_protected_values(df, protected_attribute, ga_label), name="group_a")
            group_b = pd.Series(get_protected_values(df, protected_attribute, gb_label), name="group_b")
        else:
            msg = "The protected attribute must be: race or sex"
            raise ValueError(msg)

        if protected_attribute is not None:
            metadata = f"""{protected_attribute}: {{'group_a': '{ga_label}', 'group_b': '{gb_label}'}}"""
            return Dataset(X=xt, y=y, p_attrs=p_attrs, group_a=group_a, group_b=group_b, _metadata=metadata)
    return Dataset(X=xt, y=y, p_attrs=p_attrs)


<<<<<<< HEAD
def load_law_school_dataset(protected_attribute: Optional[Literal["race", "sex"]] = "sex", preprocessed: bool = True):
=======
def load_law_school_dataset(protected_attribute: Literal["race", "sex"] | None = "sex", preprocessed: bool = True):
>>>>>>> 96b084f7
    data = load_hai_datasets(dataset_name="law_school")
    sensitive_attribute = ["race1", "gender", "age"]
    output_variable = "bar"
    drop_columns = ["ugpagt3", "bar", *sensitive_attribute]
    df = data.copy()
    df = df.dropna()
    p_attrs = df[sensitive_attribute]
    y = df[output_variable]
    if preprocessed:
        y = y.map({"FALSE": 0, "TRUE": 1}).astype("category")
    X = df.drop(drop_columns, axis=1)

    if protected_attribute is not None:
        if protected_attribute == "race":
            ga_label = "white"
            gb_label = "non-white"
            group_a = pd.Series(get_protected_values(df, "race1", ga_label), name="group_a")
            group_b = pd.Series(get_protected_values(df, "race1", gb_label), name="group_b")

        elif protected_attribute == "sex":
            ga_label = "female"
            gb_label = "male"
            group_a = pd.Series(get_protected_values(df, "gender", ga_label), name="group_a")
            group_b = pd.Series(get_protected_values(df, "gender", gb_label), name="group_b")
        else:
            msg = "The protected attribute must be one of: race or gender"
            raise ValueError(msg)

    if protected_attribute is not None:
        metadata = f"""{protected_attribute}: {{'group_a': '{ga_label}', 'group_b': '{gb_label}'}}"""
        return Dataset(X=X, y=y, p_attrs=p_attrs, group_a=group_a, group_b=group_b, _metadata=metadata)
    return Dataset(X=X, y=y, p_attrs=p_attrs)


def load_student_multiclass_dataset(protected_attribute: Literal["sex", "address"] | None = "sex", preprocessed=True):
    sensitive_attributes = ["sex", "address", "Mjob", "Fjob"]
    output_column = "G3"
    drop_columns = ["G1", "G2", "G3", "sex", "address", "Mjob", "Fjob"]
    data = load_hai_datasets(dataset_name="student")
    df = data.copy()

    # we don't want to encode protected attributes
    df = df.dropna()
    y = convert_float_to_categorical(df[output_column], 3)

    p_attrs = df[sensitive_attributes]
    X = df.drop(drop_columns, axis=1)

    if preprocessed:
        for col in X.select_dtypes(include="object").columns:
            X[col] = X[col].astype("category")

        for col in X.select_dtypes(include=["category"]):
            X[col] = pd.factorize(X[col])[0]

        X = pd.get_dummies(X, columns=X.columns[X.dtypes == "category"])
        X = X.reset_index(drop=True).astype(float)
        y = y.reset_index(drop=True)

    if protected_attribute is not None:
        for col in ["sex", "address"]:
            df[col] = df[col].apply(lambda x: x.replace("'", ""))

        if protected_attribute == "sex":
            ga_label = "F"
            gb_label = "M"
            group_a = pd.Series(df["sex"] == ga_label, name="group_a")
            group_b = ~group_a
        elif protected_attribute == "address":
            ga_label = "U"
            gb_label = "M"
            group_a = pd.Series(df["address"] == ga_label, name="group_a")
            group_b = ~group_a
        else:
            msg = "The protected attribute must be one sex or address"
            raise ValueError(msg)

    if protected_attribute is not None:
        metadata = f"""{protected_attribute}: {{'group_a': '{ga_label}', 'group_b': '{gb_label}'}}"""
        return Dataset(X=X, y=y, p_attrs=p_attrs, group_a=group_a, group_b=group_b, _metadata=metadata)
    return Dataset(X=X, y=y, p_attrs=p_attrs)


def load_student_dataset(
    target: Literal["G1", "G2", "G3"] | None = None,
    preprocessed: bool = True,
    protected_attribute: Literal["sex", "address"] | None = "sex",
):
    if target is None:
        target = "G3"

    sensitive_attributes = ["sex", "address", "Mjob", "Fjob"]
    drop_columns = ["G1", "G2", "G3", "sex", "address", "Mjob", "Fjob"]
    data = load_hai_datasets(dataset_name="student")

    df = data.copy()
    for col in ["sex", "address", "Mjob", "Fjob"]:
        df[col] = df[col].apply(lambda x: x.replace("'", ""))

    for col in df.select_dtypes(include="object").columns:
        df[col] = df[col].astype("category")

    df = df.dropna()
    y = df[target]
    p_attrs = df[sensitive_attributes]

    if protected_attribute is not None:
        if protected_attribute == "sex":
            ga_label = "F"
            gb_label = "M"
            group_a = pd.Series(df["sex"] == "F", name="group_a")
            group_b = pd.Series(df["sex"] == "M", name="group_b")
        elif protected_attribute == "address":
            ga_label = "U"
            gb_label = "R"
            group_a = pd.Series(df["address"] == "U", name="group_a")
            group_b = pd.Series(df["address"] == "R", name="group_b")
        else:
            msg = "The protected attribute doesn't exist or not implemented"
            raise ValueError(msg)
    df = df.drop(drop_columns, axis=1)

    if preprocessed:
        for col in df.select_dtypes(include=["category"]):
            df[col] = pd.factorize(df[col])[0]
        df = pd.get_dummies(df, columns=df.columns[df.dtypes == "category"])
        df = df.reset_index(drop=True)
        X = df.astype(float)
        y = y.reset_index(drop=True)
    else:
        X = df

    if protected_attribute is not None:
        metadata = f"""{protected_attribute}: {{'group_a': '{ga_label}', 'group_b': '{gb_label}'}}"""
        return Dataset(X=X, y=y, p_attrs=p_attrs, group_a=group_a, group_b=group_b, _metadata=metadata)
    return Dataset(X=X, y=y, p_attrs=p_attrs)


def load_lastfm_dataset():
    """
    Processes the last_fm dataset and returns the data, output variable, protected group A and protected group B as numerical arrays

    Parameters
    ----------
    size : str
        The size of the dataset to return. Either 'small' or 'large'

    Returns
    -------
    data_matrix : np.ndarray
        The numerical pivot array
    p_attr : np.ndarray
        The protected attribute
    """
    data = load_hai_datasets(dataset_name="lastfm")
    df = data.copy()
    user_column = "user"
    item_column = "artist"
    protected_attribute = "sex"
    from holisticai.utils import recommender_formatter

    random_state = np.random.RandomState(42)
    df["score"] = random_state.randint(1, 5, len(df))
    df[protected_attribute] = df[protected_attribute] == "m"
    df = df.drop_duplicates()
    df_pivot, p_attr = recommender_formatter(
        df,
        users_col=user_column,
        groups_col=protected_attribute,
        items_col=item_column,
        scores_col="score",
        aggfunc="mean",
    )
    df_pivot = df_pivot.fillna(0)
    return Dataset(data_pivot=df_pivot, p_attr=pd.Series(p_attr))


def load_us_crime_dataset(preprocessed=True, protected_attribute: Literal["race"] | None = "race"):
    """
    Processes the US crime dataset and returns the data, output variable, protected group A and \
    protected group B as numerical arrays or as dataframe if needed

    Parameters
    ----------
    size : str
        The size of the dataset to return. Either 'small' or 'large'
    return_df : bool
        Whether to return the data as dataframe or not

    Returns
    -------
    tuple
        A tuple with two lists containing the data, output variable, protected group A and protected group B
    """
    min_nonan_values = 1000
    data = load_hai_datasets(dataset_name="us_crime")
    protected_attributes = ["racePctWhite"]
    mapping_name2column = {"race": "racePctWhite"}
    protected_attribute_column = mapping_name2column.get(protected_attribute)
    output_variable = "ViolentCrimesPerPop"
    df = data.copy()
    df = df.iloc[:, [i for i, n in enumerate(df.isna().sum(axis=0).T.values) if n < min_nonan_values]]
    df = df.dropna()
    p_attrs = df[protected_attributes]
    threshold = 0.5
    y = df[output_variable]
    remove_columns = [*protected_attributes, output_variable]
    X = df.drop(columns=remove_columns)

    if preprocessed:
        numeric_features = X.select_dtypes(include=[np.number]).columns
        X = X[numeric_features]

    if protected_attribute is not None:
        if protected_attribute == "race":
            ga_label = f"racePctWhite>{threshold}"
            gb_label = f"racePctWhite<={threshold}"
            group_a = pd.Series(df[protected_attribute_column] > threshold, name="group_a")
            group_b = pd.Series(~group_a, name="group_b")
        else:
            msg = f"The protected attribute doesn't exist or not implemented. Please use: {protected_attributes}"
            raise ValueError(msg)

    if protected_attribute is not None:
        metadata = f"""{protected_attribute}: {{'group_a': '{ga_label}', 'group_b': '{gb_label}'}}"""
        return Dataset(X=X, y=y, p_attrs=p_attrs, group_a=group_a, group_b=group_b, _metadata=metadata)
    return Dataset(X=X, y=y, p_attrs=p_attrs)


def load_us_crime_multiclass_dataset(preprocessed=True, protected_attribute: Literal["race"] | None = "race"):
    """
    Processes the US crime dataset and returns the data, output variable, protected group A and protected group B as numerical arrays or as dataframe if needed

    Parameters
    ----------
    size : str
        The size of the dataset to return. Either 'small' or 'large'
    return_df : bool
        Whether to return the data as dataframe or not

    Returns
    -------
    tuple
        A tuple with two lists containing the data, output variable, protected group A and protected group B
    """
    data = load_hai_datasets(dataset_name="us_crime")
    protected_attributes = ["racePctWhite"]
    mapping_name2column = {"race": "racePctWhite"}
    protected_attribute_column = mapping_name2column.get(protected_attribute)
    output_column = "ViolentCrimesPerPop"
    df = data.copy()
    remove_columns = [*protected_attributes, output_column]
    df = df.dropna()
    df.reset_index(drop=True, inplace=True)
    X = df.drop(columns=remove_columns)
    y_cat = pd.Series(convert_float_to_categorical(df[output_column], 3)).astype("category")

    if preprocessed:
        numeric_features = X.select_dtypes(include=[np.number]).columns
        X = X[numeric_features]
        # df = df.iloc[:, [i for i, n in enumerate(df.isna().sum(axis=0).T.values) if n < min_nonan_values]]
        # df = df.dropna()

    p_attrs = df[protected_attributes]

    if protected_attribute is not None:
        if protected_attribute == "race":
            threshold = 0.5
            ga_label = f"racePctWhite>{threshold}"
            gb_label = f"racePctWhite<={threshold}"
            group_a = pd.Series(df[protected_attribute_column] > threshold, name="group_a")
            group_b = pd.Series(~group_a, name="group_b")
        else:
            msg = f"The protected attribute doesn't exist or not implemented. Please use: {protected_attribute}"
            raise ValueError(msg)

    if protected_attribute is not None:
        metadata = f"""{protected_attribute}: {{'group_a': '{ga_label}', 'group_b': '{gb_label}'}}"""
        return Dataset(X=X, y=y_cat, p_attrs=p_attrs, group_a=group_a, group_b=group_b, _metadata=metadata)
    return Dataset(X=X, y=y_cat, p_attrs=p_attrs)


def load_clinical_records_dataset(protected_attribute: Literal["sex"] | None = "sex"):
    """
    Processes the heart dataset and returns the data, output variable, protected group A and protected group B as numerical arrays

    Parameters
    ----------
    size : str
        The size of the dataset to return. Either 'small' or 'large'

    Returns
    -------
    tuple
        A tuple with two lists containing the data, output variable, protected group A and protected group B
    """
    df = load_hai_datasets(dataset_name="clinical_records")
    protected_attributes = ["age", "sex"]
    output_variable = "DEATH_EVENT"
    drop_columns = ["age", "sex", "DEATH_EVENT"]
    p_attrs = df[protected_attributes]
    df = df.dropna().reset_index(drop=True)
    X = df.drop(columns=drop_columns)
    y = df[output_variable]

    if protected_attribute is not None:
        if protected_attribute == "sex":
            ga_label = 0
            gb_label = 1
            group_a = pd.Series(df[protected_attribute] == ga_label, name="group_a")
            group_b = pd.Series(df[protected_attribute] == gb_label, name="group_b")
        else:
            msg = "The protected attribute doesn't exist or not implemented. Please use: sex"
            raise ValueError(msg)

    if protected_attribute is not None:
        metadata = f"""{protected_attribute}: {{'group_a': '{ga_label}', 'group_b': '{gb_label}'}}"""
        return Dataset(X=X, y=y, p_attrs=p_attrs, group_a=group_a, group_b=group_b, _metadata=metadata)
    return Dataset(X=X, y=y, p_attrs=p_attrs)


def load_german_credit_dataset(preprocessed=True, protected_attribute: Literal["sex"] | None = "sex"):
    """
    Processes the german credit dataset and returns the data, output variable, protected group A and protected group B as numerical arrays or as dataframe if needed

    Parameters
    ----------
    size : str
        The size of the dataset to return. Either 'small' or 'large'
    return_df : bool
        Whether to return the data as dataframe or not

    Returns
    -------
    tuple
        A tuple with two lists containing the data, output variable, protected group A and protected group B
    """
    data = load_hai_datasets(dataset_name="german_credit")
    protected_attributes = ["Sex", "Age"]
    output_column = "Risk"
    # change risk to binary
    data[output_column] = data[output_column].map({"good": 0, "bad": 1})
    df = data.copy()
    remove_columns = [*protected_attributes, output_column]
    df = df.ffill()
    df.reset_index(drop=True, inplace=True)
    X = df.drop(columns=remove_columns)

    if preprocessed:
        X = pd.get_dummies(X, columns=X.select_dtypes(include=["category", "object"]).columns, dtype=float)

    p_attrs = df[protected_attributes]
    y = df[output_column]

    if protected_attribute is not None:
        if protected_attribute == "sex":
            ga_label = "male"
            gb_label = "female"
            group_a = pd.Series(df["Sex"] == "male", name="group_a")
            group_b = pd.Series(df["Sex"] == "female", name="group_b")
        else:
            msg = f"The protected attribute doesn't exist or not implemented. Please use: {protected_attribute}"
            raise ValueError(msg)

    if protected_attribute is not None:
        metadata = f"""{protected_attribute}: {{'group_a': '{ga_label}', 'group_b': '{gb_label}'}}"""
        return Dataset(X=X, y=y, p_attrs=p_attrs, group_a=group_a, group_b=group_b, _metadata=metadata)
    return Dataset(X=X, y=y, p_attrs=p_attrs)


def load_census_kdd_dataset(preprocessed=True, protected_attribute: Literal["sex"] | None = "sex"):
    """
    Processes the Census KDD dataset and returns the data, output variable, protected group A and protected group B as numerical arrays or as dataframe if needed

    Parameters
    ----------
    size : str
        The size of the dataset to return. Either 'small' or 'large'
    return_df : bool
        Whether to return the data as dataframe or not

    Returns
    -------
    tuple
        A tuple with two lists containing the data, output variable, protected group A and protected group B
    """
    data = load_hai_datasets(dataset_name="census_kdd")
    protected_attributes = ["race", "sex"]
    output_column = "income_50k"
    # change risk to binary
    data[output_column] = data[output_column].map({"' - 50000.'": 0, "' 50000+.'": 1})
    df = data.copy()
    remove_columns = [*protected_attributes, output_column]
    df = df.dropna(axis=0)
    df.reset_index(drop=True, inplace=True)
    X = df.drop(columns=remove_columns)

    if preprocessed:
        X = pd.get_dummies(X, columns=X.select_dtypes(include=["category", "object"]).columns, dtype=float)

    p_attrs = df[protected_attributes]
    y = df[output_column]

    df["race"] = [1 if x == "' White'" else 0 for x in df["race"]]

    if protected_attribute is not None:
        if protected_attribute == "sex":
            ga_label = "Male"
            gb_label = "Female"
            group_a = pd.Series(df["sex"] == "' Male'", name="group_a")
            group_b = pd.Series(df["sex"] == "' Female'", name="group_b")

        elif protected_attribute == "race":
            ga_label = "White"
            gb_label = "Non-White"
            group_a = pd.Series(df["race"] == 1, name="group_a")
            group_b = pd.Series(df["race"] == 0, name="group_b")
        else:
            msg = f"The protected attribute doesn't exist or not implemented. Please use: {protected_attribute}"
            raise ValueError(msg)

    if protected_attribute is not None:
        metadata = f"""{protected_attribute}: {{'group_a': '{ga_label}', 'group_b': '{gb_label}'}}"""
        return Dataset(X=X, y=y, p_attrs=p_attrs, group_a=group_a, group_b=group_b, _metadata=metadata)
    return Dataset(X=X, y=y, p_attrs=p_attrs)


def load_bank_marketing_dataset(preprocessed=True, protected_attribute: Literal["marital"] | None = "marital"):
    """
    Processes the Banking Marketing dataset and returns the data, output variable, protected group A and protected group B as numerical arrays or as dataframe if needed

    Parameters
    ----------
    preprocessed : bool
        Whether to return the preprocessed X and y.
    protected_attribute : str
        If this parameter is set, the dataset will be returned with the protected attribute as a binary column group_a and group_b.
        Otherwise, the dataset will be returned with the protected attribute as a column p_attrs.

    Returns
    -------
    tuple
        A tuple with two lists containing the data, output variable, protected group A and protected group B
    """
    data = load_hai_datasets(dataset_name="bank_marketing")
    protected_attributes = ["marital", "age"]
    output_column = "class"
    data[output_column] = data[output_column].map({1: 0, 2: 1})

    rename_columns = {
        "V1": "age",
        "V2": "job",
        "V3": "marital",
        "V4": "education",
        "V5": "default",
        "V6": "balance",
        "V7": "housing",
        "V8": "loan",
        "V9": "contact",
        "V10": "day",
        "V11": "month",
        "V12": "duration",
        "V13": "campaign",
        "V14": "pdays",
        "V15": "previous",
        "V16": "poutcome",
    }
    df = data.copy()
    df.rename(columns=rename_columns, inplace=True)

    df["marital"] = [1 if x == "married" else 0 for x in df["marital"]]
    remove_columns = [*protected_attributes, output_column]
    df = df.dropna(axis=0)
    df.reset_index(drop=True, inplace=True)
    X = df.drop(columns=remove_columns)

    if preprocessed:
        X = pd.get_dummies(X, columns=X.select_dtypes(include=["category", "object"]).columns, dtype=float)

    p_attrs = df[protected_attributes]
    y = df[output_column]

    if protected_attribute is not None:
        if protected_attribute == "marital":
            ga_label = "Married"
            gb_label = "Not Married"
            group_a = pd.Series(df["marital"] == 1, name="group_a")
            group_b = pd.Series(df["marital"] == 0, name="group_b")
        else:
            msg = f"The protected attribute doesn't exist or not implemented. Please use: {protected_attribute}"
            raise ValueError(msg)

    if protected_attribute is not None:
        metadata = f"""{protected_attribute}: {{'group_a': '{ga_label}', 'group_b': '{gb_label}'}}"""
        return Dataset(X=X, y=y, p_attrs=p_attrs, group_a=group_a, group_b=group_b, _metadata=metadata)
    return Dataset(X=X, y=y, p_attrs=p_attrs)


def load_compas_two_year_recid_dataset(preprocessed=True, protected_attribute: Literal["race", "sex"] | None = "race"):
    """
    Processes the compas dataset and returns the data, output variable, protected group A and protected group B as numerical arrays or as dataframe if needed
    Target: 2-year recidivism

    Parameters
    ----------
    preprocessed : bool
        Whether to return the preprocessed X and y.
    protected_attribute : str
        If this parameter is set, the dataset will be returned with the protected attribute as a binary column group_a and group_b.
        Otherwise, the dataset will be returned with the protected attribute as a column p_attrs.

    Returns
    -------
    tuple
        A tuple with two lists containing the data, output variable, protected group A and protected group B
    """

    data = load_hai_datasets(dataset_name="compas_two_year_recid")
    protected_attributes = ["race", "sex", "age"]
    output_column = "two_year_recid"

    df = data.copy()
    remove_columns = [*protected_attributes, output_column]
    df.reset_index(drop=True, inplace=True)
    X = df.drop(columns=remove_columns)

    if preprocessed:
        X = pd.get_dummies(X, columns=X.select_dtypes(include=["category", "object"]).columns, dtype=float)

    p_attrs = df[protected_attributes]
    y = df[output_column]

    if protected_attribute is not None:
        if protected_attribute == "sex":
            ga_label = "Male"
            gb_label = "Female"
            group_a = pd.Series(df["sex"] == ga_label, name="group_a")
            group_b = pd.Series(df["sex"] == gb_label, name="group_b")
        elif protected_attribute == "race":
            ga_label = "Causasian"
            gb_label = "Non-Caucasian"
            group_a = pd.Series(df["race"] == 1, name="group_a")
            group_b = pd.Series(df["race"] == 2, name="group_b")
        else:
            msg = f"The protected attribute doesn't exist or not implemented. Please use: {protected_attribute}"
            raise ValueError(msg)

    if protected_attribute is not None:
        metadata = f"""{protected_attribute}: {{'group_a': '{ga_label}', 'group_b': '{gb_label}'}}"""
        return Dataset(X=X, y=y, p_attrs=p_attrs, group_a=group_a, group_b=group_b, _metadata=metadata)
    return Dataset(X=X, y=y, p_attrs=p_attrs)


def load_compas_is_recid_dataset(preprocessed=True, protected_attribute: Literal["race", "sex"] | None = "race"):
    """
    Processes the compas dataset and returns the data, output variable, protected group A and protected group B as numerical arrays or as dataframe if needed
    Target: 2-year recidivism

    Parameters
    ----------
    preprocessed : bool
        Whether to return the preprocessed X and y.
    protected_attribute : str
        If this parameter is set, the dataset will be returned with the protected attribute as a binary column group_a and group_b.
        Otherwise, the dataset will be returned with the protected attribute as a column p_attrs.

    Returns
    -------
    tuple
        A tuple with two lists containing the data, output variable, protected group A and protected group B
    """
    data = load_hai_datasets(dataset_name="compas_is_recid")
    protected_attributes = ["race", "sex", "age"]
    output_column = "is_recid"
    df = data.copy()
    remove_columns = [*protected_attributes, output_column]
    df.reset_index(drop=True, inplace=True)
    X = df.drop(columns=remove_columns)

    if preprocessed:
        X = pd.get_dummies(X, columns=X.select_dtypes(include=["category", "object"]).columns, dtype=float)

    p_attrs = df[protected_attributes]
    y = df[output_column]

    if protected_attribute is not None:
        if protected_attribute == "sex":
            ga_label = "Male"
            gb_label = "Female"
            group_a = pd.Series(df["sex"] == ga_label, name="group_a")
            group_b = pd.Series(df["sex"] == gb_label, name="group_b")
        elif protected_attribute == "race":
            ga_label = "Causasian"
            gb_label = "Non-Caucasian"
            group_a = pd.Series(df["race"] == 1, name="group_a")
            group_b = pd.Series(df["race"] == 2, name="group_b")
        else:
            msg = f"The protected attribute doesn't exist or not implemented. Please use: {protected_attribute}"
            raise ValueError(msg)

    if protected_attribute is not None:
        metadata = f"""{protected_attribute}: {{'group_a': '{ga_label}', 'group_b': '{gb_label}'}}"""
        return Dataset(X=X, y=y, p_attrs=p_attrs, group_a=group_a, group_b=group_b, _metadata=metadata)
    return Dataset(X=X, y=y, p_attrs=p_attrs)


def load_diabetes_dataset(preprocessed=True, protected_attribute: Literal["race", "sex"] | None = "sex"):
    """
    Processes the Diabetes dataset and returns the data, output variable, protected group A and protected group B as numerical arrays or as dataframe if needed

    Parameters
    ----------
    preprocessed : bool
        Whether to return the preprocessed X and y.
    protected_attribute : str
        If this parameter is set, the dataset will be returned with the protected attribute as a binary column group_a and group_b.
        Otherwise, the dataset will be returned with the protected attribute as a column p_attrs.

    Returns
    -------
    tuple
        A tuple with two lists containing the data, output variable, protected group A and protected group B
    """
    data = load_hai_datasets(dataset_name="diabetes")
    protected_attributes = ["race", "gender", "age"]
    output_column = "readmit_30_days"
    data[output_column] = data[output_column].astype(int)

    df = data.copy()
    df["race"] = ["Caucasian" if x == "Caucasian" else "Non-Caucasian" for x in df["race"]]
    # drop gender row with "unknown/invalid" value
    df = df[~df["gender"].isin(["Unknown/Invalid"])]
    remove_columns = [*protected_attributes, output_column]
    df.reset_index(drop=True, inplace=True)
    X = df.drop(columns=remove_columns)

    if preprocessed:
        X = pd.get_dummies(X, columns=X.select_dtypes(include=["category", "object"]).columns, dtype=float)

    p_attrs = df[protected_attributes]
    y = df[output_column]

    if protected_attribute is not None:
        if protected_attribute == "sex":
            ga_label = "Male"
            gb_label = "Female"
            group_a = pd.Series(df["gender"] == "Male", name="group_a")
            group_b = pd.Series(df["gender"] == "Female", name="group_b")
        elif protected_attribute == "race":
            ga_label = "Caucasian"
            gb_label = "Non-Caucasian"
            group_a = pd.Series(df["race"] == "Caucasian", name="group_a")
            group_b = pd.Series(df["race"] == "Non-Caucasian", name="group_b")
        else:
            msg = f"The protected attribute doesn't exist or not implemented. Please use: {protected_attribute}"
            raise ValueError(msg)

    if protected_attribute is not None:
        metadata = f"""{protected_attribute}: {{'group_a': '{ga_label}', 'group_b': '{gb_label}'}}"""
        return Dataset(X=X, y=y, p_attrs=p_attrs, group_a=group_a, group_b=group_b, _metadata=metadata)
    return Dataset(X=X, y=y, p_attrs=p_attrs)


def load_acsincome_dataset(preprocessed=True, protected_attribute: Literal["race", "sex"] | None = "sex"):
    """
    Processes the ACSIncome dataset and returns the data, output variable, protected group A and protected group B as numerical arrays or as dataframe if needed

    Parameters
    ----------
    preprocessed : bool
        Whether to return the preprocessed X and y.
    protected_attribute : str
        If this parameter is set, the dataset will be returned with the protected attribute as a binary column group_a and group_b.
        Otherwise, the dataset will be returned with the protected attribute as a column p_attrs.

    Returns
    -------
    tuple
        A tuple with two lists containing the data, output variable, protected group A and protected group B
    """
    data = load_hai_datasets(dataset_name="acsincome")
    protected_attributes = ["AGEP", "RAC1P", "SEX"]
    output_column = "PINCP"  # Total person's income
    data[output_column] = (data[output_column] > 50000).astype(int)  # map income to binary

    df = data.copy()
    df["RAC1P"] = ["White" if x == 1 else "Non-White" for x in df["RAC1P"]]
    remove_columns = [*protected_attributes, output_column]
    df.reset_index(drop=True, inplace=True)
    X = df.drop(columns=remove_columns)

    if preprocessed:
        X = pd.get_dummies(X, columns=X.select_dtypes(include=["category", "object"]).columns, dtype=float)

    p_attrs = df[protected_attributes]
    y = df[output_column]

    if protected_attribute is not None:
        if protected_attribute == "sex":
            ga_label = "Male"
            gb_label = "Female"
            group_a = pd.Series(df["SEX"] == 1, name="group_a")
            group_b = pd.Series(df["SEX"] == 2, name="group_b")
        elif protected_attribute == "race":
            ga_label = "White"
            gb_label = "Non_White"
            group_a = pd.Series(df["RAC1P"] == "White", name="group_a")
            group_b = pd.Series(df["RAC1P"] == "Non-White", name="group_b")
        else:
            msg = f"The protected attribute doesn't exist or not implemented. Please use: {protected_attribute}"
            raise ValueError(msg)

    if protected_attribute is not None:
        metadata = f"""{protected_attribute}: {{'group_a': '{ga_label}', 'group_b': '{gb_label}'}}"""
        return Dataset(X=X, y=y, p_attrs=p_attrs, group_a=group_a, group_b=group_b, _metadata=metadata)
    return Dataset(X=X, y=y, p_attrs=p_attrs)


def load_acspublic_dataset(preprocessed=True, protected_attribute: Literal["race", "sex"] | None = "sex"):
    """
    Processes the ACSPublicCoverage dataset and returns the data, output variable, protected group A and protected group B as numerical arrays or as dataframe if needed

    Parameters
    ----------
    preprocessed : bool
        Whether to return the preprocessed X and y.
    protected_attribute : str
        If this parameter is set, the dataset will be returned with the protected attribute as a binary column group_a and group_b.
        Otherwise, the dataset will be returned with the protected attribute as a column p_attrs.

    Returns
    -------
    tuple
        A tuple with two lists containing the data, output variable, protected group A and protected group B
    """
    data = load_hai_datasets(dataset_name="acspublic")
    protected_attributes = ["AGEP", "RAC1P", "SEX"]
    output_column = "PUBCOV"  # public health coverage : an individual's label is 1 if PUBCOV == 1 (with public health coverage), otherwise 0.

    df = data.copy()
    df["RAC1P"] = ["White" if x == 1 else "Non-White" for x in df["RAC1P"]]
    remove_columns = [*protected_attributes, output_column]
    df.reset_index(drop=True, inplace=True)
    X = df.drop(columns=remove_columns)

    if preprocessed:
        X = pd.get_dummies(X, columns=X.select_dtypes(include=["category", "object"]).columns, dtype=float)

    p_attrs = df[protected_attributes]
    y = df[output_column]

    if protected_attribute is not None:
        if protected_attribute == "sex":
            ga_label = "Male"
            gb_label = "Female"
            group_a = pd.Series(df["SEX"] == 1, name="group_a")
            group_b = pd.Series(df["SEX"] == 2, name="group_b")
        elif protected_attribute == "race":
            ga_label = "White"
            gb_label = "Non_White"
            group_a = pd.Series(df["RAC1P"] == "White", name="group_a")
            group_b = pd.Series(df["RAC1P"] == "Non-White", name="group_b")
        else:
            msg = f"The protected attribute doesn't exist or not implemented. Please use: {protected_attribute}"
            raise ValueError(msg)

    if protected_attribute is not None:
        metadata = f"""{protected_attribute}: {{'group_a': '{ga_label}', 'group_b': '{gb_label}'}}"""
        return Dataset(X=X, y=y, p_attrs=p_attrs, group_a=group_a, group_b=group_b, _metadata=metadata)
    return Dataset(X=X, y=y, p_attrs=p_attrs)


def load_mw_medium_dataset(preprocessed=True, protected_attribute: Literal["race", "sex"] | None = "race"):
    """
    Processes the Minimum Wage Medium dataset and returns the data, output variable, protected group A and protected group B as numerical arrays or as dataframe if needed
    Target: contracted_hours

    Parameters
    ----------
    preprocessed : bool
        Whether to return the preprocessed X and y.
    protected_attribute : str
        If this parameter is set, the dataset will be returned with the protected attribute as a binary column group_a and group_b.
        Otherwise, the dataset will be returned with the protected attribute as a column p_attrs.

    Returns
    -------
    tuple
        A tuple with two lists containing the data, output variable, protected group A and protected group B
    """
    data = load_hai_datasets(dataset_name="mw_medium")
    protected_attributes = ["race", "sex", "age_group", "education_level", "age"]
    output_column = "class"

    df = data.copy()
    remove_columns = [*protected_attributes, output_column]
    df.reset_index(drop=True, inplace=True)
    X = df.drop(columns=remove_columns)

    if preprocessed:
        for col in X.select_dtypes(include=["category", "object"]).columns:
            X[col] = pd.factorize(X[col])[0]

    p_attrs = df[protected_attributes]
    y = df[output_column]

    if protected_attribute is not None:
        if protected_attribute == "sex":
            ga_label = "Male"
            gb_label = "Female"
            group_a = pd.Series(df["sex"] == ga_label, name="group_a")
            group_b = pd.Series(df["sex"] == gb_label, name="group_b")
        elif protected_attribute == "race":
            ga_label = "White"
            gb_label = "Black"
            group_a = pd.Series(df["race"] == ga_label, name="group_a")
            group_b = pd.Series(df["race"] == gb_label, name="group_b")
        else:
            msg = f"The protected attribute doesn't exist or not implemented. Please use: {protected_attribute}"
            raise ValueError(msg)

    if protected_attribute is not None:
        metadata = f"""{protected_attribute}: {{'group_a': '{ga_label}', 'group_b': '{gb_label}'}}"""
        return Dataset(X=X, y=y, p_attrs=p_attrs, group_a=group_a, group_b=group_b, _metadata=metadata)
    return Dataset(X=X, y=y, p_attrs=p_attrs)


def load_mw_small_dataset(preprocessed=True, protected_attribute: Literal["race", "sex"] | None = "race"):
    """
    Processes the Minimum Wage Small dataset and returns the data, output variable, protected group A and protected group B as numerical arrays or as dataframe if needed
    Target: contracted_hours

    Parameters
    ----------
    preprocessed : bool
        Whether to return the preprocessed X and y.
    protected_attribute : str
        If this parameter is set, the dataset will be returned with the protected attribute as a binary column group_a and group_b.
        Otherwise, the dataset will be returned with the protected attribute as a column p_attrs.

    Returns
    -------
    tuple
        A tuple with two lists containing the data, output variable, protected group A and protected group B
    """
    data = load_hai_datasets(dataset_name="mw_small")
    protected_attributes = ["race", "sex", "age_group", "education_level", "age"]
    output_column = "class"

    df = data.copy()
    remove_columns = [*protected_attributes, output_column]
    df.reset_index(drop=True, inplace=True)
    X = df.drop(columns=remove_columns)

    if preprocessed:
        for col in X.select_dtypes(include=["category", "object"]).columns:
            X[col] = pd.factorize(X[col])[0]

    p_attrs = df[protected_attributes]
    y = df[output_column]

    if protected_attribute is not None:
        if protected_attribute == "sex":
            ga_label = "Male"
            gb_label = "Female"
            group_a = pd.Series(df["sex"] == ga_label, name="group_a")
            group_b = pd.Series(df["sex"] == gb_label, name="group_b")
        elif protected_attribute == "race":
            ga_label = "White"
            gb_label = "Black"
            group_a = pd.Series(df["race"] == ga_label, name="group_a")
            group_b = pd.Series(df["race"] == gb_label, name="group_b")
        else:
            msg = f"The protected attribute doesn't exist or not implemented. Please use: {protected_attribute}"
            raise ValueError(msg)

    if protected_attribute is not None:
        metadata = f"""{protected_attribute}: {{'group_a': '{ga_label}', 'group_b': '{gb_label}'}}"""
        return Dataset(X=X, y=y, p_attrs=p_attrs, group_a=group_a, group_b=group_b, _metadata=metadata)
    return Dataset(X=X, y=y, p_attrs=p_attrs)


def load_mw_medium_dataset(preprocessed=True, protected_attribute: Optional[Literal["race", "sex"]] = "race"):
    """
    Processes the Minimum Wage Medium dataset and returns the data, output variable, protected group A and protected group B as numerical arrays or as dataframe if needed
    Target: contracted_hours

    Parameters
    ----------
    preprocessed : bool
        Whether to return the preprocessed X and y.
    protected_attribute : str
        If this parameter is set, the dataset will be returned with the protected attribute as a binary column group_a and group_b.
        Otherwise, the dataset will be returned with the protected attribute as a column p_attrs.

    Returns
    -------
    tuple
        A tuple with two lists containing the data, output variable, protected group A and protected group B
    """
    data = load_hai_datasets(dataset_name="mw_medium")
    protected_attributes = ["race", "sex", "age_group", "education_level", "age"]
    output_column = "class"

    df = data.copy()
    remove_columns = [*protected_attributes, output_column]
    df.reset_index(drop=True, inplace=True)
    X = df.drop(columns=remove_columns)

    if preprocessed:
        for col in X.select_dtypes(include=["category", "object"]).columns:
            X[col] = pd.factorize(X[col])[0]

    p_attrs = df[protected_attributes]
    y = df[output_column]

    if protected_attribute is not None:
        if protected_attribute == "sex":
            ga_label = "Male"
            gb_label = "Female"
            group_a = pd.Series(df["sex"] == ga_label, name="group_a")
            group_b = pd.Series(df["sex"] == gb_label, name="group_b")
        elif protected_attribute == "race":
            ga_label = "White"
            gb_label = "Black"
            group_a = pd.Series(df["race"] == ga_label, name="group_a")
            group_b = pd.Series(df["race"] == gb_label, name="group_b")
        else:
            raise ValueError(
                f"The protected attribute doesn't exist or not implemented. Please use: {protected_attribute}"
            )

    if protected_attribute is not None:
        metadata = f"""{protected_attribute}: {{'group_a': '{ga_label}', 'group_b': '{gb_label}'}}"""
        return Dataset(X=X, y=y, p_attrs=p_attrs, group_a=group_a, group_b=group_b, _metadata=metadata)
    return Dataset(X=X, y=y, p_attrs=p_attrs)


def load_mw_small_dataset(preprocessed=True, protected_attribute: Optional[Literal["race", "sex"]] = "race"):
    """
    Processes the Minimum Wage Small dataset and returns the data, output variable, protected group A and protected group B as numerical arrays or as dataframe if needed
    Target: contracted_hours

    Parameters
    ----------
    preprocessed : bool
        Whether to return the preprocessed X and y.
    protected_attribute : str
        If this parameter is set, the dataset will be returned with the protected attribute as a binary column group_a and group_b.
        Otherwise, the dataset will be returned with the protected attribute as a column p_attrs.

    Returns
    -------
    tuple
        A tuple with two lists containing the data, output variable, protected group A and protected group B
    """
    data = load_hai_datasets(dataset_name="mw_small")
    protected_attributes = ["race", "sex", "age_group", "education_level", "age"]
    output_column = "class"

    df = data.copy()
    remove_columns = [*protected_attributes, output_column]
    df.reset_index(drop=True, inplace=True)
    X = df.drop(columns=remove_columns)

    if preprocessed:
        for col in X.select_dtypes(include=["category", "object"]).columns:
            X[col] = pd.factorize(X[col])[0]

    p_attrs = df[protected_attributes]
    y = df[output_column]

    if protected_attribute is not None:
        if protected_attribute == "sex":
            ga_label = "Male"
            gb_label = "Female"
            group_a = pd.Series(df["sex"] == ga_label, name="group_a")
            group_b = pd.Series(df["sex"] == gb_label, name="group_b")
        elif protected_attribute == "race":
            ga_label = "White"
            gb_label = "Black"
            group_a = pd.Series(df["race"] == ga_label, name="group_a")
            group_b = pd.Series(df["race"] == gb_label, name="group_b")
        else:
            raise ValueError(
                f"The protected attribute doesn't exist or not implemented. Please use: {protected_attribute}"
            )

    if protected_attribute is not None:
        metadata = f"""{protected_attribute}: {{'group_a': '{ga_label}', 'group_b': '{gb_label}'}}"""
        return Dataset(X=X, y=y, p_attrs=p_attrs, group_a=group_a, group_b=group_b, _metadata=metadata)
    return Dataset(X=X, y=y, p_attrs=p_attrs)


ProcessedDatasets = Literal[
    "adult",
    "law_school",
    "student_multiclass",
    "student",
    "lastfm",
    "us_crime",
    "us_crime_multiclass",
    "clinical_records",
    "german_credit",
    "census_kdd",
    "bank_marketing",
    "compas_two_year_recid",
    "compas_is_recid",
    "diabetes",
    "acsincome",
    "acspublic",
    "mw_medium",
    "mw_small",
]


def load_dataset(
    dataset_name: ProcessedDatasets,
    preprocessed: bool = True,
    protected_attribute: str | None = None,
    target: str | None = None,
) -> Dataset:
    """
    Load a specific dataset based on the given dataset name.

    Parameters
    ----------
    dataset_name: ProcessedDatasets
        The name of the dataset to load. The list of supported datasets are here: :ref:`processed_datasets`.
    preprocessed: (bool, Optional)
        Whether to return the preprocessed X and y.
    protected_attribute: (str, Optional)
        If this parameter is set, the dataset will be returned with the protected attribute as a binary column group_a and group_b.
        Otherwise, the dataset will be returned with the protected attribute as a column p_attrs.

    Returns
    -------
    Dataset: The loaded dataset.

    Raises
    ------
    NotImplementedError:
        If the specified dataset name is not supported.
    """
    if dataset_name == "adult":
        return load_adult_dataset(preprocessed=preprocessed, protected_attribute=protected_attribute)
    if dataset_name == "law_school":
        return load_law_school_dataset(preprocessed=preprocessed, protected_attribute=protected_attribute)
    if dataset_name == "student_multiclass":
        return load_student_multiclass_dataset(preprocessed=preprocessed, protected_attribute=protected_attribute)
    if dataset_name == "student":
        return load_student_dataset(preprocessed=preprocessed, protected_attribute=protected_attribute, target=target)
    if dataset_name == "lastfm":
        return load_lastfm_dataset()
    if dataset_name == "us_crime":
        return load_us_crime_dataset(preprocessed=preprocessed, protected_attribute=protected_attribute)
    if dataset_name == "us_crime_multiclass":
        return load_us_crime_multiclass_dataset(preprocessed=preprocessed, protected_attribute=protected_attribute)
    if dataset_name == "clinical_records":
        return load_clinical_records_dataset(protected_attribute=protected_attribute)
    if dataset_name == "german_credit":
        return load_german_credit_dataset(preprocessed=preprocessed, protected_attribute=protected_attribute)
    if dataset_name == "census_kdd":
        return load_census_kdd_dataset(preprocessed=preprocessed, protected_attribute=protected_attribute)
    if dataset_name == "bank_marketing":
        return load_bank_marketing_dataset(preprocessed=preprocessed, protected_attribute=protected_attribute)
    if dataset_name == "compas_two_year_recid":
        return load_compas_two_year_recid_dataset(preprocessed=preprocessed, protected_attribute=protected_attribute)
    if dataset_name == "compas_is_recid":
        return load_compas_is_recid_dataset(preprocessed=preprocessed, protected_attribute=protected_attribute)
    if dataset_name == "diabetes":
        return load_diabetes_dataset(preprocessed=preprocessed, protected_attribute=protected_attribute)
    if dataset_name == "acsincome":
        return load_acsincome_dataset(preprocessed=preprocessed, protected_attribute=protected_attribute)
    if dataset_name == "acspublic":
        return load_acspublic_dataset(preprocessed=preprocessed, protected_attribute=protected_attribute)
    if dataset_name == "mw_medium":
        return load_mw_medium_dataset(preprocessed=preprocessed, protected_attribute=protected_attribute)
    if dataset_name == "mw_small":
        return load_mw_small_dataset(preprocessed=preprocessed, protected_attribute=protected_attribute)
    raise NotImplementedError


def _load_dataset_benchmark(
    dataset_name: ProcessedDatasets,
    preprocessed: bool = True,
) -> Dataset:
    """
    Load a specific dataset based on the given dataset name.

    Parameters
    ----------
    dataset_name: ProcessedDatasets
        The name of the dataset to load. The list of supported datasets are here: :ref:`processed_datasets`.
    preprocessed: (bool, Optional)
        Whether to return the preprocessed X and y.
    protected_attribute: (str, Optional)
        If this parameter is set, the dataset will be returned with the protected attribute as a binary column group_a and group_b.
        Otherwise, the dataset will be returned with the protected attribute as a column p_attrs.

    Returns
    -------
    Dataset: The loaded dataset.

    Raises
    ------
    NotImplementedError:
        If the specified dataset name is not supported.
    """
    if dataset_name == "adult_sex":
        return load_adult_dataset(preprocessed=preprocessed, protected_attribute="sex")
    if dataset_name == "adult_race":
        return load_adult_dataset(preprocessed=preprocessed, protected_attribute="race")

    if dataset_name == "law_school_sex":
        return load_law_school_dataset(preprocessed=preprocessed, protected_attribute="sex")
    if dataset_name == "law_school_race":
        return load_law_school_dataset(preprocessed=preprocessed, protected_attribute="race")

    if dataset_name == "student_multiclass_sex":
        return load_student_multiclass_dataset(preprocessed=preprocessed, protected_attribute="sex")
    if dataset_name == "student_multiclass_address":
        return load_student_multiclass_dataset(preprocessed=preprocessed, protected_attribute="address")

    if dataset_name == "student_sex":
        return load_student_dataset(preprocessed=preprocessed, protected_attribute="sex")
    if dataset_name == "student_address":
        return load_student_dataset(preprocessed=preprocessed, protected_attribute="address")

    if dataset_name == "us_crime_race":
        return load_us_crime_dataset(preprocessed=preprocessed, protected_attribute="race")

    if dataset_name == "us_crime_multiclass_race":
        return load_us_crime_multiclass_dataset(preprocessed=preprocessed, protected_attribute="race")

    if dataset_name == "clinical_records_sex":
        return load_clinical_records_dataset(protected_attribute="sex")

    if dataset_name == "german_credit_sex":
        return load_german_credit_dataset(preprocessed=preprocessed, protected_attribute="sex")

    if dataset_name == "census_kdd_sex":
        return load_census_kdd_dataset(preprocessed=preprocessed, protected_attribute="sex")

    if dataset_name == "bank_marketing_marital":
        return load_bank_marketing_dataset(preprocessed=preprocessed, protected_attribute="marital")

    if dataset_name == "compas_two_year_recid_sex":
        return load_compas_two_year_recid_dataset(preprocessed=preprocessed, protected_attribute="sex")

    if dataset_name == "compas_two_year_recid_race":
        return load_compas_two_year_recid_dataset(preprocessed=preprocessed, protected_attribute="race")

    if dataset_name == "compas_is_recid_sex":
        return load_compas_is_recid_dataset(preprocessed=preprocessed, protected_attribute="sex")

    if dataset_name == "compas_is_recid_race":
        return load_compas_is_recid_dataset(preprocessed=preprocessed, protected_attribute="race")

    if dataset_name == "diabetes_sex":
        return load_diabetes_dataset(preprocessed=preprocessed, protected_attribute="sex")

    if dataset_name == "diabetes_race":
        return load_diabetes_dataset(preprocessed=preprocessed, protected_attribute="race")

    if dataset_name == "acsincome_sex":
        return load_acsincome_dataset(preprocessed=preprocessed, protected_attribute="sex")

    if dataset_name == "acsincome_race":
        return load_acsincome_dataset(preprocessed=preprocessed, protected_attribute="race")

    if dataset_name == "acspublic_sex":
        return load_acspublic_dataset(preprocessed=preprocessed, protected_attribute="sex")

    if dataset_name == "acspublic_race":
        return load_acspublic_dataset(preprocessed=preprocessed, protected_attribute="race")

    if dataset_name == "mw_medium_race":
        return load_mw_medium_dataset(preprocessed=preprocessed, protected_attribute="race")
    if dataset_name == "mw_medium_sex":
        return load_mw_medium_dataset(preprocessed=preprocessed, protected_attribute="sex")

    if dataset_name == "mw_small_race":
        return load_mw_small_dataset(preprocessed=preprocessed, protected_attribute="race")
    if dataset_name == "mw_small_sex":
        return load_mw_small_dataset(preprocessed=preprocessed, protected_attribute="sex")

    raise NotImplementedError<|MERGE_RESOLUTION|>--- conflicted
+++ resolved
@@ -97,11 +97,7 @@
     return Dataset(X=xt, y=y, p_attrs=p_attrs)
 
 
-<<<<<<< HEAD
-def load_law_school_dataset(protected_attribute: Optional[Literal["race", "sex"]] = "sex", preprocessed: bool = True):
-=======
 def load_law_school_dataset(protected_attribute: Literal["race", "sex"] | None = "sex", preprocessed: bool = True):
->>>>>>> 96b084f7
     data = load_hai_datasets(dataset_name="law_school")
     sensitive_attribute = ["race1", "gender", "age"]
     output_variable = "bar"
@@ -1086,9 +1082,118 @@
             group_a = pd.Series(df["race"] == ga_label, name="group_a")
             group_b = pd.Series(df["race"] == gb_label, name="group_b")
         else:
-            raise ValueError(
-                f"The protected attribute doesn't exist or not implemented. Please use: {protected_attribute}"
-            )
+            msg = f"The protected attribute doesn't exist or not implemented. Please use: {protected_attribute}"
+            raise ValueError(msg)
+
+    if protected_attribute is not None:
+        metadata = f"""{protected_attribute}: {{'group_a': '{ga_label}', 'group_b': '{gb_label}'}}"""
+        return Dataset(X=X, y=y, p_attrs=p_attrs, group_a=group_a, group_b=group_b, _metadata=metadata)
+    return Dataset(X=X, y=y, p_attrs=p_attrs)
+
+
+def load_mw_medium_dataset(preprocessed=True, protected_attribute: Literal["race", "sex"] | None = "race"):
+    """
+    Processes the Minimum Wage Medium dataset and returns the data, output variable, protected group A and protected group B as numerical arrays or as dataframe if needed
+    Target: contracted_hours
+
+    Parameters
+    ----------
+    preprocessed : bool
+        Whether to return the preprocessed X and y.
+    protected_attribute : str
+        If this parameter is set, the dataset will be returned with the protected attribute as a binary column group_a and group_b.
+        Otherwise, the dataset will be returned with the protected attribute as a column p_attrs.
+
+    Returns
+    -------
+    tuple
+        A tuple with two lists containing the data, output variable, protected group A and protected group B
+    """
+    data = load_hai_datasets(dataset_name="mw_medium")
+    protected_attributes = ["race", "sex", "age_group", "education_level", "age"]
+    output_column = "class"
+
+    df = data.copy()
+    remove_columns = [*protected_attributes, output_column]
+    df.reset_index(drop=True, inplace=True)
+    X = df.drop(columns=remove_columns)
+
+    if preprocessed:
+        for col in X.select_dtypes(include=["category", "object"]).columns:
+            X[col] = pd.factorize(X[col])[0]
+
+    p_attrs = df[protected_attributes]
+    y = df[output_column]
+
+    if protected_attribute is not None:
+        if protected_attribute == "sex":
+            ga_label = "Male"
+            gb_label = "Female"
+            group_a = pd.Series(df["sex"] == ga_label, name="group_a")
+            group_b = pd.Series(df["sex"] == gb_label, name="group_b")
+        elif protected_attribute == "race":
+            ga_label = "White"
+            gb_label = "Black"
+            group_a = pd.Series(df["race"] == ga_label, name="group_a")
+            group_b = pd.Series(df["race"] == gb_label, name="group_b")
+        else:
+            msg = f"The protected attribute doesn't exist or not implemented. Please use: {protected_attribute}"
+            raise ValueError(msg)
+
+    if protected_attribute is not None:
+        metadata = f"""{protected_attribute}: {{'group_a': '{ga_label}', 'group_b': '{gb_label}'}}"""
+        return Dataset(X=X, y=y, p_attrs=p_attrs, group_a=group_a, group_b=group_b, _metadata=metadata)
+    return Dataset(X=X, y=y, p_attrs=p_attrs)
+
+
+def load_mw_small_dataset(preprocessed=True, protected_attribute: Literal["race", "sex"] | None = "race"):
+    """
+    Processes the Minimum Wage Small dataset and returns the data, output variable, protected group A and protected group B as numerical arrays or as dataframe if needed
+    Target: contracted_hours
+
+    Parameters
+    ----------
+    preprocessed : bool
+        Whether to return the preprocessed X and y.
+    protected_attribute : str
+        If this parameter is set, the dataset will be returned with the protected attribute as a binary column group_a and group_b.
+        Otherwise, the dataset will be returned with the protected attribute as a column p_attrs.
+
+    Returns
+    -------
+    tuple
+        A tuple with two lists containing the data, output variable, protected group A and protected group B
+    """
+    data = load_hai_datasets(dataset_name="mw_small")
+    protected_attributes = ["race", "sex", "age_group", "education_level", "age"]
+    output_column = "class"
+
+    df = data.copy()
+    remove_columns = [*protected_attributes, output_column]
+    df.reset_index(drop=True, inplace=True)
+    X = df.drop(columns=remove_columns)
+
+    if preprocessed:
+        for col in X.select_dtypes(include=["category", "object"]).columns:
+            X[col] = pd.factorize(X[col])[0]
+
+    p_attrs = df[protected_attributes]
+    y = df[output_column]
+
+    if protected_attribute is not None:
+        if protected_attribute == "sex":
+            ga_label = "Male"
+            gb_label = "Female"
+            group_a = pd.Series(df["sex"] == ga_label, name="group_a")
+            group_b = pd.Series(df["sex"] == gb_label, name="group_b")
+        elif protected_attribute == "race":
+            ga_label = "White"
+            gb_label = "Black"
+            group_a = pd.Series(df["race"] == ga_label, name="group_a")
+            group_b = pd.Series(df["race"] == gb_label, name="group_b")
+        else:
+            msg = f"The protected attribute doesn't exist or not implemented. Please use: {protected_attribute}"
+            raise ValueError(msg)
 
     if protected_attribute is not None:
         metadata = f"""{protected_attribute}: {{'group_a': '{ga_label}', 'group_b': '{gb_label}'}}"""
