from __future__ import annotations

from typing import Literal, Optional

import numpy as np
import pandas as pd

from holisticai.datasets._dataloaders import load_hai_datasets
from holisticai.datasets._dataset import Dataset
from holisticai.datasets._utils import convert_float_to_categorical, get_protected_values


def create_preprocessor(X, numerical_transform: bool = True, categorical_transform: bool = True):
    from sklearn.compose import ColumnTransformer
    from sklearn.pipeline import Pipeline
    from sklearn.preprocessing import OneHotEncoder, StandardScaler

    categorical_features = X.select_dtypes(include=["category"]).columns
    numerical_fatures = X.select_dtypes(exclude=["category"]).columns

    # Create transformers for numerical and categorical features
    numeric_transformer = Pipeline(steps=[("scaler", StandardScaler())])
    categorical_transformer = Pipeline(steps=[("onehot", OneHotEncoder(handle_unknown="ignore", sparse_output=False))])

    transformers = []
    if numerical_transform:
        transformers.append(("num", numeric_transformer, numerical_fatures))
    if categorical_transform:
        transformers.append(("cat", categorical_transformer, categorical_features))

    # Combine transformers into a preprocessor using ColumnTransformer
    return ColumnTransformer(transformers=transformers)


def load_adult_dataset(protected_attribute: Optional[Literal["race", "sex"]] = "sex", preprocessed: bool = True):
    sensitive_attribute = ["race", "sex"]
    feature_names = [
        "age",
        "workclass",
        "fnlwgt",
        "education",
        "marital-status",
        "occupation",
        "relationship",
        "capital-gain",
        "capital-loss",
        "hours-per-week",
        "native-country",
    ]
    column_types = {
        "age": "int64",
        "fnlwgt": "object",
        "workclass": "category",
        "education": "category",
        "marital-status": "category",
        "occupation": "category",
        "relationship": "category",
        "capital-gain": "int64",
        "capital-loss": "int64",
        "hours-per-week": "int64",
        "native-country": "category",
    }
    output_variable = "class"

    data = load_hai_datasets(dataset_name="adult")
    df = data.copy()
    df = df.dropna().reset_index(drop=True)
    p_attrs = df[sensitive_attribute]
    if preprocessed:
        y = df[output_variable].map({"<=50K": 0, ">50K": 1}).astype("category")
        xt = df[feature_names]
        categorical_features = xt.select_dtypes(include=["category"]).columns
        xt = pd.get_dummies(xt, columns=categorical_features).astype(np.float64)
    else:
        xt = df[feature_names].astype(column_types)
        y = df[output_variable]

    if protected_attribute is not None:
        if protected_attribute == "race":
            ga_label = "White"
            gb_label = "Black"
            group_a = pd.Series(get_protected_values(df, protected_attribute, ga_label), name="group_a")
            group_b = pd.Series(get_protected_values(df, protected_attribute, gb_label), name="group_b")

        elif protected_attribute == "sex":
            ga_label = "Male"
            gb_label = "Female"
            group_a = pd.Series(get_protected_values(df, protected_attribute, ga_label), name="group_a")
            group_b = pd.Series(get_protected_values(df, protected_attribute, gb_label), name="group_b")
        else:
            raise ValueError("The protected attribute must be: race or sex")

        if protected_attribute is not None:
            metadata = f"""{protected_attribute}: {{'group_a': '{ga_label}', 'group_b': '{gb_label}'}}"""
            return Dataset(X=xt, y=y, p_attrs=p_attrs, group_a=group_a, group_b=group_b, _metadata=metadata)
    return Dataset(X=xt, y=y, p_attrs=p_attrs)


def load_law_school_dataset(protected_attribute: Optional[Literal["race", "sex"]] = "sex", preprocessed: bool = True):
    data = load_hai_datasets(dataset_name="law_school")
    sensitive_attribute = ["race1", "gender", "age"]
    output_variable = "bar"
    drop_columns = ["ugpagt3", "bar", *sensitive_attribute]
    df = data.copy()
    df = df.dropna()
    p_attrs = df[sensitive_attribute]
    y = df[output_variable]
    if preprocessed:
        y = y.map({"FALSE": 0, "TRUE": 1}).astype("category")
    X = df.drop(drop_columns, axis=1)

    if protected_attribute is not None:
        if protected_attribute == "race":
            ga_label = "white"
            gb_label = "non-white"
            group_a = pd.Series(get_protected_values(df, "race1", ga_label), name="group_a")
            group_b = pd.Series(get_protected_values(df, "race1", gb_label), name="group_b")

        elif protected_attribute == "sex":
            ga_label = "female"
            gb_label = "male"
            group_a = pd.Series(get_protected_values(df, "gender", ga_label), name="group_a")
            group_b = pd.Series(get_protected_values(df, "gender", gb_label), name="group_b")
        else:
            raise ValueError("The protected attribute must be one of: race or gender")

    if protected_attribute is not None:
        metadata = f"""{protected_attribute}: {{'group_a': '{ga_label}', 'group_b': '{gb_label}'}}"""
        return Dataset(X=X, y=y, p_attrs=p_attrs, group_a=group_a, group_b=group_b, _metadata=metadata)
    return Dataset(X=X, y=y, p_attrs=p_attrs)


def load_student_multiclass_dataset(
    protected_attribute: Optional[Literal["sex", "address"]] = "sex", preprocessed=True
):
    sensitive_attributes = ["sex", "address", "Mjob", "Fjob"]
    output_column = "G3"
    drop_columns = ["G1", "G2", "G3", "sex", "address", "Mjob", "Fjob"]
    data = load_hai_datasets(dataset_name="student")
    df = data.copy()

    # we don't want to encode protected attributes
    df = df.dropna()
    y = convert_float_to_categorical(df[output_column], 3)

    p_attrs = df[sensitive_attributes]
    X = df.drop(drop_columns, axis=1)

    if preprocessed:
        for col in X.select_dtypes(include="object").columns:
            X[col] = X[col].astype("category")

        for col in X.select_dtypes(include=["category"]):
            X[col] = pd.factorize(X[col])[0]

        X = pd.get_dummies(X, columns=X.columns[X.dtypes == "category"])
        X = X.reset_index(drop=True).astype(float)
        y = y.reset_index(drop=True)

    if protected_attribute is not None:
        for col in ["sex", "address"]:
            df[col] = df[col].apply(lambda x: x.replace("'", ""))

        if protected_attribute == "sex":
            ga_label = "F"
            gb_label = "M"
            group_a = pd.Series(df["sex"] == ga_label, name="group_a")
            group_b = ~group_a
        elif protected_attribute == "address":
            ga_label = "U"
            gb_label = "M"
            group_a = pd.Series(df["address"] == ga_label, name="group_a")
            group_b = ~group_a
        else:
            raise ValueError("The protected attribute must be one sex or address")

    if protected_attribute is not None:
        metadata = f"""{protected_attribute}: {{'group_a': '{ga_label}', 'group_b': '{gb_label}'}}"""
        return Dataset(X=X, y=y, p_attrs=p_attrs, group_a=group_a, group_b=group_b, _metadata=metadata)
    return Dataset(X=X, y=y, p_attrs=p_attrs)


def load_student_dataset(
    target: Optional[Literal["G1", "G2", "G3"]] = None,
    preprocessed: bool = True,
    protected_attribute: Optional[Literal["sex", "address"]] = "sex",
):
    if target is None:
        target = "G3"

    sensitive_attributes = ["sex", "address", "Mjob", "Fjob"]
    drop_columns = ["G1", "G2", "G3", "sex", "address", "Mjob", "Fjob"]
    data = load_hai_datasets(dataset_name="student")

    df = data.copy()
    for col in ["sex", "address", "Mjob", "Fjob"]:
        df[col] = df[col].apply(lambda x: x.replace("'", ""))

    for col in df.select_dtypes(include="object").columns:
        df[col] = df[col].astype("category")

    df = df.dropna()
    y = df[target]
    p_attrs = df[sensitive_attributes]

    if protected_attribute is not None:
        if protected_attribute == "sex":
            ga_label = "F"
            gb_label = "M"
            group_a = pd.Series(df["sex"] == "F", name="group_a")
            group_b = pd.Series(df["sex"] == "M", name="group_b")
        elif protected_attribute == "address":
            ga_label = "U"
            gb_label = "R"
            group_a = pd.Series(df["address"] == "U", name="group_a")
            group_b = pd.Series(df["address"] == "R", name="group_b")
        else:
            raise ValueError("The protected attribute doesn't exist or not implemented")
    df = df.drop(drop_columns, axis=1)

    if preprocessed:
        for col in df.select_dtypes(include=["category"]):
            df[col] = pd.factorize(df[col])[0]
        df = pd.get_dummies(df, columns=df.columns[df.dtypes == "category"])
        df = df.reset_index(drop=True)
        X = df.astype(float)
        y = y.reset_index(drop=True)
    else:
        X = df

    if protected_attribute is not None:
        metadata = f"""{protected_attribute}: {{'group_a': '{ga_label}', 'group_b': '{gb_label}'}}"""
        return Dataset(X=X, y=y, p_attrs=p_attrs, group_a=group_a, group_b=group_b, _metadata=metadata)
    return Dataset(X=X, y=y, p_attrs=p_attrs)


def load_lastfm_dataset():
    """
    Processes the last_fm dataset and returns the data, output variable, protected group A and protected group B as numerical arrays

    Parameters
    ----------
    size : str
        The size of the dataset to return. Either 'small' or 'large'

    Returns
    -------
    data_matrix : np.ndarray
        The numerical pivot array
    p_attr : np.ndarray
        The protected attribute
    """
    data = load_hai_datasets(dataset_name="lastfm")
    df = data.copy()
    user_column = "user"
    item_column = "artist"
    protected_attribute = "sex"
    from holisticai.utils import recommender_formatter

    random_state = np.random.RandomState(42)
    df["score"] = random_state.randint(1, 5, len(df))
    df[protected_attribute] = df[protected_attribute] == "m"
    df = df.drop_duplicates()
    df_pivot, p_attr = recommender_formatter(
        df,
        users_col=user_column,
        groups_col=protected_attribute,
        items_col=item_column,
        scores_col="score",
        aggfunc="mean",
    )
    df_pivot = df_pivot.fillna(0)
    return Dataset(data_pivot=df_pivot, p_attr=pd.Series(p_attr))


def load_us_crime_dataset(preprocessed=True, protected_attribute: Optional[Literal["race"]] = "race"):
    """
    Processes the US crime dataset and returns the data, output variable, protected group A and \
    protected group B as numerical arrays or as dataframe if needed

    Parameters
    ----------
    size : str
        The size of the dataset to return. Either 'small' or 'large'
    return_df : bool
        Whether to return the data as dataframe or not

    Returns
    -------
    tuple
        A tuple with two lists containing the data, output variable, protected group A and protected group B
    """
    min_nonan_values = 1000
    data = load_hai_datasets(dataset_name="us_crime")
    protected_attributes = ["racePctWhite"]
    mapping_name2column = {"race": "racePctWhite"}
    protected_attribute_column = mapping_name2column.get(protected_attribute)
    output_variable = "ViolentCrimesPerPop"
    df = data.copy()
    df = df.iloc[:, [i for i, n in enumerate(df.isna().sum(axis=0).T.values) if n < min_nonan_values]]
    df = df.dropna()
    p_attrs = df[protected_attributes]
    threshold = 0.5
    y = df[output_variable]
    remove_columns = [*protected_attributes, output_variable]
    X = df.drop(columns=remove_columns)

    if preprocessed:
        numeric_features = X.select_dtypes(include=[np.number]).columns
        X = X[numeric_features]

    if protected_attribute is not None:
        if protected_attribute == "race":
            ga_label = f"racePctWhite>{threshold}"
            gb_label = f"racePctWhite<={threshold}"
            group_a = pd.Series(df[protected_attribute_column] > threshold, name="group_a")
            group_b = pd.Series(~group_a, name="group_b")
        else:
            raise ValueError(
                f"The protected attribute doesn't exist or not implemented. Please use: {protected_attributes}"
            )

    if protected_attribute is not None:
        metadata = f"""{protected_attribute}: {{'group_a': '{ga_label}', 'group_b': '{gb_label}'}}"""
        return Dataset(X=X, y=y, p_attrs=p_attrs, group_a=group_a, group_b=group_b, _metadata=metadata)
    return Dataset(X=X, y=y, p_attrs=p_attrs)


def load_us_crime_multiclass_dataset(preprocessed=True, protected_attribute: Optional[Literal["race"]] = "race"):
    """
    Processes the US crime dataset and returns the data, output variable, protected group A and protected group B as numerical arrays or as dataframe if needed

    Parameters
    ----------
    size : str
        The size of the dataset to return. Either 'small' or 'large'
    return_df : bool
        Whether to return the data as dataframe or not

    Returns
    -------
    tuple
        A tuple with two lists containing the data, output variable, protected group A and protected group B
    """
    data = load_hai_datasets(dataset_name="us_crime")
    protected_attributes = ["racePctWhite"]
    mapping_name2column = {"race": "racePctWhite"}
    protected_attribute_column = mapping_name2column.get(protected_attribute)
    output_column = "ViolentCrimesPerPop"
    df = data.copy()
    remove_columns = [*protected_attributes, output_column]
    df = df.dropna()
    df.reset_index(drop=True, inplace=True)
    X = df.drop(columns=remove_columns)
    y_cat = pd.Series(convert_float_to_categorical(df[output_column], 3)).astype("category")

    if preprocessed:
        numeric_features = X.select_dtypes(include=[np.number]).columns
        X = X[numeric_features]
        # df = df.iloc[:, [i for i, n in enumerate(df.isna().sum(axis=0).T.values) if n < min_nonan_values]]
        # df = df.dropna()

    p_attrs = df[protected_attributes]

    if protected_attribute is not None:
        if protected_attribute == "race":
            threshold = 0.5
            ga_label = f"racePctWhite>{threshold}"
            gb_label = f"racePctWhite<={threshold}"
            group_a = pd.Series(df[protected_attribute_column] > threshold, name="group_a")
            group_b = pd.Series(~group_a, name="group_b")
        else:
            raise ValueError(
                f"The protected attribute doesn't exist or not implemented. Please use: {protected_attribute}"
            )

    if protected_attribute is not None:
        metadata = f"""{protected_attribute}: {{'group_a': '{ga_label}', 'group_b': '{gb_label}'}}"""
        return Dataset(X=X, y=y_cat, p_attrs=p_attrs, group_a=group_a, group_b=group_b, _metadata=metadata)
    return Dataset(X=X, y=y_cat, p_attrs=p_attrs)


def load_clinical_records_dataset(protected_attribute: Optional[Literal["sex"]] = "sex"):
    """
    Processes the heart dataset and returns the data, output variable, protected group A and protected group B as numerical arrays

    Parameters
    ----------
    size : str
        The size of the dataset to return. Either 'small' or 'large'

    Returns
    -------
    tuple
        A tuple with two lists containing the data, output variable, protected group A and protected group B
    """
    df = load_hai_datasets(dataset_name="clinical_records")
    protected_attributes = ["age", "sex"]
    output_variable = "DEATH_EVENT"
    drop_columns = ["age", "sex", "DEATH_EVENT"]
    p_attrs = df[protected_attributes]
    df = df.dropna().reset_index(drop=True)
    X = df.drop(columns=drop_columns)
    y = df[output_variable]

    if protected_attribute is not None:
        if protected_attribute == "sex":
            ga_label = 0
            gb_label = 1
            group_a = pd.Series(df[protected_attribute] == ga_label, name="group_a")
            group_b = pd.Series(df[protected_attribute] == gb_label, name="group_b")
        else:
            raise ValueError("The protected attribute doesn't exist or not implemented. Please use: sex")

    if protected_attribute is not None:
        metadata = f"""{protected_attribute}: {{'group_a': '{ga_label}', 'group_b': '{gb_label}'}}"""
        return Dataset(X=X, y=y, p_attrs=p_attrs, group_a=group_a, group_b=group_b, _metadata=metadata)
    return Dataset(X=X, y=y, p_attrs=p_attrs)


def load_german_credit_dataset(preprocessed=True, protected_attribute: Optional[Literal["sex"]] = "sex"):
    """
    Processes the german credit dataset and returns the data, output variable, protected group A and protected group B as numerical arrays or as dataframe if needed

    Parameters
    ----------
    size : str
        The size of the dataset to return. Either 'small' or 'large'
    return_df : bool
        Whether to return the data as dataframe or not

    Returns
    -------
    tuple
        A tuple with two lists containing the data, output variable, protected group A and protected group B
    """
    data = load_hai_datasets(dataset_name="german_credit")
    protected_attributes = ["Sex", "Age"]
    output_column = "Risk"
    # change risk to binary
    data[output_column] = data[output_column].map({"good": 0, "bad": 1})
    df = data.copy()
    remove_columns = [*protected_attributes, output_column]
    df = df.ffill()
    df.reset_index(drop=True, inplace=True)
    X = df.drop(columns=remove_columns)

    if preprocessed:
        X = pd.get_dummies(X, columns=X.select_dtypes(include=["category", "object"]).columns, dtype=float)

    p_attrs = df[protected_attributes]
    y = df[output_column]

    if protected_attribute is not None:
        if protected_attribute == "sex":
            ga_label = "male"
            gb_label = "female"
            group_a = pd.Series(df["Sex"] == "male", name="group_a")
            group_b = pd.Series(df["Sex"] == "female", name="group_b")
        else:
            raise ValueError(
                f"The protected attribute doesn't exist or not implemented. Please use: {protected_attribute}"
            )

    if protected_attribute is not None:
        metadata = f"""{protected_attribute}: {{'group_a': '{ga_label}', 'group_b': '{gb_label}'}}"""
        return Dataset(X=X, y=y, p_attrs=p_attrs, group_a=group_a, group_b=group_b, _metadata=metadata)
    return Dataset(X=X, y=y, p_attrs=p_attrs)


def load_census_kdd_dataset(preprocessed=True, protected_attribute: Optional[Literal["sex"]] = "sex"):
    """
    Processes the Census KDD dataset and returns the data, output variable, protected group A and protected group B as numerical arrays or as dataframe if needed

    Parameters
    ----------
    size : str
        The size of the dataset to return. Either 'small' or 'large'
    return_df : bool
        Whether to return the data as dataframe or not

    Returns
    -------
    tuple
        A tuple with two lists containing the data, output variable, protected group A and protected group B
    """
    data = load_hai_datasets(dataset_name="census_kdd")
    protected_attributes = ["race", "sex"]
    output_column = "income_50k"
    # change risk to binary
    data[output_column] = data[output_column].map({"' - 50000.'": 0, "' 50000+.'": 1})
    df = data.copy()
    remove_columns = [*protected_attributes, output_column]
    df = df.dropna(axis=0)
    df.reset_index(drop=True, inplace=True)
    X = df.drop(columns=remove_columns)

    if preprocessed:
        X = pd.get_dummies(X, columns=X.select_dtypes(include=["category", "object"]).columns, dtype=float)

    p_attrs = df[protected_attributes]
    y = df[output_column]

    df["race"] = [1 if x == "' White'" else 0 for x in df["race"]]

    if protected_attribute is not None:
        if protected_attribute == "sex":
            ga_label = "Male"
            gb_label = "Female"
            group_a = pd.Series(df["sex"] == "' Male'", name="group_a")
            group_b = pd.Series(df["sex"] == "' Female'", name="group_b")

        elif protected_attribute == "race":
            ga_label = "White"
            gb_label = "Non-White"
            group_a = pd.Series(df["race"] == 1, name="group_a")
            group_b = pd.Series(df["race"] == 0, name="group_b")
        else:
            raise ValueError(
                f"The protected attribute doesn't exist or not implemented. Please use: {protected_attribute}"
            )

    if protected_attribute is not None:
        metadata = f"""{protected_attribute}: {{'group_a': '{ga_label}', 'group_b': '{gb_label}'}}"""
        return Dataset(X=X, y=y, p_attrs=p_attrs, group_a=group_a, group_b=group_b, _metadata=metadata)
    return Dataset(X=X, y=y, p_attrs=p_attrs)


def load_bank_marketing_dataset(preprocessed=True, protected_attribute: Optional[Literal["marital"]] = "marital"):
    """
    Processes the Banking Marketing dataset and returns the data, output variable, protected group A and protected group B as numerical arrays or as dataframe if needed

    Parameters
    ----------
    preprocessed : bool
        Whether to return the preprocessed X and y.
    protected_attribute : str
        If this parameter is set, the dataset will be returned with the protected attribute as a binary column group_a and group_b.
        Otherwise, the dataset will be returned with the protected attribute as a column p_attrs.

    Returns
    -------
    tuple
        A tuple with two lists containing the data, output variable, protected group A and protected group B
    """
    data = load_hai_datasets(dataset_name="bank_marketing")
    protected_attributes = ["marital", "age"]
    output_column = "class"
    data[output_column] = data[output_column].map({1: 0, 2: 1})

    rename_columns = {
        "V1": "age",
        "V2": "job",
        "V3": "marital",
        "V4": "education",
        "V5": "default",
        "V6": "balance",
        "V7": "housing",
        "V8": "loan",
        "V9": "contact",
        "V10": "day",
        "V11": "month",
        "V12": "duration",
        "V13": "campaign",
        "V14": "pdays",
        "V15": "previous",
        "V16": "poutcome",
    }
    df = data.copy()
    df.rename(columns=rename_columns, inplace=True)

    df["marital"] = [1 if x == "married" else 0 for x in df["marital"]]
    remove_columns = [*protected_attributes, output_column]
    df = df.dropna(axis=0)
    df.reset_index(drop=True, inplace=True)
    X = df.drop(columns=remove_columns)

    if preprocessed:
        X = pd.get_dummies(X, columns=X.select_dtypes(include=["category", "object"]).columns, dtype=float)

    p_attrs = df[protected_attributes]
    y = df[output_column]

    if protected_attribute is not None:
        if protected_attribute == "marital":
            ga_label = "Married"
            gb_label = "Not Married"
            group_a = pd.Series(df["marital"] == 1, name="group_a")
            group_b = pd.Series(df["marital"] == 0, name="group_b")
        else:
            raise ValueError(
                f"The protected attribute doesn't exist or not implemented. Please use: {protected_attribute}"
            )

    if protected_attribute is not None:
        metadata = f"""{protected_attribute}: {{'group_a': '{ga_label}', 'group_b': '{gb_label}'}}"""
        return Dataset(X=X, y=y, p_attrs=p_attrs, group_a=group_a, group_b=group_b, _metadata=metadata)
    return Dataset(X=X, y=y, p_attrs=p_attrs)


def load_compas_two_year_recid_dataset(
    preprocessed=True, protected_attribute: Optional[Literal["race", "sex"]] = "race"
):
    """
    Processes the compas dataset and returns the data, output variable, protected group A and protected group B as numerical arrays or as dataframe if needed
    Target: 2-year recidivism

    Parameters
    ----------
    preprocessed : bool
        Whether to return the preprocessed X and y.
    protected_attribute : str
        If this parameter is set, the dataset will be returned with the protected attribute as a binary column group_a and group_b.
        Otherwise, the dataset will be returned with the protected attribute as a column p_attrs.

    Returns
    -------
    tuple
        A tuple with two lists containing the data, output variable, protected group A and protected group B
    """

    data = load_hai_datasets(dataset_name="compas_two_year_recid")
    protected_attributes = ["race", "sex", "age"]
    output_column = "two_year_recid"

    data["race"] = [1 if x == "Caucasian" else 0 for x in data["race"]]

    df = data.copy()
    remove_columns = [*protected_attributes, output_column]
    df.reset_index(drop=True, inplace=True)
    X = df.drop(columns=remove_columns)

    if preprocessed:
        X = pd.get_dummies(X, columns=X.select_dtypes(include=["category", "object"]).columns, dtype=float)

    p_attrs = df[protected_attributes]
    y = df[output_column]

    if protected_attribute is not None:
        if protected_attribute == "sex":
            ga_label = "Male"
            gb_label = "Female"
            group_a = pd.Series(df["sex"] == ga_label, name="group_a")
            group_b = pd.Series(df["sex"] == gb_label, name="group_b")
        elif protected_attribute == "race":
            ga_label = "Causasian"
            gb_label = "Non-Caucasian"
            group_a = pd.Series(df["race"] == 1, name="group_a")
            group_b = pd.Series(df["race"] == 0, name="group_b")
        else:
            raise ValueError(
                f"The protected attribute doesn't exist or not implemented. Please use: {protected_attribute}"
            )

    if protected_attribute is not None:
        metadata = f"""{protected_attribute}: {{'group_a': '{ga_label}', 'group_b': '{gb_label}'}}"""
        return Dataset(X=X, y=y, p_attrs=p_attrs, group_a=group_a, group_b=group_b, _metadata=metadata)
    return Dataset(X=X, y=y, p_attrs=p_attrs)


def load_compas_is_recid_dataset(preprocessed=True, protected_attribute: Optional[Literal["race", "sex"]] = "race"):
    """
    Processes the compas dataset and returns the data, output variable, protected group A and protected group B as numerical arrays or as dataframe if needed
    Target: 2-year recidivism

    Parameters
    ----------
    preprocessed : bool
        Whether to return the preprocessed X and y.
    protected_attribute : str
        If this parameter is set, the dataset will be returned with the protected attribute as a binary column group_a and group_b.
        Otherwise, the dataset will be returned with the protected attribute as a column p_attrs.

    Returns
    -------
    tuple
        A tuple with two lists containing the data, output variable, protected group A and protected group B
    """
    data = load_hai_datasets(dataset_name="compas_is_recid")
    protected_attributes = ["race", "sex", "age"]
    output_column = "is_recid"
<<<<<<< HEAD

    data["race"] = [1 if x == "Caucasian" else 0 for x in data["race"]]

=======
>>>>>>> 841f16ee
    df = data.copy()
    remove_columns = [*protected_attributes, output_column]
    df.reset_index(drop=True, inplace=True)
    X = df.drop(columns=remove_columns)

    if preprocessed:
        X = pd.get_dummies(X, columns=X.select_dtypes(include=["category", "object"]).columns, dtype=float)

    p_attrs = df[protected_attributes]
    y = df[output_column]

    if protected_attribute is not None:
        if protected_attribute == "sex":
            ga_label = "Male"
            gb_label = "Female"
            group_a = pd.Series(df["sex"] == ga_label, name="group_a")
            group_b = pd.Series(df["sex"] == gb_label, name="group_b")
        elif protected_attribute == "race":
            ga_label = "Causasian"
            gb_label = "Non-Caucasian"
            group_a = pd.Series(df["race"] == 1, name="group_a")
            group_b = pd.Series(df["race"] == 0, name="group_b")
        else:
            raise ValueError(
                f"The protected attribute doesn't exist or not implemented. Please use: {protected_attribute}"
            )

    if protected_attribute is not None:
        metadata = f"""{protected_attribute}: {{'group_a': '{ga_label}', 'group_b': '{gb_label}'}}"""
        return Dataset(X=X, y=y, p_attrs=p_attrs, group_a=group_a, group_b=group_b, _metadata=metadata)
    return Dataset(X=X, y=y, p_attrs=p_attrs)


def load_diabetes_dataset(preprocessed=True, protected_attribute: Optional[Literal["race", "sex"]] = "sex"):
    """
    Processes the Diabetes dataset and returns the data, output variable, protected group A and protected group B as numerical arrays or as dataframe if needed

    Parameters
    ----------
    preprocessed : bool
        Whether to return the preprocessed X and y.
    protected_attribute : str
        If this parameter is set, the dataset will be returned with the protected attribute as a binary column group_a and group_b.
        Otherwise, the dataset will be returned with the protected attribute as a column p_attrs.

    Returns
    -------
    tuple
        A tuple with two lists containing the data, output variable, protected group A and protected group B
    """
    data = load_hai_datasets(dataset_name="diabetes")
    protected_attributes = ["race", "gender", "age"]
    output_column = "readmit_30_days"
    data[output_column] = data[output_column].astype(int)

    df = data.copy()
    df["race"] = ["Caucasian" if x == "Caucasian" else "Non-Caucasian" for x in df["race"]]
    # drop gender row with "unknown/invalid" value
    df = df[~df["gender"].isin(["Unknown/Invalid"])]
    remove_columns = [*protected_attributes, output_column]
    df.reset_index(drop=True, inplace=True)
    X = df.drop(columns=remove_columns)

    if preprocessed:
        X = pd.get_dummies(X, columns=X.select_dtypes(include=["category", "object"]).columns, dtype=float)

    p_attrs = df[protected_attributes]
    y = df[output_column]

    if protected_attribute is not None:
        if protected_attribute == "sex":
            ga_label = "Male"
            gb_label = "Female"
            group_a = pd.Series(df["gender"] == "Male", name="group_a")
            group_b = pd.Series(df["gender"] == "Female", name="group_b")
        elif protected_attribute == "race":
            ga_label = "Caucasian"
            gb_label = "Non-Caucasian"
            group_a = pd.Series(df["race"] == "Caucasian", name="group_a")
            group_b = pd.Series(df["race"] == "Non-Caucasian", name="group_b")
        else:
            raise ValueError(
                f"The protected attribute doesn't exist or not implemented. Please use: {protected_attribute}"
            )

    if protected_attribute is not None:
        metadata = f"""{protected_attribute}: {{'group_a': '{ga_label}', 'group_b': '{gb_label}'}}"""
        return Dataset(X=X, y=y, p_attrs=p_attrs, group_a=group_a, group_b=group_b, _metadata=metadata)
    return Dataset(X=X, y=y, p_attrs=p_attrs)


def load_acsincome_dataset(preprocessed=True, protected_attribute: Optional[Literal["race", "sex"]] = "sex"):
    """
    Processes the ACSIncome dataset and returns the data, output variable, protected group A and protected group B as numerical arrays or as dataframe if needed

    Parameters
    ----------
    preprocessed : bool
        Whether to return the preprocessed X and y.
    protected_attribute : str
        If this parameter is set, the dataset will be returned with the protected attribute as a binary column group_a and group_b.
        Otherwise, the dataset will be returned with the protected attribute as a column p_attrs.

    Returns
    -------
    tuple
        A tuple with two lists containing the data, output variable, protected group A and protected group B
    """
    data = load_hai_datasets(dataset_name="acsincome")
    protected_attributes = ["AGEP", "RAC1P", "SEX"]
    output_column = "PINCP"  # Total person's income
    data[output_column] = (data[output_column] > 50000).astype(int)  # map income to binary

    df = data.copy()
    df["RAC1P"] = ["White" if x == 1 else "Non-White" for x in df["RAC1P"]]
    remove_columns = [*protected_attributes, output_column]
    df.reset_index(drop=True, inplace=True)
    X = df.drop(columns=remove_columns)

    if preprocessed:
        X = pd.get_dummies(X, columns=X.select_dtypes(include=["category", "object"]).columns, dtype=float)

    p_attrs = df[protected_attributes]
    y = df[output_column]

    if protected_attribute is not None:
        if protected_attribute == "sex":
            ga_label = "Male"
            gb_label = "Female"
            group_a = pd.Series(df["SEX"] == 1, name="group_a")
            group_b = pd.Series(df["SEX"] == 2, name="group_b")
        elif protected_attribute == "race":
            ga_label = "White"
            gb_label = "Non_White"
            group_a = pd.Series(df["RAC1P"] == "White", name="group_a")
            group_b = pd.Series(df["RAC1P"] == "Non-White", name="group_b")
        else:
            raise ValueError(
                f"The protected attribute doesn't exist or not implemented. Please use: {protected_attribute}"
            )

    if protected_attribute is not None:
        metadata = f"""{protected_attribute}: {{'group_a': '{ga_label}', 'group_b': '{gb_label}'}}"""
        return Dataset(X=X, y=y, p_attrs=p_attrs, group_a=group_a, group_b=group_b, _metadata=metadata)
    return Dataset(X=X, y=y, p_attrs=p_attrs)


def load_acspublic_dataset(preprocessed=True, protected_attribute: Optional[Literal["race", "sex"]] = "sex"):
    """
    Processes the ACSPublicCoverage dataset and returns the data, output variable, protected group A and protected group B as numerical arrays or as dataframe if needed

    Parameters
    ----------
    preprocessed : bool
        Whether to return the preprocessed X and y.
    protected_attribute : str
        If this parameter is set, the dataset will be returned with the protected attribute as a binary column group_a and group_b.
        Otherwise, the dataset will be returned with the protected attribute as a column p_attrs.

    Returns
    -------
    tuple
        A tuple with two lists containing the data, output variable, protected group A and protected group B
    """
    data = load_hai_datasets(dataset_name="acspublic")
    protected_attributes = ["AGEP", "RAC1P", "SEX"]
    output_column = "PUBCOV"  # public health coverage : an individual's label is 1 if PUBCOV == 1 (with public health coverage), otherwise 0.

    df = data.copy()
    df["RAC1P"] = ["White" if x == 1 else "Non-White" for x in df["RAC1P"]]
    remove_columns = [*protected_attributes, output_column]
    df.reset_index(drop=True, inplace=True)
    X = df.drop(columns=remove_columns)

    if preprocessed:
        X = pd.get_dummies(X, columns=X.select_dtypes(include=["category", "object"]).columns, dtype=float)

    p_attrs = df[protected_attributes]
    y = df[output_column]

    if protected_attribute is not None:
        if protected_attribute == "sex":
            ga_label = "Male"
            gb_label = "Female"
            group_a = pd.Series(df["SEX"] == 1, name="group_a")
            group_b = pd.Series(df["SEX"] == 2, name="group_b")
        elif protected_attribute == "race":
            ga_label = "White"
            gb_label = "Non_White"
            group_a = pd.Series(df["RAC1P"] == "White", name="group_a")
            group_b = pd.Series(df["RAC1P"] == "Non-White", name="group_b")
        else:
            raise ValueError(
                f"The protected attribute doesn't exist or not implemented. Please use: {protected_attribute}"
            )

    if protected_attribute is not None:
        metadata = f"""{protected_attribute}: {{'group_a': '{ga_label}', 'group_b': '{gb_label}'}}"""
        return Dataset(X=X, y=y, p_attrs=p_attrs, group_a=group_a, group_b=group_b, _metadata=metadata)
    return Dataset(X=X, y=y, p_attrs=p_attrs)


def load_mw_medium_dataset(preprocessed=True, protected_attribute: Optional[Literal["race", "sex"]] = "race"):
    """
    Processes the Minimum Wage Medium dataset and returns the data, output variable, protected group A and protected group B as numerical arrays or as dataframe if needed
    Target: contracted_hours

    Parameters
    ----------
    preprocessed : bool
        Whether to return the preprocessed X and y.
    protected_attribute : str
        If this parameter is set, the dataset will be returned with the protected attribute as a binary column group_a and group_b.
        Otherwise, the dataset will be returned with the protected attribute as a column p_attrs.

    Returns
    -------
    tuple
        A tuple with two lists containing the data, output variable, protected group A and protected group B
    """
    data = load_hai_datasets(dataset_name="mw_medium")
    protected_attributes = ["race", "sex", "age_group", "education_level", "age"]
    output_column = "class"

    df = data.copy()
    remove_columns = [*protected_attributes, output_column]
    df.reset_index(drop=True, inplace=True)
    X = df.drop(columns=remove_columns)

    if preprocessed:
        for col in X.select_dtypes(include=["category", "object"]).columns:
            X[col] = pd.factorize(X[col])[0]

    p_attrs = df[protected_attributes]
    y = df[output_column]

    if protected_attribute is not None:
        if protected_attribute == "sex":
            ga_label = "Male"
            gb_label = "Female"
            group_a = pd.Series(df["sex"] == ga_label, name="group_a")
            group_b = pd.Series(df["sex"] == gb_label, name="group_b")
        elif protected_attribute == "race":
            ga_label = "White"
            gb_label = "Black"
            group_a = pd.Series(df["race"] == ga_label, name="group_a")
            group_b = pd.Series(df["race"] == gb_label, name="group_b")
        else:
            raise ValueError(
                f"The protected attribute doesn't exist or not implemented. Please use: {protected_attribute}"
            )

    if protected_attribute is not None:
        metadata = f"""{protected_attribute}: {{'group_a': '{ga_label}', 'group_b': '{gb_label}'}}"""
        return Dataset(X=X, y=y, p_attrs=p_attrs, group_a=group_a, group_b=group_b, _metadata=metadata)
    return Dataset(X=X, y=y, p_attrs=p_attrs)


def load_mw_small_dataset(preprocessed=True, protected_attribute: Optional[Literal["race", "sex"]] = "race"):
    """
    Processes the Minimum Wage Small dataset and returns the data, output variable, protected group A and protected group B as numerical arrays or as dataframe if needed
    Target: contracted_hours

    Parameters
    ----------
    preprocessed : bool
        Whether to return the preprocessed X and y.
    protected_attribute : str
        If this parameter is set, the dataset will be returned with the protected attribute as a binary column group_a and group_b.
        Otherwise, the dataset will be returned with the protected attribute as a column p_attrs.

    Returns
    -------
    tuple
        A tuple with two lists containing the data, output variable, protected group A and protected group B
    """
    data = load_hai_datasets(dataset_name="mw_small")
    protected_attributes = ["race", "sex", "age_group", "education_level", "age"]
    output_column = "class"

    df = data.copy()
    remove_columns = [*protected_attributes, output_column]
    df.reset_index(drop=True, inplace=True)
    X = df.drop(columns=remove_columns)

    if preprocessed:
        for col in X.select_dtypes(include=["category", "object"]).columns:
            X[col] = pd.factorize(X[col])[0]

    p_attrs = df[protected_attributes]
    y = df[output_column]

    if protected_attribute is not None:
        if protected_attribute == "sex":
            ga_label = "Male"
            gb_label = "Female"
            group_a = pd.Series(df["sex"] == ga_label, name="group_a")
            group_b = pd.Series(df["sex"] == gb_label, name="group_b")
        elif protected_attribute == "race":
            ga_label = "White"
            gb_label = "Black"
            group_a = pd.Series(df["race"] == ga_label, name="group_a")
            group_b = pd.Series(df["race"] == gb_label, name="group_b")
        else:
            raise ValueError(
                f"The protected attribute doesn't exist or not implemented. Please use: {protected_attribute}"
            )

    if protected_attribute is not None:
        metadata = f"""{protected_attribute}: {{'group_a': '{ga_label}', 'group_b': '{gb_label}'}}"""
        return Dataset(X=X, y=y, p_attrs=p_attrs, group_a=group_a, group_b=group_b, _metadata=metadata)
    return Dataset(X=X, y=y, p_attrs=p_attrs)


ProcessedDatasets = Literal[
    "adult",
    "law_school",
    "student_multiclass",
    "student",
    "lastfm",
    "us_crime",
    "us_crime_multiclass",
    "clinical_records",
    "german_credit",
    "census_kdd",
    "bank_marketing",
    "compas_two_year_recid",
    "compas_is_recid",
    "diabetes",
    "acsincome",
    "acspublic",
    "mw_medium",
    "mw_small",
]


def load_dataset(
    dataset_name: ProcessedDatasets,
    preprocessed: bool = True,
    protected_attribute: Optional[str] = None,
    target: Optional[str] = None,
) -> Dataset:
    """
    Load a specific dataset based on the given dataset name.

    Parameters
    ----------
    dataset_name: ProcessedDatasets
        The name of the dataset to load. The list of supported datasets are here: :ref:`processed_datasets`.
    preprocessed: (bool, Optional)
        Whether to return the preprocessed X and y.
    protected_attribute: (str, Optional)
        If this parameter is set, the dataset will be returned with the protected attribute as a binary column group_a and group_b.
        Otherwise, the dataset will be returned with the protected attribute as a column p_attrs.

    Returns
    -------
    Dataset: The loaded dataset.

    Raises
    ------
    NotImplementedError:
        If the specified dataset name is not supported.
    """
    if dataset_name == "adult":
        return load_adult_dataset(preprocessed=preprocessed, protected_attribute=protected_attribute)
    if dataset_name == "law_school":
        return load_law_school_dataset(preprocessed=preprocessed, protected_attribute=protected_attribute)
    if dataset_name == "student_multiclass":
        return load_student_multiclass_dataset(preprocessed=preprocessed, protected_attribute=protected_attribute)
    if dataset_name == "student":
        return load_student_dataset(preprocessed=preprocessed, protected_attribute=protected_attribute, target=target)
    if dataset_name == "lastfm":
        return load_lastfm_dataset()
    if dataset_name == "us_crime":
        return load_us_crime_dataset(preprocessed=preprocessed, protected_attribute=protected_attribute)
    if dataset_name == "us_crime_multiclass":
        return load_us_crime_multiclass_dataset(preprocessed=preprocessed, protected_attribute=protected_attribute)
    if dataset_name == "clinical_records":
        return load_clinical_records_dataset(protected_attribute=protected_attribute)
    if dataset_name == "german_credit":
        return load_german_credit_dataset(preprocessed=preprocessed, protected_attribute=protected_attribute)
    if dataset_name == "census_kdd":
        return load_census_kdd_dataset(preprocessed=preprocessed, protected_attribute=protected_attribute)
    if dataset_name == "bank_marketing":
        return load_bank_marketing_dataset(preprocessed=preprocessed, protected_attribute=protected_attribute)
    if dataset_name == "compas_two_year_recid":
        return load_compas_two_year_recid_dataset(preprocessed=preprocessed, protected_attribute=protected_attribute)
    if dataset_name == "compas_is_recid":
        return load_compas_is_recid_dataset(preprocessed=preprocessed, protected_attribute=protected_attribute)
    if dataset_name == "diabetes":
        return load_diabetes_dataset(preprocessed=preprocessed, protected_attribute=protected_attribute)
    if dataset_name == "acsincome":
        return load_acsincome_dataset(preprocessed=preprocessed, protected_attribute=protected_attribute)
    if dataset_name == "acspublic":
        return load_acspublic_dataset(preprocessed=preprocessed, protected_attribute=protected_attribute)
    if dataset_name == "mw_medium":
        return load_mw_medium_dataset(preprocessed=preprocessed, protected_attribute=protected_attribute)
    if dataset_name == "mw_small":
        return load_mw_small_dataset(preprocessed=preprocessed, protected_attribute=protected_attribute)
    raise NotImplementedError


def _load_dataset_benchmark(
    dataset_name: ProcessedDatasets,
    preprocessed: bool = True,
) -> Dataset:
    """
    Load a specific dataset based on the given dataset name.

    Parameters
    ----------
    dataset_name: ProcessedDatasets
        The name of the dataset to load. The list of supported datasets are here: :ref:`processed_datasets`.
    preprocessed: (bool, Optional)
        Whether to return the preprocessed X and y.
    protected_attribute: (str, Optional)
        If this parameter is set, the dataset will be returned with the protected attribute as a binary column group_a and group_b.
        Otherwise, the dataset will be returned with the protected attribute as a column p_attrs.

    Returns
    -------
    Dataset: The loaded dataset.

    Raises
    ------
    NotImplementedError:
        If the specified dataset name is not supported.
    """
    if dataset_name == "adult_sex":
        return load_adult_dataset(preprocessed=preprocessed, protected_attribute="sex")
    if dataset_name == "adult_race":
        return load_adult_dataset(preprocessed=preprocessed, protected_attribute="race")

    if dataset_name == "law_school_sex":
        return load_law_school_dataset(preprocessed=preprocessed, protected_attribute="sex")
    if dataset_name == "law_school_race":
        return load_law_school_dataset(preprocessed=preprocessed, protected_attribute="race")

    if dataset_name == "student_multiclass_sex":
        return load_student_multiclass_dataset(preprocessed=preprocessed, protected_attribute="sex")
    if dataset_name == "student_multiclass_address":
        return load_student_multiclass_dataset(preprocessed=preprocessed, protected_attribute="address")

    if dataset_name == "student_sex":
        return load_student_dataset(preprocessed=preprocessed, protected_attribute="sex")
    if dataset_name == "student_address":
        return load_student_dataset(preprocessed=preprocessed, protected_attribute="address")

    if dataset_name == "us_crime_race":
        return load_us_crime_dataset(preprocessed=preprocessed, protected_attribute="race")

    if dataset_name == "us_crime_multiclass_race":
        return load_us_crime_multiclass_dataset(preprocessed=preprocessed, protected_attribute="race")

    if dataset_name == "clinical_records_sex":
        return load_clinical_records_dataset(protected_attribute="sex")

    if dataset_name == "german_credit_sex":
        return load_german_credit_dataset(preprocessed=preprocessed, protected_attribute="sex")

    if dataset_name == "census_kdd_sex":
        return load_census_kdd_dataset(preprocessed=preprocessed, protected_attribute="sex")

    if dataset_name == "bank_marketing_marital":
        return load_bank_marketing_dataset(preprocessed=preprocessed, protected_attribute="marital")

    if dataset_name == "compas_two_year_recid_sex":
        return load_compas_two_year_recid_dataset(preprocessed=preprocessed, protected_attribute="sex")

    if dataset_name == "compas_two_year_recid_race":
        return load_compas_two_year_recid_dataset(preprocessed=preprocessed, protected_attribute="race")

    if dataset_name == "compas_is_recid_sex":
        return load_compas_is_recid_dataset(preprocessed=preprocessed, protected_attribute="sex")

    if dataset_name == "compas_is_recid_race":
        return load_compas_is_recid_dataset(preprocessed=preprocessed, protected_attribute="race")

    if dataset_name == "diabetes_sex":
        return load_diabetes_dataset(preprocessed=preprocessed, protected_attribute="sex")

    if dataset_name == "diabetes_race":
        return load_diabetes_dataset(preprocessed=preprocessed, protected_attribute="race")

    if dataset_name == "acsincome_sex":
        return load_acsincome_dataset(preprocessed=preprocessed, protected_attribute="sex")

    if dataset_name == "acsincome_race":
        return load_acsincome_dataset(preprocessed=preprocessed, protected_attribute="race")

    if dataset_name == "acspublic_sex":
        return load_acspublic_dataset(preprocessed=preprocessed, protected_attribute="sex")

    if dataset_name == "acspublic_race":
        return load_acspublic_dataset(preprocessed=preprocessed, protected_attribute="race")

    if dataset_name == "mw_medium_race":
        return load_mw_medium_dataset(preprocessed=preprocessed, protected_attribute="race")
    if dataset_name == "mw_medium_sex":
        return load_mw_medium_dataset(preprocessed=preprocessed, protected_attribute="sex")

    if dataset_name == "mw_small_race":
        return load_mw_small_dataset(preprocessed=preprocessed, protected_attribute="race")
    if dataset_name == "mw_small_sex":
        return load_mw_small_dataset(preprocessed=preprocessed, protected_attribute="sex")

    raise NotImplementedError<|MERGE_RESOLUTION|>--- conflicted
+++ resolved
@@ -679,12 +679,9 @@
     data = load_hai_datasets(dataset_name="compas_is_recid")
     protected_attributes = ["race", "sex", "age"]
     output_column = "is_recid"
-<<<<<<< HEAD
 
     data["race"] = [1 if x == "Caucasian" else 0 for x in data["race"]]
 
-=======
->>>>>>> 841f16ee
     df = data.copy()
     remove_columns = [*protected_attributes, output_column]
     df.reset_index(drop=True, inplace=True)
