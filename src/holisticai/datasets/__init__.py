"""
The :mod:`holisticai.datasets` module includes dataloaders for quick experimentation
"""

<<<<<<< HEAD
from holisticai.datasets._dataset import Dataset, concatenate_datasets
from holisticai.datasets._preprocessers import load_dataset
=======
from holisticai.datasets._dataloaders import (
    load_adult,
    load_heart,
    load_last_fm,
    load_law_school,
    load_student,
    load_us_crime,
)
from holisticai.datasets._dataset import load_dataset
from holisticai.datasets._make_classification import make_classification
from holisticai.datasets._make_multiclass import make_multiclass
from holisticai.datasets._make_regression import make_regression
>>>>>>> 182b7e6b

__all__ = [
    "load_dataset",
<<<<<<< HEAD
    "Dataset",
    "concatenate_datasets"
=======
    "make_classification",
    "make_multiclass",
    "make_regression",
>>>>>>> 182b7e6b
]<|MERGE_RESOLUTION|>--- conflicted
+++ resolved
@@ -2,32 +2,13 @@
 The :mod:`holisticai.datasets` module includes dataloaders for quick experimentation
 """
 
-<<<<<<< HEAD
-from holisticai.datasets._dataset import Dataset, concatenate_datasets
+from holisticai.datasets._dataset import Dataset, DatasetDict, GroupByDataset, concatenate_datasets
 from holisticai.datasets._preprocessers import load_dataset
-=======
-from holisticai.datasets._dataloaders import (
-    load_adult,
-    load_heart,
-    load_last_fm,
-    load_law_school,
-    load_student,
-    load_us_crime,
-)
-from holisticai.datasets._dataset import load_dataset
-from holisticai.datasets._make_classification import make_classification
-from holisticai.datasets._make_multiclass import make_multiclass
-from holisticai.datasets._make_regression import make_regression
->>>>>>> 182b7e6b
 
 __all__ = [
     "load_dataset",
-<<<<<<< HEAD
     "Dataset",
+    "DatasetDict",
+    "GroupByDataset",
     "concatenate_datasets"
-=======
-    "make_classification",
-    "make_multiclass",
-    "make_regression",
->>>>>>> 182b7e6b
 ]