from __future__ import annotations

from typing import TYPE_CHECKING, Literal, Union

import pandas as pd
from sklearn.model_selection import train_test_split

from holisticai.utils.obj_rep.object_repr import DatasetReprObj

if TYPE_CHECKING:
    from collections.abc import Iterable


import numpy as np
from numpy.random import RandomState


class DatasetDict(dict, DatasetReprObj):
    """
    A dictionary-like class that represents a collection of datasets. Usually, the keys are train, validation, and test.

    Parameters:
    -----------
    datasets : dict
        A dictionary containing the datasets, where the keys are the names of the datasets and the values are the datasets themselves.

    Methods:
    --------

    __getitem__(key)
        Returns a Dataset object corresponding to the given key.
    """

    def __init__(self, **datasets):
        self.datasets = datasets

    def __getitem__(self, key) -> Dataset:
        return self.datasets[key]

    def __repr__(self):
        datasets_repr = ",\n    ".join(f"{name}: {dataset}" for name, dataset in self.datasets.items())
        return f"DatasetDict({{\n    {datasets_repr}\n}})"

    def repr_info(self):
        nested_objs = []
        for name, dataset in self.datasets.items():
            repr_info = dataset.repr_info()
            repr_info["name"] = name
            nested_objs.append(repr_info)
        # Example usage
        return {"dtype": "DatasetDict", "attributes": {}, "nested_objects": nested_objs}


class GroupByDataset(DatasetReprObj):
    """
    A class representing a Grouped Dataset.

    Parameters:
    -----------
    groupby_obj : pandas.core.groupby.GroupBy
        The pandas GroupBy object representing the grouped dataset.

    Attributes:
    -----------
    grouped_names : list
        A list of the names of the groups in the dataset.
    features : list
        A list of the unique features in the dataset.
    ngroups : int
        The number of groups in the dataset.
    random_state : numpy.random.RandomState
        The random state object used for sampling.

    """

    def __init__(self, groupby_obj):
        self.groupby_obj = groupby_obj
        self.grouped_names = [feature for feature, _ in self.groupby_obj.keys]
        self.features = self.groupby_obj.obj.columns.get_level_values("features").unique().tolist()
        self.ngroups = self.groupby_obj.ngroups
        self.random_state = np.random.RandomState()

    def head(self, k):
        """Returns the first k rows of each group in the dataset."""
        return Dataset(self.groupby_obj.head(k))

    def sample(self, n, random_state=None):
        """Returns a random sample of n rows from each group in the dataset."""
        if random_state is None:
            random_state = self.random_state
        return Dataset(
            self.groupby_obj.apply(lambda x: sample_n(x, n, random_state=random_state)).reset_index(drop=True)
        )

    def __iter__(self):
        """Iterates over the groups in the dataset."""
        for group_name, groupby_obj_batch in self.groupby_obj:
            yield group_name, Dataset(groupby_obj_batch)

    def count(self):
        dss = []
        for group_name, groupby_obj_batch in self.groupby_obj:
            data = dict(zip(self.grouped_names, group_name))
            data["group_size"] = len(groupby_obj_batch)
            dss.append(data)
        return pd.DataFrame(dss)

    def __repr__(self):
        """Returns a string representation of the GroupByDataset."""
        return (
            f"GroupByDataset({{\n"
            f"        names: {self.grouped_names},\n"
            f"        features: {self.features},\n"
            f"        count: {self.ngroups}\n"
            f"    }})"
        )

    def repr_info(self):
        """Returns an HTML representation of the GroupByDataset."""
        return {
            "dtype": "GroupByDataset",
            "attributes": {
                "count": self.ngroups,
                "grouped_names": self.grouped_names,
                "Features": [" , ".join(self.features)],
            },
        }


def dataframe_to_level_dict_with_series(df: pd.DataFrame, row_index: int):
    """
    Converts a DataFrame with two-level columns into a dictionary where:
    - Level 0 names become dictionary keys.
    - Corresponding DataFrames (without level 0) are values.
    - Level 1 names become new column names.

    Args:
        df (pandas.DataFrame): The DataFrame to convert.
        row_index (int): The index of the row to use as the Series.

    Returns:
        dict: The resulting dictionary with level 0 keys and DataFrames as values.
    """
    num_levels = 2
    if not isinstance(df.columns, pd.MultiIndex) or len(df.columns.levels) != num_levels:
        msg = "DataFrame must have MultiIndex columns with two levels."
        raise ValueError(msg)

    data = {}
    for level_0_name in df.columns.levels[0]:
        feature = df[level_0_name]
        if feature.shape[1] == 1:
            data[level_0_name] = feature.iloc[row_index, 0]
        else:
            data[level_0_name] = feature.iloc[row_index]
    return data


class DataLoader(DatasetReprObj):
    """
    A class that represents a data loader for a dataset. This class is used to load the dataset in batches in a specific data type (jax, pandas, or numpy).

    Parameters
    ----------
    dataset: Dataset
        The dataset to load.
    batch_size: int
        The size of the batch.
    dtype: Literal["jax", "pandas", "numpy"]
        The data type to load the dataset in.

    Example
    -------

    >>> from holisticai.datasets import load_dataset
    >>> dataset = load_dataset("adult")
    >>> dataloader = DataLoader(dataset, batch_size=32, dtype="jax")
    >>> for batch in dataloader:
    ...     print(batch)
    """

    def __init__(
        self,
        dataset: Dataset,
        batch_size: int,
        dtype: Literal["jax", "pandas", "numpy"],
    ):
        self.batch_size = batch_size
        self.dataset = dataset
        self.dtype = dtype
        self.num_batches = int(np.ceil(len(dataset) / batch_size))

    def batched(self):
        def batch_generator(batch_size):
            for i in range(self.num_batches):
                batch = Dataset(self.dataset.data.iloc[i * batch_size : (i + 1) * batch_size])
                yield batch

        if self.dtype == "jax":
            import jax.numpy as jnp

            def batch_generator_jax(batch_size):
                for batch in batch_generator(batch_size):
                    yield {f: jnp.array(batch[f].values) for f in batch.features}

            return batch_generator_jax(self.batch_size)

        if self.dtype == "pandas":

            def batch_generator_pandas(batch_size):
                for batch in batch_generator(batch_size):
                    yield {f: batch[f] for f in batch.features}

            return batch_generator_pandas(self.batch_size)

        if self.dtype == "numpy":

            def batch_generator_numpy(batch_size):
                for batch in batch_generator(batch_size):
                    yield {f: batch[f].values for f in batch.features}

            return batch_generator_numpy(self.batch_size)
        return batch_generator(self.batch_size)

    def __iter__(self):
        """Iterates over the batches in the dataset."""
        yield from self.batched()

    def repr_info(self):
        return {
            "dtype": "DataLoader",
            "attributes": {
                "Number of Batches": self.num_batches,
                "Batch Size": self.batch_size,
                "Type": self.dtype,
            },
            "nested_objects": [
                {
                    "dtype": "Dataset",
                    "attributes": {
                        "Number of Rows": self.dataset.num_rows,
                        "Features": self.dataset.features,
                    },
                }
            ],
        }
<<<<<<< HEAD

    def _repr_mimebundle_(self, **kargs):
        return {
            'text/html': DatasetReprObj._repr_html_.__get__(self),  # Usar la representación HTML
            'text/plain': self.repr_info()     # Usar la representación textual por defecto
        }
=======
>>>>>>> 26fddd55


class Dataset(DatasetReprObj):
    """Represents a dataset.

    Parameters
    ----------
    data: pd.DataFrame
        The underlying data of the dataset.
    features: list[str]
        The list of features in the dataset.
    num_rows: int
        The number of rows in the dataset.
    random_state: np.random.RandomState
        The random state used for sampling.
    """

    def __update_metadata(self):
        """Updates the metadata of the dataset."""
        self.features = list(self.data.columns.get_level_values(0).unique())
        self.num_rows = len(self.data)
        self.indices = self.data.index

        features_values = self.data.columns.get_level_values("features")
        features_counts = features_values.value_counts()
        self.features_is_series = {key: (value == 1) for key, value in features_counts.items()}

    def __init__(self, _data: pd.DataFrame | None = None, _metadata=None, **kargs):
        if _data is None:
            data = {}
            for name, value in kargs.items():
                if isinstance(value, pd.DataFrame):
                    data[name] = value.reset_index(drop=True)
                elif isinstance(value, pd.Series):
                    data[name] = pd.Series(value.reset_index(drop=True), name=name).astype(value.dtype)
                else:
                    msg = f"Variable '{name}' is of type {type(value)}, but only pd.DataFrame and pd.Series are supported."
                    raise TypeError(msg)
            self.data: pd.DataFrame = pd.concat(data, axis=1)
            self.data.columns = self.data.columns.set_names(["features", "subfeatures"])
            self.data.reset_index(drop=True)
        else:
            self.data: pd.DataFrame = _data.reset_index(drop=True)
        self.__update_metadata()
        self._metadata = _metadata
        self.random_state = np.random.RandomState()

    def remove_columns(self, columns: str | list):
        """Returns a new dataset with the given columns removed."""
        return Dataset(self.data.drop(columns, level=0, axis=1), _metadata=self._metadata)

    def rename(self, renames):
        """Returns a new dataset with renamed columns."""
        return Dataset(self.data.rename(columns=renames, level=0), _metadata=self._metadata)

    def select(self, indices: Iterable):
        """Returns a new dataset with selected rows based on the given indices."""
        existing_indices = [idx for idx in indices if idx in self.indices]
        return Dataset(self.data.iloc[existing_indices], _metadata=self._metadata)

    def sample(self, n, random_state=None):
        """Returns a random sample of n rows from the dataset."""
        if random_state is None:
            random_state = self.random_state
        return Dataset(
            sample_n(self.data, n, random_state=random_state).reset_index(drop=True),
            _metadata=self._metadata,
        )

    def filter(self, fn):
        """Returns a new dataset with rows filtered based on the given function."""

        def fnw(row):
            new_row = {k[0] if k[0] == k[1] else k: v for k, v in row.to_dict().items()}
            return fn(new_row)

        mask: pd.Series = pd.Series(self.data.apply(fnw, axis=1))
        new_data: pd.DataFrame = pd.DataFrame(self.data[mask])
        return Dataset(new_data, _metadata=self._metadata)

    def groupby(self, key: list[str] | str):
        """Returns a new GroupByDataset object based on the given key."""
        if isinstance(key, list):
            key_ = [(key[0], key[0]), (key[1], key[1])]
        elif isinstance(key, str):
            key_ = [(key, key)]
        else:
            raise TypeError
        return GroupByDataset(self.data.groupby(key_, observed=True))

    def map(self, fn, vectorized=True):
        """Applies a function to the dataset and returns a new dataset.

        Parameters
        ----------

        fn: function
            The function to apply to the dataset.
        vectorized: bool
            Whether to apply the function in a vectorized manner or not.
        """
        if vectorized:

            def fnw_(row):
                ds = {level: row.xs(level, axis=1, level="features") for level in row.columns.levels[0]}
                return fn(ds)

            new_data = fnw_(self.data)
            updated_data = pd.concat(new_data, axis=1)
            updated_data.columns = pd.MultiIndex.from_tuples(
                [(key, key) for key, serie in new_data.items()],
                names=["features", "subfeatures"],
            )
        else:

            def fnw_(row):
                result = {}
                for upper in row.index.levels[0]:
                    sub_row = row[upper]
                    if isinstance(sub_row, pd.Series):
                        result[upper] = sub_row.to_dict() if len(sub_row) > 1 else sub_row.item()
                    elif isinstance(sub_row, pd.DataFrame):
                        sub_row = sub_row.squeeze()
                        result[upper] = sub_row.to_dict() if len(sub_row) > 1 else sub_row.squeeze().item()
                return fn(result)

            updated_data = self.data.apply(fnw_, axis=1, result_type="expand")
            updated_data = pd.DataFrame(updated_data)
            new_columns = pd.MultiIndex.from_tuples(
                [(col, col) for col in updated_data.columns],
                names=["features", "subfeatures"],
            )
            updated_data.columns = new_columns
        self.data.update(updated_data)
        new_col_data: pd.DataFrame = pd.DataFrame(updated_data[updated_data.columns.difference(self.data.columns)])
        new_data = pd.concat([self.data, new_col_data], axis=1)
        return Dataset(new_data, _metadata=self._metadata)

    def train_test_split(self, test_size=0.3, **kargs):
        """Splits the dataset into train and test datasets."""
        train_df, test_df = train_test_split(self.data, test_size=test_size, **kargs)
        train = Dataset(_data=pd.DataFrame(train_df), _metadata=self._metadata)
        test = Dataset(_data=pd.DataFrame(test_df), _metadata=self._metadata)
        return DatasetDict(train=train, test=test)

    def __len__(self):
        """Returns the number of samples in the dataset."""
        return self.num_rows

    def repr_info(self):
        return {
            "dtype": "Dataset",
            "attributes": {
                "Instances": self.num_rows,
                "Features": [" , ".join(self.features)],
            },
            "metadata": self._metadata,
        }

<<<<<<< HEAD

=======
>>>>>>> 26fddd55
    def __getitem__(self, key: str | int | list):
        """Returns a subset of the dataset based on the given key."""
        if isinstance(key, str):
            feature = self.data.xs(key, level="features", axis=1)
            if feature.shape[1] == 1:
                return feature.iloc[:, 0]
            feature.columns = list(feature.columns)
            return feature

        if isinstance(key, int):
            return dataframe_to_level_dict_with_series(self.data, key)

        if isinstance(key, list) and all(isinstance(k, str) for k in key):
            subset = self.data.loc[:, key]
            subset.columns = subset.columns.droplevel("features")
            return subset

        raise NotImplementedError

    def __setitem__(self, key, value):
        if not isinstance(key, str):
            raise TypeError("Key must be a string.")

        feature_exists = key in self.data.columns.get_level_values(0)
        existing_subfeatures = self.data[key].columns if feature_exists else []
        if feature_exists:
            self.data = self.data.drop(columns=key, level="features")

        if isinstance(value, pd.DataFrame):
            new_columns = pd.MultiIndex.from_product([[key], value.columns])
            value.columns = new_columns
            self.data = self.data.join(value)

        if isinstance(value, pd.Series):
            new_column = (key, value.name or len(existing_subfeatures))
            self.data[new_column] = value

        self.data.columns = self.data.columns.set_names(["features", "subfeatures"])


def concatenate_datasets(part_datasets: list[Dataset]):
    features = part_datasets[0].features
    return Dataset(
        **{
            feat: pd.concat([p[feat].to_frame() for p in part_datasets], axis=0).reset_index(drop=True)
            for feat in features
        }
    )


def convert_to_pandas(data):
    if all(isinstance(i, (list, tuple)) for i in data):
        return pd.DataFrame(data)
    return pd.Series(data)


def split_dataframe_by_level(df, level=0):
    dataframes = {}
    for key in df.columns.levels[level]:
        dataframes[key] = df.xs(key, axis=1, level=level)
    return dataframes


def apply_fn_to_multilevel_df(df, fn):
    result_df = pd.DataFrame()
    for level in df.columns.levels[0]:
        subset = df.xs(level, axis=1, level=0)
        result = subset.apply(fn, axis=1, result_type="expand")
        result.columns = pd.MultiIndex.from_product([[level], result.columns])
        result_df = pd.concat([result_df, result], axis=1)
    return result_df


def sample_n(group: pd.DataFrame, n: int, random_state: Union[RandomState, None] = None) -> pd.DataFrame:
    if len(group) < n:
        return group
    return group.sample(n=n, replace=False, random_state=random_state)<|MERGE_RESOLUTION|>--- conflicted
+++ resolved
@@ -244,15 +244,6 @@
                 }
             ],
         }
-<<<<<<< HEAD
-
-    def _repr_mimebundle_(self, **kargs):
-        return {
-            'text/html': DatasetReprObj._repr_html_.__get__(self),  # Usar la representación HTML
-            'text/plain': self.repr_info()     # Usar la representación textual por defecto
-        }
-=======
->>>>>>> 26fddd55
 
 
 class Dataset(DatasetReprObj):
@@ -412,10 +403,6 @@
             "metadata": self._metadata,
         }
 
-<<<<<<< HEAD
-
-=======
->>>>>>> 26fddd55
     def __getitem__(self, key: str | int | list):
         """Returns a subset of the dataset based on the given key."""
         if isinstance(key, str):
