import inspect

from sklearn.pipeline import Pipeline as SKLPipeline
from sklearn.utils.metaestimators import available_if

from holisticai.pipeline._pipeline_helper import PipelineHelper
from holisticai.utils.obj_rep.object_repr import PipelineReprObj


def _fulfill_conditions(fn_name: str):
    def check(self):
        if fn_name == "predict_proba":
            return hasattr(self._final_estimator, "predict_proba") and not self.post_estimator_transformers
        if fn_name == "predict_score":
            return hasattr(self, "predict_proba") and self.post_estimator_transformers
        if fn_name == "predictions":
            return self.post_estimator_transformers
        return None

    return check


class Pipeline(PipelineReprObj, SKLPipeline, PipelineHelper):
    """
    Holistic AI Pipeline

    Description
    -----------
    Holisticai pipeline wrap the sklearn pipeline to support unconventional transformers.
    Unconventional transformers (u-transformers) are transformers that doesn't follow the typically
    sklearn workflow. For example, Bias Mitigator needs update inputs, outputs, and other parameters during the
    fit and transform process. The current version of this pipeline supports only binary
    classification.
    """

    def __init__(self, steps, *, memory=None, verbose=False):
        """
        Initialize Holistic AI Pipeline

        Description
        -----------
        Preprocess the steps before pass to sklearn pipeline. The preprocessing map the bias mitigators and
        and wrap the estimator so we can share paramters during the fit ans transform function.

        Parameters
        ----------
        steps: list
            A list of transformers/u-transformers and estimator

        memory : str or object with the joblib.Memory interface, default=None
            Used to cache the fitted transformers of the pipeline. By default,
            no caching is performed. If a string is given, it is the path to
            the caching directory. Enabling caching triggers a clone of
            the transformers before fitting. Therefore, the transformer
            instance given to the pipeline cannot be inspected
            directly. Use the attribute ``named_steps`` or ``steps`` to
            inspect estimators within the pipeline. Caching the
            transformers is advantageous when fitting is time consuming.

        verbose : bool, default=False
            If True, the time elapsed while fitting each step will be printed as it
            is completed.
        """
        steps = self.preprocessing_steps(steps)
        super(Pipeline, self).__init__(steps=steps, memory=memory, verbose=verbose)  # noqa: UP008

    def fit(self, X, y=None, **fit_params):
        """Fit the model.

        Fit all the transformers/u-transformers one after the other and transform the
        data and parameters. Then, fit the transformed data using the final estimator.
        Finally, fit the u-transformers for postprocessing.

        Parameters
        ----------
        X : iterable
            Training data. Must fulfill input requirements of first step of the
            pipeline.

        y : iterable, default=None
            Training targets. Must fulfill label requirements for all steps of
            the pipeline.

        **fit_params : dict of string -> object
            Parameters passed to the ``fit`` method of each step, where
            each parameter name is prefixed such that parameter ``p`` for step
            ``s`` has key ``s__p``.

        Returns
        -------
        self : object
            Pipeline with fitted steps.
        """
        super().fit(X, y, **fit_params)
        Xt = self._transform_without_final(X)
        self.fit_post_estimator_transformers(Xt, y)
        return self

    @available_if(_fulfill_conditions("predict_proba"))
    def predict_proba(self, X, **predict_proba_params):
        """Update avaiable conditions for predict_proba"""
        return super().predict_proba(X, **predict_proba_params)

    @available_if(_fulfill_conditions("predict_score"))
    def predict_score(self, X, **predict_score_params):
        """
        Return probability vector

        Description
        -----------

        Transform the data, and the postprocessor u-transformer compute the predictions for that model.
        Only available with postprocessors bias mitigator.

        Parameters
        ----------
        X : iterable
            Data to predict on. Must fulfill input requirements of first step
            of the pipeline.

        Returns
        -------
        np.ndarray
            probability value for each example
        """
        return self.predictions(X, **predict_score_params)["y_score"]

    @available_if(_fulfill_conditions("predictions"))
    def predictions(self, X, **params):
        """
        Post-processor prediction

        Description
        -----------

        Transform the data, and the postprocessor u-transformer compute the predictions for that model.
        If the pipeline doesn't have postprocessors, sklearn pipeline functions are used
        for prediction.

        Parameters
        ----------
        X : iterable
            Data to predict on. Must fulfill input requirements of first step
            of the pipeline.

        **params : dict of string -> object
            Parameters to the ``predict`` called at the end of all
            transformations in the pipeline. Note that while this may be
            used to return uncertainties from some models with return_std
            or return_cov, uncertainties that are generated by the
            transformations in the pipeline are not propagated to the
            final estimator.

            .. versionadded:: 0.20

        Returns
        -------
        dict
            dictionary with postprocessor outputs
        """
        Xt = self._transform_without_final(X)
        return self._transform_post_estimator_transformers(Xt, **params)

    def repr_info(self):
        nested_objects = []
        steps = self.steps + self.post_estimator_transformers if self.post_estimator_transformers != [] else self.steps
        for s in steps:
            inputs = []
            for p in inspect.signature(s[1].__init__).parameters:
                try:
                    inputs.append(f"{p}={getattr(s[1],p)}")
<<<<<<< HEAD
                except:  # noqa: S112
                    continue
                if len(inputs)==4:
                    inputs.append("...")
                    break
            nested_objects.append({
                    "dtype": s[1].__class__.__name__,
                    "name": s[0],
                    "subtitle": s[1].__class__.__name__ + "(" + ", ".join(inputs) + ")"
                })
=======
                except Exception as _:  # noqa: BLE001, S112
                    continue
                if len(inputs) == 4:
                    inputs.append("...")
                    break
            nested_objects.append(
                {
                    "dtype": s[1].__class__.__name__,
                    "name": s[0],
                    "subtitle": s[1].__class__.__name__ + "(" + ", ".join(inputs) + ")",
                }
            )
>>>>>>> 26fddd55

        return {
            "dtype": self.__class__.__name__,
            "attributes": {},
            "nested_objects": nested_objects,
        }<|MERGE_RESOLUTION|>--- conflicted
+++ resolved
@@ -169,18 +169,6 @@
             for p in inspect.signature(s[1].__init__).parameters:
                 try:
                     inputs.append(f"{p}={getattr(s[1],p)}")
-<<<<<<< HEAD
-                except:  # noqa: S112
-                    continue
-                if len(inputs)==4:
-                    inputs.append("...")
-                    break
-            nested_objects.append({
-                    "dtype": s[1].__class__.__name__,
-                    "name": s[0],
-                    "subtitle": s[1].__class__.__name__ + "(" + ", ".join(inputs) + ")"
-                })
-=======
                 except Exception as _:  # noqa: BLE001, S112
                     continue
                 if len(inputs) == 4:
@@ -193,7 +181,6 @@
                     "subtitle": s[1].__class__.__name__ + "(" + ", ".join(inputs) + ")",
                 }
             )
->>>>>>> 26fddd55
 
         return {
             "dtype": self.__class__.__name__,
