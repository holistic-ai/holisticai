--- conflicted
+++ resolved
@@ -294,17 +294,8 @@
     matplotlib ax
     """
     """Prints the correlation matrix """
-<<<<<<< HEAD
-    # try:
-    #    df = df.astype(int)
-    # except:
-    #    raise TypeError(
-    #        "Dataframe 'df' cannot be converted to int. All the values must be numerical."
-    #    )
-=======
     df = _check_numerical_dataframe(df)
     _check_columns(df, target_feature)
->>>>>>> 3456f27c
 
     sns.set(font_scale=1.25)
     if ax is None:
