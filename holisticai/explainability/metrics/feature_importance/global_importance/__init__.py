--- conflicted
+++ resolved
@@ -20,11 +20,7 @@
     "importance_spread_ratio",
     "global_overlap_score",
     "global_range_overlap_score",
-<<<<<<< HEAD
     "global_explainability_ease_score",
-=======
     "global_similarity_score",
-    "global_explainability_score",
->>>>>>> a85360aa
     "surrogate_efficacy",
 ]