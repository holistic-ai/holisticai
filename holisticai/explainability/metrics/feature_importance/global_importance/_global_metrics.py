--- conflicted
+++ resolved
@@ -1,17 +1,8 @@
 import pandas as pd
-
-<<<<<<< HEAD
 from ..utils import four_fifths_list
 from ._explainability_level import explainability_ease_score
-from ._importance_spread_constrast import (
-    feature_importance_contrast,
-    feature_importance_spread,
-)
-=======
 from ..utils import four_fifths_list, feature_importance_spread
-from ._explainability_level import explainability_score
 from ._contrast_metrics import feature_importance_contrast
->>>>>>> a85360aa
 from ._surrogate_efficacy_metrics import compute_surrogate_efficacy_metrics
 
 
@@ -48,22 +39,15 @@
     return range_overlap_score
 
 
-<<<<<<< HEAD
-def global_explainability_ease_score(model_type, model, x, y, feature_importance):
-    exp_score = explainability_ease_score(model_type, model, x, y, feature_importance)
-=======
 def global_similarity_score(feature_importance, conditional_feature_importance, detailed):
     similarity_score = feature_importance_contrast(
         feature_importance, conditional_feature_importance, mode="similarity", detailed=detailed
     )
     return similarity_score
 
-
-def global_explainability_score(model_type, model, x, y, feature_importance):
-    exp_score = explainability_score(model_type, model, x, y, feature_importance)
->>>>>>> a85360aa
+def global_explainability_ease_score(model_type, model, x, y, feature_importance):
+    exp_score = explainability_ease_score(model_type, model, x, y, feature_importance)
     return exp_score
-
 
 def surrogate_efficacy(model_type, x, y, surrogate):
     return compute_surrogate_efficacy_metrics(model_type, x, y, surrogate)