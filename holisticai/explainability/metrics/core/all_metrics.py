--- conflicted
+++ resolved
@@ -30,7 +30,6 @@
             importance_order_constrast(
                 feature_importance_indexes=feature_importance.index,
                 conditional_features_importance_indexes=i.index,
-<<<<<<< HEAD
             )
             for i in conditional_feature_importance
         ]
@@ -59,8 +58,6 @@
             importance_range_constrast(
                 feature_importance_indexes=feature_importance.index,
                 conditional_features_importance_indexes=i.index,
-=======
->>>>>>> 001908af
             )
             for i in conditional_feature_importance
         ]
