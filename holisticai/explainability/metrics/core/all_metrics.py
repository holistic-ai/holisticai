from __future__ import annotations

import numpy as np
import pandas as pd

from holisticai.explainability.metrics.global_importance._contrast_metrics import (
    importance_order_constrast,
    importance_range_constrast,
<<<<<<< HEAD
)
from holisticai.explainability.metrics.global_importance._explainability_level import (
    compute_explainability_ease_score,
=======
>>>>>>> e1c4f268
)


def position_parity(
    feature_importance: pd.DataFrame,
    conditional_feature_importance: list[pd.DataFrame],
):
    """
    Parameters
    ----------
    feature_importance: pandas dataframe
        dataframe with feature importances
    conditional_feature_importance: list of dataframes
        list of dataframes with conditional feature importances

    Returns
    -------
    float
        position parity value
    """
    return np.mean(
        [
            importance_order_constrast(
                feature_importance_indexes=feature_importance.index,
                conditional_features_importance_indexes=i.index,
            )
            for i in conditional_feature_importance
        ]
    )


def rank_alignment(
    feature_importance: pd.DataFrame,
    conditional_feature_importance: list[pd.DataFrame],
):
    """
    Parameters
    ----------
    feature_importance: pandas dataframe
        dataframe with feature importances
    conditional_feature_importance: list of dataframes
        list of dataframes with conditional feature importances

    Returns
    -------
    float
        rank alignment value
    """
    return np.mean(
        [
            importance_range_constrast(
                feature_importance_indexes=feature_importance.index,
                conditional_features_importance_indexes=i.index,
            )
            for i in conditional_feature_importance
        ]
<<<<<<< HEAD
    )


def explainability_ease(partial_dependence_list: list[dict]):
    """
    Parameters
    ----------
    partial_dependence_list: list[dict]
        a list of dictionaries containing partial dependencies for each feature.
        For multiclass classification, partial dependencies are computed for each class separately.
        For binary classification, partial dependence is calculated only for the positive class,
        resulting in a single dictionary in the list. Similarly, for regression, there's only one dictionary.

    Returns
    -------
    float
        explainability ease value, average explainability ease value for multiclass setting
    """
    if len(partial_dependence_list) == 1:
        return compute_explainability_ease_score(
            partial_dependence=partial_dependence_list[0]
        )[0]
    else:
        return np.mean(
            [
                compute_explainability_ease_score(
                    partial_dependence=partial_dependence
                )[0]
                for partial_dependence in partial_dependence_list
            ]
        )
=======
    )
>>>>>>> e1c4f268
<|MERGE_RESOLUTION|>--- conflicted
+++ resolved
@@ -6,12 +6,9 @@
 from holisticai.explainability.metrics.global_importance._contrast_metrics import (
     importance_order_constrast,
     importance_range_constrast,
-<<<<<<< HEAD
 )
 from holisticai.explainability.metrics.global_importance._explainability_level import (
     compute_explainability_ease_score,
-=======
->>>>>>> e1c4f268
 )
 
 
@@ -68,7 +65,6 @@
             )
             for i in conditional_feature_importance
         ]
-<<<<<<< HEAD
     )
 
 
@@ -100,6 +96,3 @@
                 for partial_dependence in partial_dependence_list
             ]
         )
-=======
-    )
->>>>>>> e1c4f268
