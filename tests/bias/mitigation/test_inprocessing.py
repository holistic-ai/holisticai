--- conflicted
+++ resolved
@@ -3,21 +3,14 @@
 from sklearn.linear_model import LogisticRegression, LinearRegression
 
 from holisticai.pipeline import Pipeline
-<<<<<<< HEAD
-from holisticai.metrics.bias import classification_bias_metrics, regression_bias_metrics, multiclass_bias_metrics, clustering_bias_metrics
-=======
-from holisticai.metrics.bias import classification_bias_metrics, regression_bias_metrics, multiclass_bias_metrics, recommender_bias_metrics
->>>>>>> 15aace25
+from holisticai.metrics.bias import classification_bias_metrics, regression_bias_metrics, multiclass_bias_metrics, clustering_bias_metrics, recommender_bias_metrics
 from tests.bias.mitigation.testing_utils.utils import (
     check_results,
     categorical_dataset,
     regression_dataset,
     multiclass_dataset,
-<<<<<<< HEAD
-    small_clustering_dataset
-=======
-    recommender_dataset,
->>>>>>> 15aace25
+    clustering_dataset,
+    recommender_dataset
 )
 import pytest
 
@@ -44,7 +37,6 @@
         case "FairScoreClassifier":
             from holisticai.mitigation.bias import FairScoreClassifier
             return FairScoreClassifier(**parameters)
-<<<<<<< HEAD
         case "FairKCenterClustering":
             from holisticai.mitigation.bias import FairKCenterClustering
             return FairKCenterClustering(**parameters)
@@ -57,7 +49,6 @@
         case "VariationalFairClustering":
             from holisticai.mitigation.bias import VariationalFairClustering
             return VariationalFairClustering(**parameters)
-=======
         case "PopularityPropensityMF":
             from holisticai.mitigation.bias import PopularityPropensityMF
             return PopularityPropensityMF(**parameters)
@@ -70,7 +61,6 @@
         case "DebiasingLearningMF":
             from holisticai.mitigation.bias import DebiasingLearningMF
             return DebiasingLearningMF(**parameters)
->>>>>>> 15aace25
     raise NotImplementedError
 
 
@@ -110,9 +100,9 @@
     ("FairletClustering", {"seed":42, "n_clusters": 2}),
     ("VariationalFairClustering", {"seed":42, "n_clusters": 2}),
 ])
-def test_clustering_inprocessor(mitigator_name, mitigator_params, small_clustering_dataset):
-    metrics1 = run_inprocessing_clustering(small_clustering_dataset, mitigator_name, mitigator_params)
-    metrics2 = run_inprocessing_clustering_pipeline(small_clustering_dataset, mitigator_name, mitigator_params)
+def test_clustering_inprocessor(mitigator_name, mitigator_params, clustering_dataset):
+    metrics1 = run_inprocessing_clustering(clustering_dataset, mitigator_name, mitigator_params)
+    metrics2 = run_inprocessing_clustering_pipeline(clustering_dataset, mitigator_name, mitigator_params)
     check_results(metrics1, metrics2)
 
 
@@ -167,7 +157,6 @@
         return bias_metrics(test['group_a'],  y_pred, test['y'])
     else:
         return bias_metrics(test['group_a'], test['group_b'], y_pred, test['y'])
-<<<<<<< HEAD
     
 
 def run_inprocessing_clustering(dataset, mitigator_name, mitigator_params):
@@ -198,33 +187,12 @@
     train = dataset['train']
 
     inp = get_inprocessor(mitigator_name, mitigator_params)
-=======
-
-
-def run_inprocessing_recsys(dataset, bias_metrics, mitigator_name, mitigator_params):
-    train = dataset['train']
-    inp = get_inprocessor(mitigator_name, mitigator_params)
-    data_matrix = train['data_pivot'].fillna(0).to_numpy()
-    inp.fit(data_matrix)
-    rankings  = inp.predict(data_matrix, top_n=10)
-    rankings = rankings.astype({'score':'float64'})
-    mat = rankings.pivot(columns='Y',index='X',values='score').replace(np.nan,0).to_numpy()
-
-    return bias_metrics(mat_pred=mat>0, metric_type='item_based')
-
-
-def run_inprocessing_recsys_pipeline(dataset, bias_metrics, mitigator_name, mitigator_params):
-    train = dataset['train']
-    inp = get_inprocessor(mitigator_name, mitigator_params)
-    data_matrix = train['data_pivot'].fillna(0).to_numpy()
->>>>>>> 15aace25
 
     pipeline = Pipeline(
         steps=[
             ("bm_inprocessing", inp),
         ]
     )
-<<<<<<< HEAD
 
     fit_params = {
         "bm__group_a": train['group_a'], 
@@ -248,12 +216,33 @@
         centroids = pipeline['bm_inprocessing'].cluster_centers_
 
     return clustering_bias_metrics(train['group_a'], train['group_b'], y_pred, train['X'], centroids)
-    
-=======
+
+
+def run_inprocessing_recsys(dataset, bias_metrics, mitigator_name, mitigator_params):
+    train = dataset['train']
+    inp = get_inprocessor(mitigator_name, mitigator_params)
+    data_matrix = train['data_pivot'].fillna(0).to_numpy()
+    inp.fit(data_matrix)
+    rankings  = inp.predict(data_matrix, top_n=10)
+    rankings = rankings.astype({'score':'float64'})
+    mat = rankings.pivot(columns='Y',index='X',values='score').replace(np.nan,0).to_numpy()
+
+    return bias_metrics(mat_pred=mat>0, metric_type='item_based')
+
+
+def run_inprocessing_recsys_pipeline(dataset, bias_metrics, mitigator_name, mitigator_params):
+    train = dataset['train']
+    inp = get_inprocessor(mitigator_name, mitigator_params)
+    data_matrix = train['data_pivot'].fillna(0).to_numpy()
+
+    pipeline = Pipeline(
+        steps=[
+            ("bm_inprocessing", inp),
+        ]
+    )
     pipeline.fit(data_matrix)
     rankings  = pipeline.predict(data_matrix, top_n=10)
     rankings = rankings.astype({'score':'float64'})
     mat = rankings.pivot(columns='Y',index='X',values='score').replace(np.nan,0).to_numpy()
 
-    return bias_metrics(mat_pred=mat>0, metric_type='item_based')
->>>>>>> 15aace25
+    return bias_metrics(mat_pred=mat>0, metric_type='item_based')