import pandas as pd
import pytest
from sklearn import metrics


from holisticai.datasets import load_dataset, concatenate_datasets
# dictionnary of metrics
metrics_dict = {
    "Accuracy": metrics.accuracy_score,
    "Balanced accuracy": metrics.balanced_accuracy_score,
    "Precision": metrics.precision_score,
    "Recall": metrics.recall_score,
    "F1-Score": metrics.f1_score,
}

SHARD_SIZE=50

@pytest.fixture
def categorical_dataset():
    dataset = load_dataset("adult") # x,y,p_attr
    dataset = dataset.rename({"x":"X"}) # X,y,p_attr
    dataset = dataset.map(lambda x: {'group_a': x['p_attr']['group_a'], 'group_b': x['p_attr']['group_b']}, vectorized=True) # X, y, p_attr, group_a, group_b
    dataset = dataset.groupby(['y','group_a']).head(SHARD_SIZE) # 0-ga | 0-gb  | 1-ga | 1-gb
    return dataset.train_test_split(test_size=0.2, stratify=dataset['y'], random_state=0)

@pytest.fixture
def regression_dataset():
    dataset = load_dataset("us_crime")
    dataset = dataset.rename({"x":"X"})
    dataset = dataset.select(range(2*SHARD_SIZE))
    dataset = dataset.map(lambda x: {'group_a': x['p_attr']['group_a'], 'group_b': x['p_attr']['group_b']}, vectorized=True)
    return dataset.train_test_split(test_size=0.2, random_state=0)

@pytest.fixture
def multiclass_dataset():
    dataset = load_dataset("us_crime_multiclass")
    dataset = dataset.rename({"x":"X"})
    dataset = dataset.map(lambda x: {'group_a': x['p_attr']['group_a'], 'group_b': x['p_attr']['group_b']}, vectorized=True)
    dataset = dataset.groupby(['y','group_a']).head(SHARD_SIZE)
    return dataset.train_test_split(test_size=0.2, stratify=dataset['y'], random_state=0)

@pytest.fixture
def recommender_dataset():
    dataset = load_dataset("lastfm")
    dataset = dataset.select(range(2*SHARD_SIZE))
    return dataset.train_test_split(test_size=0.2, stratify=dataset['p_attr'], random_state=0)

@pytest.fixture
def small_clustering_dataset():
    dataset = load_dataset("clinical_records")
<<<<<<< HEAD
    dataset = dataset.rename({"x":"X"})
    dataset = dataset.map(lambda x: {'group_a': x['p_attr']['group_a'], 'group_b': x['p_attr']['group_b']})
=======
    dataset = dataset.map(lambda x: {'group_a': x['p_attr']['group_a'], 'group_b': x['p_attr']['group_b']}, vectorized=True)
>>>>>>> 15aace25
    return dataset.train_test_split(test_size=0.2, stratify=dataset['y'], random_state=0)


@pytest.fixture
def small_recommender_dataset():
    return load_test_dataset("recommender", "small")


def load_test_dataset(dataset="binary", size="small"):
    """
    Loads a test dataset

    Parameters
    ----------
    dataset : str
        The name of the dataset to load
    size : str
        The size of the dataset to load

    Returns
    -------
    tuple
        A tuple with two lists containing the data, output variable, protected group A and protected group B for train and test respectively
    """
    if dataset == "binary":
        return process_binary_dataset(size=size)
    elif dataset == "regression":
        return process_regression_dataset(size=size)
    elif dataset == "clustering":
        return process_clustering_dataset(size=size)
    elif dataset == "multiclass":
        return process_multiclass_dataset(size=size)
    elif dataset == "recommender":
        return process_recommender_dataset(size=size)
    else:
        raise ValueError(f"Unknown dataset: {dataset}")


# efficacy metrics dataframe helper tool
def metrics_dataframe(y_pred, y_true, metrics_dict=metrics_dict):
    """
    Creates a dataframe containing the efficacy metrics

    Parameters
    ----------
    y_pred : array, shape=(n_samples,)
        The predicted values
    y_true : array, shape=(n_samples,)
        The true values
    metrics_dict : dict
        The dictionary of metrics to use

    Returns
    -------
    pandas.DataFrame
        The dataframe containing the efficacy metrics
    """
    metric_list = [[pf, fn(y_true, y_pred)] for pf, fn in metrics_dict.items()]
    return pd.DataFrame(metric_list, columns=["Metric", "Value"]).set_index("Metric")


def format_result_colum(name, config):
    """
    Formats a result column

    Parameters
    ----------
    name : str
        The name of the column
    config : dict
        The configuration

    Returns
    -------
    pandas.DataFrame
        The formatted column
    """
    return config["result"].rename(columns={"Value": name}).iloc[:, 0]


def show_result_table(configurations, df_baseline):
    """
    Shows the result table

    Parameters
    ----------
    configurations : dict
        The configurations
    df_baseline : pandas.DataFrame
        The baseline dataframe

    Returns
    -------
    pandas.DataFrame
        The result table
    """
    table = pd.concat(
        [df_baseline.iloc[:, 0]]
        + [format_result_colum(name, config) for name, config in configurations.items()]
        + [df_baseline.iloc[:, 1]],
        axis=1,
    )
    return table.rename(columns={"Value": "Baseline"})


def check_results(df1, df2, atol=1e-5):
    """
    Checks if the results are equal

    Parameters
    ----------
    df1 : pandas.DataFrame
        The first dataframe
    df2 : pandas.DataFrame
        The second dataframe

    Returns
    -------
    pandas.DataFrame
        The dataframe containing the results
    """
    import numpy as np
    assert np.isclose(df1["Value"].iloc[0], df2["Value"].iloc[0], atol=atol), (df1["Value"].iloc[0], df2["Value"].iloc[0])


def fit(model, small_categorical_dataset):
    """
    Fits a model

    Parameters
    ----------
    model : object
        The model to fit
    small_categorical_dataset : tuple
        The dataset to use for fitting

    Returns
    -------
    object
        The fitted model
    """
    train_data, _ = small_categorical_dataset
    X, y, group_a, group_b = train_data

    fit_params = {"bm__group_a": group_a, "bm__group_b": group_b}
    model.fit(X, y, **fit_params)
    return model


def evaluate_pipeline(pipeline, small_categorical_dataset, metric_names, thresholds):
    """
    Evaluates a pipeline

    Parameters
    ----------
    pipeline : object
        The pipeline to evaluate
    small_categorical_dataset : tuple
        The dataset to use for evaluation
    metric_names : list
        The list of metric names to use
    thresholds : list

    Returns
    -------
    object
        The fitted pipeline
    """
    from holisticai.metrics import bias as metrics

    train_data, _ = small_categorical_dataset
    X, y, group_a, group_b = train_data
    predict_params = {"bm__group_a": group_a, "bm__group_b": group_b}
    y_pred = pipeline.predict(X, **predict_params)

    for metric_name, threshold in zip(metric_names, thresholds):
        if metric_name == "False Negative Rate difference":
            assert (
                MetricsHelper.false_negative_rate_difference(
                    group_a, group_b, y_pred, y
                )
                < threshold
            )
        elif metric_name == "False Positive Rate difference":
            print(metrics.false_positive_rate_diff(group_a, group_b, y_pred, y))
            assert (
                metrics.false_positive_rate_diff(group_a, group_b, y_pred, y)
                < threshold
            )
        elif metric_name == "Statistical parity difference":
            assert abs(metrics.statistical_parity(group_a, group_b, y_pred)) < threshold
        elif metric_name == "Average odds difference":
            assert metrics.average_odds_diff(group_a, group_b, y_pred, y) < threshold
        elif metric_name == "Equal opportunity difference":
            assert (
                MetricsHelper.true_positive_rate_difference(group_a, group_b, y_pred, y)
                < threshold
            )
        else:
            raise Exception(f"Unknown metric {metric_name}")<|MERGE_RESOLUTION|>--- conflicted
+++ resolved
@@ -19,7 +19,7 @@
 def categorical_dataset():
     dataset = load_dataset("adult") # x,y,p_attr
     dataset = dataset.rename({"x":"X"}) # X,y,p_attr
-    dataset = dataset.map(lambda x: {'group_a': x['p_attr']['group_a'], 'group_b': x['p_attr']['group_b']}, vectorized=True) # X, y, p_attr, group_a, group_b
+    dataset = dataset.map(lambda x: {'group_a': x['p_attr']['group_a'], 'group_b': x['p_attr']['group_b']}) # X, y, p_attr, group_a, group_b
     dataset = dataset.groupby(['y','group_a']).head(SHARD_SIZE) # 0-ga | 0-gb  | 1-ga | 1-gb
     return dataset.train_test_split(test_size=0.2, stratify=dataset['y'], random_state=0)
 
@@ -28,14 +28,14 @@
     dataset = load_dataset("us_crime")
     dataset = dataset.rename({"x":"X"})
     dataset = dataset.select(range(2*SHARD_SIZE))
-    dataset = dataset.map(lambda x: {'group_a': x['p_attr']['group_a'], 'group_b': x['p_attr']['group_b']}, vectorized=True)
+    dataset = dataset.map(lambda x: {'group_a': x['p_attr']['group_a'], 'group_b': x['p_attr']['group_b']})
     return dataset.train_test_split(test_size=0.2, random_state=0)
 
 @pytest.fixture
 def multiclass_dataset():
     dataset = load_dataset("us_crime_multiclass")
     dataset = dataset.rename({"x":"X"})
-    dataset = dataset.map(lambda x: {'group_a': x['p_attr']['group_a'], 'group_b': x['p_attr']['group_b']}, vectorized=True)
+    dataset = dataset.map(lambda x: {'group_a': x['p_attr']['group_a'], 'group_b': x['p_attr']['group_b']})
     dataset = dataset.groupby(['y','group_a']).head(SHARD_SIZE)
     return dataset.train_test_split(test_size=0.2, stratify=dataset['y'], random_state=0)
 
@@ -46,211 +46,8 @@
     return dataset.train_test_split(test_size=0.2, stratify=dataset['p_attr'], random_state=0)
 
 @pytest.fixture
-def small_clustering_dataset():
+def clustering_dataset():
     dataset = load_dataset("clinical_records")
-<<<<<<< HEAD
     dataset = dataset.rename({"x":"X"})
     dataset = dataset.map(lambda x: {'group_a': x['p_attr']['group_a'], 'group_b': x['p_attr']['group_b']})
-=======
-    dataset = dataset.map(lambda x: {'group_a': x['p_attr']['group_a'], 'group_b': x['p_attr']['group_b']}, vectorized=True)
->>>>>>> 15aace25
-    return dataset.train_test_split(test_size=0.2, stratify=dataset['y'], random_state=0)
-
-
-@pytest.fixture
-def small_recommender_dataset():
-    return load_test_dataset("recommender", "small")
-
-
-def load_test_dataset(dataset="binary", size="small"):
-    """
-    Loads a test dataset
-
-    Parameters
-    ----------
-    dataset : str
-        The name of the dataset to load
-    size : str
-        The size of the dataset to load
-
-    Returns
-    -------
-    tuple
-        A tuple with two lists containing the data, output variable, protected group A and protected group B for train and test respectively
-    """
-    if dataset == "binary":
-        return process_binary_dataset(size=size)
-    elif dataset == "regression":
-        return process_regression_dataset(size=size)
-    elif dataset == "clustering":
-        return process_clustering_dataset(size=size)
-    elif dataset == "multiclass":
-        return process_multiclass_dataset(size=size)
-    elif dataset == "recommender":
-        return process_recommender_dataset(size=size)
-    else:
-        raise ValueError(f"Unknown dataset: {dataset}")
-
-
-# efficacy metrics dataframe helper tool
-def metrics_dataframe(y_pred, y_true, metrics_dict=metrics_dict):
-    """
-    Creates a dataframe containing the efficacy metrics
-
-    Parameters
-    ----------
-    y_pred : array, shape=(n_samples,)
-        The predicted values
-    y_true : array, shape=(n_samples,)
-        The true values
-    metrics_dict : dict
-        The dictionary of metrics to use
-
-    Returns
-    -------
-    pandas.DataFrame
-        The dataframe containing the efficacy metrics
-    """
-    metric_list = [[pf, fn(y_true, y_pred)] for pf, fn in metrics_dict.items()]
-    return pd.DataFrame(metric_list, columns=["Metric", "Value"]).set_index("Metric")
-
-
-def format_result_colum(name, config):
-    """
-    Formats a result column
-
-    Parameters
-    ----------
-    name : str
-        The name of the column
-    config : dict
-        The configuration
-
-    Returns
-    -------
-    pandas.DataFrame
-        The formatted column
-    """
-    return config["result"].rename(columns={"Value": name}).iloc[:, 0]
-
-
-def show_result_table(configurations, df_baseline):
-    """
-    Shows the result table
-
-    Parameters
-    ----------
-    configurations : dict
-        The configurations
-    df_baseline : pandas.DataFrame
-        The baseline dataframe
-
-    Returns
-    -------
-    pandas.DataFrame
-        The result table
-    """
-    table = pd.concat(
-        [df_baseline.iloc[:, 0]]
-        + [format_result_colum(name, config) for name, config in configurations.items()]
-        + [df_baseline.iloc[:, 1]],
-        axis=1,
-    )
-    return table.rename(columns={"Value": "Baseline"})
-
-
-def check_results(df1, df2, atol=1e-5):
-    """
-    Checks if the results are equal
-
-    Parameters
-    ----------
-    df1 : pandas.DataFrame
-        The first dataframe
-    df2 : pandas.DataFrame
-        The second dataframe
-
-    Returns
-    -------
-    pandas.DataFrame
-        The dataframe containing the results
-    """
-    import numpy as np
-    assert np.isclose(df1["Value"].iloc[0], df2["Value"].iloc[0], atol=atol), (df1["Value"].iloc[0], df2["Value"].iloc[0])
-
-
-def fit(model, small_categorical_dataset):
-    """
-    Fits a model
-
-    Parameters
-    ----------
-    model : object
-        The model to fit
-    small_categorical_dataset : tuple
-        The dataset to use for fitting
-
-    Returns
-    -------
-    object
-        The fitted model
-    """
-    train_data, _ = small_categorical_dataset
-    X, y, group_a, group_b = train_data
-
-    fit_params = {"bm__group_a": group_a, "bm__group_b": group_b}
-    model.fit(X, y, **fit_params)
-    return model
-
-
-def evaluate_pipeline(pipeline, small_categorical_dataset, metric_names, thresholds):
-    """
-    Evaluates a pipeline
-
-    Parameters
-    ----------
-    pipeline : object
-        The pipeline to evaluate
-    small_categorical_dataset : tuple
-        The dataset to use for evaluation
-    metric_names : list
-        The list of metric names to use
-    thresholds : list
-
-    Returns
-    -------
-    object
-        The fitted pipeline
-    """
-    from holisticai.metrics import bias as metrics
-
-    train_data, _ = small_categorical_dataset
-    X, y, group_a, group_b = train_data
-    predict_params = {"bm__group_a": group_a, "bm__group_b": group_b}
-    y_pred = pipeline.predict(X, **predict_params)
-
-    for metric_name, threshold in zip(metric_names, thresholds):
-        if metric_name == "False Negative Rate difference":
-            assert (
-                MetricsHelper.false_negative_rate_difference(
-                    group_a, group_b, y_pred, y
-                )
-                < threshold
-            )
-        elif metric_name == "False Positive Rate difference":
-            print(metrics.false_positive_rate_diff(group_a, group_b, y_pred, y))
-            assert (
-                metrics.false_positive_rate_diff(group_a, group_b, y_pred, y)
-                < threshold
-            )
-        elif metric_name == "Statistical parity difference":
-            assert abs(metrics.statistical_parity(group_a, group_b, y_pred)) < threshold
-        elif metric_name == "Average odds difference":
-            assert metrics.average_odds_diff(group_a, group_b, y_pred, y) < threshold
-        elif metric_name == "Equal opportunity difference":
-            assert (
-                MetricsHelper.true_positive_rate_difference(group_a, group_b, y_pred, y)
-                < threshold
-            )
-        else:
-            raise Exception(f"Unknown metric {metric_name}")+    return dataset.train_test_split(test_size=0.2, stratify=dataset['y'], random_state=0)