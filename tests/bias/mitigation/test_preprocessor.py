import warnings

from sklearn.linear_model import LogisticRegression, LinearRegression
from sklearn.preprocessing import StandardScaler
from sklearn.cluster import KMeans

from holisticai.pipeline import Pipeline
<<<<<<< HEAD
from holisticai.metrics.bias import classification_bias_metrics, regression_bias_metrics, multiclass_bias_metrics, clustering_bias_metrics
=======
from holisticai.metrics.bias import classification_bias_metrics, regression_bias_metrics, multiclass_bias_metrics
from holisticai.datasets.synthetic.recruitment import generate_rankings
from holisticai.mitigation.bias.postprocessing.debiasing_exposure.algorithm_utils import exposure_metric
>>>>>>> 15aace25
from tests.bias.mitigation.testing_utils.utils import (
    check_results,
    categorical_dataset,
    regression_dataset,
    multiclass_dataset,
    small_clustering_dataset
)
import pytest

warnings.filterwarnings("ignore")

seed = 42

from holisticai.mitigation.bias import MITIGATOR_NAME


def get_preprocessor(mitigator_name : MITIGATOR_NAME = "CorrelationRemover", parameters: dict = {}):
    match mitigator_name:
        case "CorrelationRemover":
            from holisticai.mitigation.bias import CorrelationRemover
            return CorrelationRemover(**parameters)
        case "Reweighing":
            from holisticai.mitigation.bias import Reweighing
            return Reweighing(**parameters)
        case "LearningFairRepresentation":
            from holisticai.mitigation.bias import LearningFairRepresentation
            return LearningFairRepresentation(**parameters)
<<<<<<< HEAD
        case "FairletClusteringPreprocessing":
            from holisticai.mitigation.bias import FairletClusteringPreprocessing
            return FairletClusteringPreprocessing(**parameters)
=======
        case "DisparateImpactRemoverRS":
            from holisticai.mitigation.bias import DisparateImpactRemoverRS
            return DisparateImpactRemoverRS(**parameters)
>>>>>>> 15aace25
    raise NotImplementedError


@pytest.mark.parametrize("mitigator_name, mitigator_params, fit_params, extra_model_fit_params", [
    ("CorrelationRemover", {"alpha":1.0}, ['X','group_a','group_b'], []),
    ("Reweighing", {}, ['X','y','group_a','group_b'], ['sample_weight']),
])
def test_multiclass_preprocessor(mitigator_name, mitigator_params, fit_params, extra_model_fit_params, multiclass_dataset):
    metrics1 = run_preprocessing_categorical(multiclass_dataset, multiclass_bias_metrics, LogisticRegression, mitigator_name, fit_params, extra_model_fit_params, mitigator_params, is_multiclass=True)
    metrics2 = run_preprocessing_catergorical_pipeline(multiclass_dataset, multiclass_bias_metrics, LogisticRegression, mitigator_name, mitigator_params, is_multiclass=True)
    check_results(metrics1, metrics2)


@pytest.mark.parametrize("mitigator_name, mitigator_params, fit_params, extra_model_fit_params", [
    ("CorrelationRemover", {"alpha":1.0}, ['X','group_a','group_b'], []),
    ("Reweighing", {}, ['X','y','group_a','group_b'], ['sample_weight']),
    ("LearningFairRepresentation", {}, ['X','y','group_a','group_b'], [])
])
def test_categorical_preprocessor(mitigator_name, mitigator_params, fit_params, extra_model_fit_params, categorical_dataset):
    metrics1 = run_preprocessing_categorical(categorical_dataset, classification_bias_metrics, LogisticRegression, mitigator_name, fit_params, extra_model_fit_params, mitigator_params)
    metrics2 = run_preprocessing_catergorical_pipeline(categorical_dataset, classification_bias_metrics, LogisticRegression, mitigator_name, mitigator_params)
    check_results(metrics1, metrics2)


@pytest.mark.parametrize("mitigator_name, mitigator_params, fit_params", [
    ("CorrelationRemover", {"alpha":1.0}, ['X','group_a','group_b']),
])
def test_regression_preprocessor(mitigator_name, mitigator_params, fit_params, regression_dataset):
    metrics1 = run_preprocessing_regression(regression_dataset, LinearRegression, mitigator_name, fit_params, mitigator_params)
    metrics2 = run_preprocessing_regression_pipeline(regression_dataset, LinearRegression, mitigator_name, mitigator_params)
    check_results(metrics1, metrics2)

@pytest.mark.parametrize("mitigator_name, mitigator_params, fit_params", [
    ("FairletClusteringPreprocessing", {"seed":42, "p":1, "q":3}, ['X','group_a','group_b']),
])
def test_clustering_preprocessor(mitigator_name, mitigator_params, fit_params, small_clustering_dataset):
    metrics1 = run_preprocessing_clustering(small_clustering_dataset, KMeans, mitigator_name, fit_params, mitigator_params)
    metrics2 = run_preprocessing_clustering_pipeline(small_clustering_dataset, KMeans, mitigator_name, mitigator_params)
    check_results(metrics1, metrics2)

@pytest.mark.parametrize("mitigator_name, mitigator_params", [
    ("DisparateImpactRemoverRS", {'query_col': 'X', 'group_col': 'protected', 'score_col': 'score', 'repair_level':1}),
])
def test_recsys_preprocessor(mitigator_name, mitigator_params):
    import pandas as pd
    metrics1 = run_preprocessing_recsys(exposure_metric, mitigator_name, mitigator_params)
    metrics2 = pd.DataFrame(columns=['Value'], data=[1.005387, 0.001944], index=['exposure_ratio', 'exposure difference'])
    check_results(metrics1, metrics2)


def run_preprocessing_categorical(dataset, bias_metrics, estimator_class, mitigator_name, preprocessor_fit_param_names, extra_model_fit_params,  mitigator_params, is_multiclass=False):
    train = dataset['train']
    test = dataset['test']

    pre = get_preprocessor(mitigator_name, mitigator_params)
    xt = pre.fit_transform(**{p:train[p] for p in preprocessor_fit_param_names})

    model = estimator_class(random_state=42)
    model_fit_parmams = {'X':xt, 'y':train['y']}
    
    if 'sample_weight' in extra_model_fit_params:
        model_fit_parmams.update({'sample_weight': pre.sample_weight})
    model.fit(**model_fit_parmams)

    xt = pre.transform(test['X'], group_a=test['group_a'], group_b=test['group_b'])
    y_pred = model.predict(xt)   
    
    if is_multiclass:
        return bias_metrics(test['group_a'],  y_pred, test['y'])
    else:
        return bias_metrics(test['group_a'], test['group_b'], y_pred, test['y'])


def run_preprocessing_catergorical_pipeline(dataset, bias_metrics, estimator_class, mitigator_name, mitigator_params, is_multiclass=False):
    train = dataset['train']
    test = dataset['test']

    pipeline = Pipeline(
        steps=[
            ("bm_preprocessing", get_preprocessor(mitigator_name, mitigator_params)),
            ("estimator", estimator_class(random_state=42)),
        ]
    )

    pipeline.fit(train['X'], train['y'], bm__group_a=train['group_a'], bm__group_b=train['group_b'])
    y_pred = pipeline.predict(test['X'], bm__group_a=test['group_a'], bm__group_b=test['group_b'])
    
    if is_multiclass:
        return bias_metrics(test['group_a'],  y_pred, test['y'])
    else:
        return bias_metrics(test['group_a'], test['group_b'], y_pred, test['y'])


def run_preprocessing_regression(dataset, estimator_class, mitigator_name, preprocessor_fit_param_names,  mitigator_params):
    train = dataset['train']
    test = dataset['test']

    pre = get_preprocessor(mitigator_name, mitigator_params)
    xt = pre.fit_transform(**{p:train[p] for p in preprocessor_fit_param_names})

    model = estimator_class()
    model_fit_parmams = {'X':xt, 'y':train['y']}
    model.fit(**model_fit_parmams)

    xt = pre.transform(test['X'], group_a=test['group_a'], group_b=test['group_b'])
    y_pred = model.predict(xt)   
    
    return regression_bias_metrics(test['group_a'], test['group_b'], y_pred, test['y'])


def run_preprocessing_regression_pipeline(dataset, estimator_class, mitigator_name, mitigator_params):
    train = dataset['train']
    test = dataset['test']

    pipeline = Pipeline(
        steps=[
            ("bm_preprocessing", get_preprocessor(mitigator_name, mitigator_params)),
            ("estimator", estimator_class()),
        ]
    )

    pipeline.fit(train['X'], train['y'], bm__group_a=train['group_a'], bm__group_b=train['group_b'])
    y_pred = pipeline.predict(test['X'], bm__group_a=test['group_a'], bm__group_b=test['group_b'])
    
    return regression_bias_metrics(test['group_a'], test['group_b'], y_pred, test['y'])

<<<<<<< HEAD
def run_preprocessing_clustering(dataset, estimator_class, mitigator_name, fit_params_name, mitigator_params):
    train = dataset['train']

    pre = get_preprocessor(mitigator_name, mitigator_params)
    fit_params = {p:train[p] for p in fit_params_name}
    xt = pre.fit_transform(**fit_params)

    model = estimator_class(n_clusters=4, random_state=42)
    model.fit(xt)

    y_pred = model.predict(xt)
    centroids = model.cluster_centers_
    return clustering_bias_metrics(train['group_a'], train['group_b'], y_pred, train['X'], centroids)

def run_preprocessing_clustering_pipeline(dataset, estimator_class, mitigator_name, mitigator_params):
    train = dataset['train']

    pipeline = Pipeline(
        steps=[
            ("bm_preprocessing", get_preprocessor(mitigator_name, mitigator_params)),
            ("estimator", estimator_class(n_clusters=4, random_state=42)),
        ]
    )

    fit_params_dict = {
        "bm__group_a": train['group_a'], 
        "bm__group_b": train['group_b']
        }
    
    pipeline.fit(train['X'], **fit_params_dict)

    y_pred = pipeline.predict(train['X'])
    centroids = pipeline.named_steps['estimator'].cluster_centers_

    return clustering_bias_metrics(train['group_a'], train['group_b'], y_pred, train['X'], centroids)
=======

def run_preprocessing_recsys(bias_metrics, mitigator_name, mitigator_params):
    rankings = generate_rankings(M=1000, k=20, p=0.25, return_p_attr=False)
    pre = get_preprocessor(mitigator_name, mitigator_params)
    rankings = pre.transform(rankings)

    return bias_metrics(rankings, group_col='protected', query_col='X', score_col='score')
>>>>>>> 15aace25
<|MERGE_RESOLUTION|>--- conflicted
+++ resolved
@@ -5,19 +5,16 @@
 from sklearn.cluster import KMeans
 
 from holisticai.pipeline import Pipeline
-<<<<<<< HEAD
 from holisticai.metrics.bias import classification_bias_metrics, regression_bias_metrics, multiclass_bias_metrics, clustering_bias_metrics
-=======
-from holisticai.metrics.bias import classification_bias_metrics, regression_bias_metrics, multiclass_bias_metrics
 from holisticai.datasets.synthetic.recruitment import generate_rankings
 from holisticai.mitigation.bias.postprocessing.debiasing_exposure.algorithm_utils import exposure_metric
->>>>>>> 15aace25
+
 from tests.bias.mitigation.testing_utils.utils import (
     check_results,
     categorical_dataset,
     regression_dataset,
     multiclass_dataset,
-    small_clustering_dataset
+    clustering_dataset
 )
 import pytest
 
@@ -39,15 +36,12 @@
         case "LearningFairRepresentation":
             from holisticai.mitigation.bias import LearningFairRepresentation
             return LearningFairRepresentation(**parameters)
-<<<<<<< HEAD
         case "FairletClusteringPreprocessing":
             from holisticai.mitigation.bias import FairletClusteringPreprocessing
             return FairletClusteringPreprocessing(**parameters)
-=======
         case "DisparateImpactRemoverRS":
             from holisticai.mitigation.bias import DisparateImpactRemoverRS
             return DisparateImpactRemoverRS(**parameters)
->>>>>>> 15aace25
     raise NotImplementedError
 
 
@@ -83,9 +77,9 @@
 @pytest.mark.parametrize("mitigator_name, mitigator_params, fit_params", [
     ("FairletClusteringPreprocessing", {"seed":42, "p":1, "q":3}, ['X','group_a','group_b']),
 ])
-def test_clustering_preprocessor(mitigator_name, mitigator_params, fit_params, small_clustering_dataset):
-    metrics1 = run_preprocessing_clustering(small_clustering_dataset, KMeans, mitigator_name, fit_params, mitigator_params)
-    metrics2 = run_preprocessing_clustering_pipeline(small_clustering_dataset, KMeans, mitigator_name, mitigator_params)
+def test_clustering_preprocessor(mitigator_name, mitigator_params, fit_params, clustering_dataset):
+    metrics1 = run_preprocessing_clustering(clustering_dataset, KMeans, mitigator_name, fit_params, mitigator_params)
+    metrics2 = run_preprocessing_clustering_pipeline(clustering_dataset, KMeans, mitigator_name, mitigator_params)
     check_results(metrics1, metrics2)
 
 @pytest.mark.parametrize("mitigator_name, mitigator_params", [
@@ -174,7 +168,6 @@
     
     return regression_bias_metrics(test['group_a'], test['group_b'], y_pred, test['y'])
 
-<<<<<<< HEAD
 def run_preprocessing_clustering(dataset, estimator_class, mitigator_name, fit_params_name, mitigator_params):
     train = dataset['train']
 
@@ -210,12 +203,10 @@
     centroids = pipeline.named_steps['estimator'].cluster_centers_
 
     return clustering_bias_metrics(train['group_a'], train['group_b'], y_pred, train['X'], centroids)
-=======
 
 def run_preprocessing_recsys(bias_metrics, mitigator_name, mitigator_params):
     rankings = generate_rankings(M=1000, k=20, p=0.25, return_p_attr=False)
     pre = get_preprocessor(mitigator_name, mitigator_params)
     rankings = pre.transform(rankings)
 
-    return bias_metrics(rankings, group_col='protected', query_col='X', score_col='score')
->>>>>>> 15aace25
+    return bias_metrics(rankings, group_col='protected', query_col='X', score_col='score')